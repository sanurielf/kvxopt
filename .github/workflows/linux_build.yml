name: Linux build
on:
  push:
    branches: [ master, dev ]
  schedule:
    - cron: '0 0 * * 0'

jobs:
  build:
    runs-on: ubuntu-latest
    env:
<<<<<<< HEAD
      KVXOPT_BUILD_GSL: 1
      KVXOPT_BUILD_FFTW: 1
      KVXOPT_BUILD_GLPK: 1
      KVXOPT_BUILD_DSDP: 1
      KVXOPT_BUILD_OSQP: 1
      SUITESPARSE_VERSION: 7.7.0
      SUITESPARSE_SHA256: 529b067f5d80981f45ddf6766627b8fc5af619822f068f342aab776e683df4f3
      OSQP_VERSION:  0.6.3
=======
      SUITESPARSE_VERSION: 7.8.2
      SUITESPARSE_SHA256: 996c48c87baaeb5fc04bd85c7e66d3651a56fe749c531c60926d75b4db5d2181
      CVXOPT_BUILD_DSDP: 1
      CVXOPT_BUILD_FFTW: 1
      CVXOPT_BUILD_GLPK: 1
      CVXOPT_BUILD_GSL: 1
>>>>>>> 0a3c0e5d

    strategy:
      fail-fast: false
      matrix:
<<<<<<< HEAD
        python-version: ['3.8', '3.9', '3.10', '3.11', '3.12']
        suite-sparse: [lib_suitesparse]

    steps:
      - uses: actions/checkout@v3
      - name: Setup Python ${{ matrix.python-version }}
        uses: actions/setup-python@v3
        with:
          python-version: ${{ matrix.python-version }}

      - name: Install dependencies
        run: |
          python -m pip install --upgrade pip
          pip install setuptools setuptools_scm build wheel pytest pytest-cov coveralls numpy

      - name: Install libraries
        run: |
            sudo apt-get install libopenblas-dev libfftw3-dev libglpk-dev libdsdp-dev libgsl0-dev

      - name: Config suite-sparse library
        run:
            sudo apt-get install libsuitesparse-dev
        if: ${{ matrix.suite-sparse == 'lib_suitesparse' }}

      - name: Config suite-sparse source
        run: |
            wget https://github.com/DrTimothyAldenDavis/SuiteSparse/archive/v${SUITESPARSE_VERSION}.tar.gz
            echo "${SUITESPARSE_SHA256}  v${SUITESPARSE_VERSION}.tar.gz" > SuiteSparse.sha256
            shasum -a 256 -c SuiteSparse.sha256
            tar -xf v${SUITESPARSE_VERSION}.tar.gz
            echo "KVXOPT_SUITESPARSE_SRC_DIR=${{ github.workspace}}/SuiteSparse-${{ env.SUITESPARSE_VERSION }}" >> $GITHUB_ENV
        if: ${{ matrix.suite-sparse == 'src_suitesparse' }}

      - name: Get OSQP source and compile library
        run: |
            git clone --recursive https://github.com/oxfordcontrol/osqp.git
            cd osqp
            git checkout v${{ env.OSQP_VERSION }}
            git submodule sync --recursive
            git -c protocol.version=2 submodule update --init --force --depth=1 --recursive
            mkdir build
            cd build
            cmake -DCMAKE_INSTALL_PREFIX=/usr/local ..
            sudo cmake --build . --target install
            echo "KVXOPT_OSQP_LIB_DIR=/usr/local/lib" >> $GITHUB_ENV
            echo "KVXOPT_OSQP_INC_DIR=/usr/local/include/osqp" >> $GITHUB_ENV
            echo "LD_LIBRARY_PATH=/usr/local/lib" >> $GITHUB_ENV

      - name: Install
        run: |
          python setup.py build
          pip install .

      - name: Test
        run: |
          echo ${KVXOPT_SUITESPARSE_SRC_DIR}
          python -c 'from kvxopt import blas,dsdp,lapack,glpk,osqp,fftw,gsl,cholmod,umfpack,klu'
          pytest --cov=kvxopt --cov-report=xml tests/

      - name: Upload coverage to Codecov
        uses: codecov/codecov-action@v4
        with:
          directory: ./coverage/reports/
          env_vars: OS,PYTHON
          files: ./coverage.xml
          fail_ci_if_error: true
          flags: unittests
          token: ${{ secrets.CODECOV_TOKEN }}
          slug: sanurielf/kvxopt
          verbose: true
=======
        python-version: ['3.9','3.13']
        suitesparse: [src, lib]
        #suitesparse: [lib]

    steps:
    - name: Checkout source    
      uses: actions/checkout@v4
      with:
        fetch-depth: 0

    - name: Set up Python ${{ matrix.python-version }}
      uses: actions/setup-python@v5
      with:
        python-version: ${{ matrix.python-version }}

    - name: Install dependencies
      run: |
        sudo apt-get install libopenblas-dev libsuitesparse-dev libdsdp-dev libfftw3-dev libglpk-dev libgsl0-dev
        python -m pip install --upgrade pip
        pip install setuptools setuptools_scm build wheel pytest pytest-cov coveralls 

    - name: Get SuiteSparse source
      if: ${{ matrix.suitesparse == 'src' }}
      run: |
        wget https://github.com/DrTimothyAldenDavis/SuiteSparse/archive/v${SUITESPARSE_VERSION}.tar.gz
        echo "${SUITESPARSE_SHA256}  v${SUITESPARSE_VERSION}.tar.gz" > SuiteSparse.sha256
        sha256sum -c SuiteSparse.sha256
        tar -xf v${SUITESPARSE_VERSION}.tar.gz
        echo "CVXOPT_SUITESPARSE_SRC_DIR=${{github.workspace}}/SuiteSparse-${SUITESPARSE_VERSION}" >> $GITHUB_ENV

    - name: Build/install CVXOPT
      run: |
        python -m build --wheel
        pip install --no-index --find-links=${{github.workspace}}/dist cvxopt

    - name: Test with pytest
      run: |
        python -c "from cvxopt import blas,lapack,amd,cholmod,umfpack,glpk,dsdp,gsl,fftw"
        pytest --cov=cvxopt tests
>>>>>>> 0a3c0e5d
<|MERGE_RESOLUTION|>--- conflicted
+++ resolved
@@ -9,30 +9,21 @@
   build:
     runs-on: ubuntu-latest
     env:
-<<<<<<< HEAD
-      KVXOPT_BUILD_GSL: 1
-      KVXOPT_BUILD_FFTW: 1
-      KVXOPT_BUILD_GLPK: 1
-      KVXOPT_BUILD_DSDP: 1
-      KVXOPT_BUILD_OSQP: 1
-      SUITESPARSE_VERSION: 7.7.0
-      SUITESPARSE_SHA256: 529b067f5d80981f45ddf6766627b8fc5af619822f068f342aab776e683df4f3
-      OSQP_VERSION:  0.6.3
-=======
-      SUITESPARSE_VERSION: 7.8.2
-      SUITESPARSE_SHA256: 996c48c87baaeb5fc04bd85c7e66d3651a56fe749c531c60926d75b4db5d2181
-      CVXOPT_BUILD_DSDP: 1
-      CVXOPT_BUILD_FFTW: 1
-      CVXOPT_BUILD_GLPK: 1
-      CVXOPT_BUILD_GSL: 1
->>>>>>> 0a3c0e5d
+        KVXOPT_BUILD_GSL: 1
+        KVXOPT_BUILD_FFTW: 1
+        KVXOPT_BUILD_GLPK: 1
+        KVXOPT_BUILD_DSDP: 1
+        KVXOPT_BUILD_OSQP: 1
+        SUITESPARSE_VERSION: 7.8.2
+        SUITESPARSE_SHA256: 996c48c87baaeb5fc04bd85c7e66d3651a56fe749c531c60926d75b4db5d2181
+        OSQP_VERSION:  0.6.3
 
     strategy:
       fail-fast: false
       matrix:
-<<<<<<< HEAD
-        python-version: ['3.8', '3.9', '3.10', '3.11', '3.12']
+        python-version: ['3.9','3.13']
         suite-sparse: [lib_suitesparse]
+
 
     steps:
       - uses: actions/checkout@v3
@@ -100,45 +91,4 @@
           flags: unittests
           token: ${{ secrets.CODECOV_TOKEN }}
           slug: sanurielf/kvxopt
-          verbose: true
-=======
-        python-version: ['3.9','3.13']
-        suitesparse: [src, lib]
-        #suitesparse: [lib]
-
-    steps:
-    - name: Checkout source    
-      uses: actions/checkout@v4
-      with:
-        fetch-depth: 0
-
-    - name: Set up Python ${{ matrix.python-version }}
-      uses: actions/setup-python@v5
-      with:
-        python-version: ${{ matrix.python-version }}
-
-    - name: Install dependencies
-      run: |
-        sudo apt-get install libopenblas-dev libsuitesparse-dev libdsdp-dev libfftw3-dev libglpk-dev libgsl0-dev
-        python -m pip install --upgrade pip
-        pip install setuptools setuptools_scm build wheel pytest pytest-cov coveralls 
-
-    - name: Get SuiteSparse source
-      if: ${{ matrix.suitesparse == 'src' }}
-      run: |
-        wget https://github.com/DrTimothyAldenDavis/SuiteSparse/archive/v${SUITESPARSE_VERSION}.tar.gz
-        echo "${SUITESPARSE_SHA256}  v${SUITESPARSE_VERSION}.tar.gz" > SuiteSparse.sha256
-        sha256sum -c SuiteSparse.sha256
-        tar -xf v${SUITESPARSE_VERSION}.tar.gz
-        echo "CVXOPT_SUITESPARSE_SRC_DIR=${{github.workspace}}/SuiteSparse-${SUITESPARSE_VERSION}" >> $GITHUB_ENV
-
-    - name: Build/install CVXOPT
-      run: |
-        python -m build --wheel
-        pip install --no-index --find-links=${{github.workspace}}/dist cvxopt
-
-    - name: Test with pytest
-      run: |
-        python -c "from cvxopt import blas,lapack,amd,cholmod,umfpack,glpk,dsdp,gsl,fftw"
-        pytest --cov=cvxopt tests
->>>>>>> 0a3c0e5d
+          verbose: true