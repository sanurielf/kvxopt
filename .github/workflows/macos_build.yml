--- conflicted
+++ resolved
@@ -9,41 +9,20 @@
   build:
     runs-on: macos-latest
     env:
-<<<<<<< HEAD
       KVXOPT_BUILD_GSL: 1
       KVXOPT_BUILD_FFTW: 1
       KVXOPT_BUILD_GLPK: 1
       KVXOPT_BUILD_OSQP: 1
       KVXOPT_BUILD_DSDP: 0
-      SUITESPARSE_VERSION: 7.7.0
-      SUITESPARSE_SHA256: 529b067f5d80981f45ddf6766627b8fc5af619822f068f342aab776e683df4f3
-=======
-      CFLAGS: -target arm64-apple-macos14.0
-      ARCHFLAGS: -arch arm64
-      _PYTHON_HOST_PLATFORM: macosx-14.0-arm64
       SUITESPARSE_VERSION: 7.8.2
       SUITESPARSE_SHA256: 996c48c87baaeb5fc04bd85c7e66d3651a56fe749c531c60926d75b4db5d2181
-      DSDP_VERSION: 5.8
-      DSDP_SHA256: 26aa624525a636de272c0b329e2dfd01a0d5b7827f1c1c76f393d71e37dead70
-      CVXOPT_SUITESPARSE_LIB_DIR: /opt/homebrew/lib
-      CVXOPT_SUITESPARSE_INC_DIR: /opt/homebrew/include/suitesparse
-      CVXOPT_DSDP_LIB_DIR: /usr/local/lib
-      CVXOPT_DSDP_INC_DIR: /usr/local/include
-      CVXOPT_BLAS_LIB_DIR: /opt/homebrew/opt/openblas/lib
-      CVXOPT_BLAS_LIB: openblas
-      CVXOPT_LAPACK_LIB: openblas
-      CVXOPT_BUILD_DSDP: 0
-      CVXOPT_BUILD_FFTW: 1
-      CVXOPT_BUILD_GLPK: 1
-      CVXOPT_BUILD_GSL: 1
->>>>>>> 0a3c0e5d
 
     strategy:
       fail-fast: false
       matrix:
-<<<<<<< HEAD
-        python-version: ['3.8', '3.9', '3.10', '3.11', '3.12']
+        python-version: ['3.9','3.13']
         suite-sparse: [lib_suitesparse]
+
 
     steps:
       - uses: actions/checkout@v3
@@ -79,29 +58,6 @@
             brew list suite-sparse
             echo "KVXOPT_SUITESPARSE_INC_DIR=$(brew --prefix)/include/suitesparse" >> $GITHUB_ENV
             echo "KVXOPT_SUITESPARSE_LIB_DIR=$(brew --prefix)/lib" >> $GITHUB_ENV
-=======
-        python-version: ['3.9','3.13']
-        suitesparse: [src, lib]
-        #suitesparse: [lib]
-
-    steps:
-    - name: Checkout source    
-      uses: actions/checkout@v4
-      with:
-        fetch-depth: 0
-
-    - name: Set up Python ${{ matrix.python-version }}
-      uses: actions/setup-python@v5
-      with:
-        python-version: ${{ matrix.python-version }}
-
-    - name: Install dependencies
-      run: |
-        brew --prefix
-        brew install openblas suite-sparse glpk gsl fftw
-        python -m pip install --upgrade pip
-        python -m pip install --upgrade setuptools setuptools_scm build wheel pytest pytest-cov coveralls 
->>>>>>> 0a3c0e5d
 
         if: ${{ matrix.suite-sparse == 'lib_suitesparse' }}
 
