--- conflicted
+++ resolved
@@ -1,85 +1,41 @@
-<<<<<<< HEAD
-"""
-Convex optimization solvers.
-
-conelp:   solves linear cone programs.
-coneqp:   solves quadratic cone programs.
-cp:       solves nonlinear convex problem.
-cpl:      solves nonlinear convex problems with linear objectives.
-gp:       solves geometric programs.
-lp:       solves linear programs.
-qp:       solves quadratic programs.
-sdp:      solves semidefinite programs.
-socp:     solves second-order cone programs.
-options:  dictionary with customizable algorithm parameters.
-"""
-
-# Copyright 2012-2015 M. Andersen and L. Vandenberghe.
-# Copyright 2010-2011 L. Vandenberghe.
-# Copyright 2004-2009 J. Dahl and L. Vandenberghe.
-# 
-# This file is part of CVXOPT version 1.1.8.
-#
-# CVXOPT is free software; you can redistribute it and/or modify
-# it under the terms of the GNU General Public License as published by
-# the Free Software Foundation; either version 3 of the License, or
-# (at your option) any later version.
-#
-# CVXOPT is distributed in the hope that it will be useful,
-# but WITHOUT ANY WARRANTY; without even the implied warranty of
-# MERCHANTABILITY or FITNESS FOR A PARTICULAR PURPOSE.  See the
-# GNU General Public License for more details.
-# 
-# You should have received a copy of the GNU General Public License
-# along with this program.  If not, see <http://www.gnu.org/licenses/>.
-
-import cvxopt
-from cvxopt.cvxprog import cp, cpl, gp 
-from cvxopt.coneprog import conelp, lp, sdp, socp, coneqp, qp
-options = {}
-cvxopt.cvxprog.options = options
-cvxopt.coneprog.options = options
-__all__ = ['conelp', 'coneqp', 'lp', 'socp', 'sdp', 'qp', 'cp', 'cpl', 'gp']
-=======
-"""
-Convex optimization solvers.
-
-conelp:   solves linear cone programs.
-coneqp:   solves quadratic cone programs.
-cp:       solves nonlinear convex problem.
-cpl:      solves nonlinear convex problems with linear objectives.
-gp:       solves geometric programs.
-lp:       solves linear programs.
-qp:       solves quadratic programs.
-sdp:      solves semidefinite programs.
-socp:     solves second-order cone programs.
-options:  dictionary with customizable algorithm parameters.
-"""
-
-# Copyright 2012-2016 M. Andersen and L. Vandenberghe.
-# Copyright 2010-2011 L. Vandenberghe.
-# Copyright 2004-2009 J. Dahl and L. Vandenberghe.
-# 
-# This file is part of CVXOPT.
-#
-# CVXOPT is free software; you can redistribute it and/or modify
-# it under the terms of the GNU General Public License as published by
-# the Free Software Foundation; either version 3 of the License, or
-# (at your option) any later version.
-#
-# CVXOPT is distributed in the hope that it will be useful,
-# but WITHOUT ANY WARRANTY; without even the implied warranty of
-# MERCHANTABILITY or FITNESS FOR A PARTICULAR PURPOSE.  See the
-# GNU General Public License for more details.
-# 
-# You should have received a copy of the GNU General Public License
-# along with this program.  If not, see <http://www.gnu.org/licenses/>.
-
-import cvxopt
-from cvxopt.cvxprog import cp, cpl, gp 
-from cvxopt.coneprog import conelp, lp, sdp, socp, coneqp, qp
-options = {}
-cvxopt.cvxprog.options = options
-cvxopt.coneprog.options = options
-__all__ = ['conelp', 'coneqp', 'lp', 'socp', 'sdp', 'qp', 'cp', 'cpl', 'gp']
->>>>>>> d8bd930d
+"""
+Convex optimization solvers.
+
+conelp:   solves linear cone programs.
+coneqp:   solves quadratic cone programs.
+cp:       solves nonlinear convex problem.
+cpl:      solves nonlinear convex problems with linear objectives.
+gp:       solves geometric programs.
+lp:       solves linear programs.
+qp:       solves quadratic programs.
+sdp:      solves semidefinite programs.
+socp:     solves second-order cone programs.
+options:  dictionary with customizable algorithm parameters.
+"""
+
+# Copyright 2012-2016 M. Andersen and L. Vandenberghe.
+# Copyright 2010-2011 L. Vandenberghe.
+# Copyright 2004-2009 J. Dahl and L. Vandenberghe.
+# 
+# This file is part of CVXOPT.
+#
+# CVXOPT is free software; you can redistribute it and/or modify
+# it under the terms of the GNU General Public License as published by
+# the Free Software Foundation; either version 3 of the License, or
+# (at your option) any later version.
+#
+# CVXOPT is distributed in the hope that it will be useful,
+# but WITHOUT ANY WARRANTY; without even the implied warranty of
+# MERCHANTABILITY or FITNESS FOR A PARTICULAR PURPOSE.  See the
+# GNU General Public License for more details.
+# 
+# You should have received a copy of the GNU General Public License
+# along with this program.  If not, see <http://www.gnu.org/licenses/>.
+
+import cvxopt
+from cvxopt.cvxprog import cp, cpl, gp 
+from cvxopt.coneprog import conelp, lp, sdp, socp, coneqp, qp
+options = {}
+cvxopt.cvxprog.options = options
+cvxopt.coneprog.options = options
+__all__ = ['conelp', 'coneqp', 'lp', 'socp', 'sdp', 'qp', 'cp', 'cpl', 'gp']