--- conflicted
+++ resolved
@@ -1,4325 +1,2161 @@
-<<<<<<< HEAD
-"""
-Convex programming solver.
-
-A primal-dual interior-point solver written in Python and interfaces
-for quadratic and geometric programming.  Also includes an interface
-to the quadratic programming solver from MOSEK.
-"""
-
-# Copyright 2012-2015 M. Andersen and L. Vandenberghe.
-# Copyright 2010-2011 L. Vandenberghe.
-# Copyright 2004-2009 J. Dahl and L. Vandenberghe.
-# 
-# This file is part of CVXOPT version 1.1.8.
-#
-# CVXOPT is free software; you can redistribute it and/or modify
-# it under the terms of the GNU General Public License as published by
-# the Free Software Foundation; either version 3 of the License, or
-# (at your option) any later version.
-#
-# CVXOPT is distributed in the hope that it will be useful,
-# but WITHOUT ANY WARRANTY; without even the implied warranty of
-# MERCHANTABILITY or FITNESS FOR A PARTICULAR PURPOSE.  See the
-# GNU General Public License for more details.
-# 
-# You should have received a copy of the GNU General Public License
-# along with this program.  If not, see <http://www.gnu.org/licenses/>.
-
-import sys
-if sys.version > '3': long = int
-
-__all__ = []
-options = {}
-
-
-def cpl(c, F, G = None, h = None, dims = None, A = None, b = None, 
-    kktsolver = None, xnewcopy = None, xdot = None, xaxpy = None,
-    xscal = None, ynewcopy = None, ydot = None, yaxpy = None, 
-    yscal = None, **kwargs):
-
-    """
-    Solves a convex optimization problem with a linear objective
-
-        minimize    c'*x 
-        subject to  f(x) <= 0
-                    G*x <= h
-                    A*x = b.                      
-
-    f is vector valued, convex and twice differentiable.  The linear 
-    inequalities are with respect to a cone C defined as the Cartesian 
-    product of N + M + 1 cones:
-    
-        C = C_0 x C_1 x .... x C_N x C_{N+1} x ... x C_{N+M}.
-
-    The first cone C_0 is the nonnegative orthant of dimension ml.  The 
-    next N cones are second order cones of dimension mq[0], ..., mq[N-1].
-    The second order cone of dimension m is defined as
-    
-        { (u0, u1) in R x R^{m-1} | u0 >= ||u1||_2 }.
-
-    The next M cones are positive semidefinite cones of order ms[0], ...,
-    ms[M-1] >= 0.  
-
-
-    Input arguments (basic usage).
-
-        c is a dense 'd' matrix of size (n,1). 
-
-        F is a function that handles the following arguments.
-
-            F() returns a tuple (mnl, x0).  mnl is the number of nonlinear 
-            inequality constraints.  x0 is a point in the domain of f.
-
-            F(x) returns a tuple (f, Df).
-
-                f is  a dense 'd' matrix of size (mnl, 1) containing f(x). 
-
-                Df is a dense or sparse 'd' matrix of size (mnl, n), 
-                containing the derivatives of f at x:  Df[k,:] is the 
-                transpose of the gradient of fk at x.  If x is not in 
-                dom f, F(x) returns None or (None, None).
-
-            F(x, z) with z a positive 'd' matrix of size (mnl,1), returns 
-            a tuple (f, Df, H).
-            
-                f and Df are defined as above.
-                
-                H is a dense or sparse 'd' matrix of size (n,n).  The 
-                lower triangular part of H contains the lower triangular
-                part of sum_k z[k] * Hk where Hk is the Hessian of fk at x.
-
-                If F is called with two arguments, it can be assumed that 
-                x is dom f. 
-
-            If Df and H are returned as sparse matrices, their sparsity
-            patterns must be the same for each call to F(x) or F(x,z). 
-
-        dims is a dictionary with the dimensions of the components of C.  
-        It has three fields.
-        - dims['l'] = ml, the dimension of the nonnegative orthant C_0.
-          (ml >= 0.)
-        - dims['q'] = mq = [ mq[0], mq[1], ..., mq[N-1] ], a list of N 
-          integers with the dimensions of the second order cones 
-          C_1, ..., C_N.  (N >= 0 and mq[k] >= 1.)
-        - dims['s'] = ms = [ ms[0], ms[1], ..., ms[M-1] ], a list of M  
-          integers with the orders of the semidefinite cones 
-          C_{N+1}, ..., C_{N+M}.  (M >= 0 and ms[k] >= 0.)
-        The default value of dims is {'l': G.size[0], 'q': [], 's': []}.
-
-        G is a dense or sparse 'd' matrix of size (K,n), where
-
-            K = ml + mq[0] + ... + mq[N-1] + ms[0]**2 + ... + ms[M-1]**2.
-
-        Each column of G describes a vector 
-
-            v = ( v_0, v_1, ..., v_N, vec(v_{N+1}), ..., vec(v_{N+M}) ) 
-
-        in V = R^ml x R^mq[0] x ... x R^mq[N-1] x S^ms[0] x ... x S^ms[M-1]
-        stored as a column vector
-
-            [ v_0; v_1; ...; v_N; vec(v_{N+1}); ...; vec(v_{N+M}) ].
-
-        Here, if u is a symmetric matrix of order m, then vec(u) is the 
-        matrix u stored in column major order as a vector of length m**2.
-        We use BLAS unpacked 'L' storage, i.e., the entries in vec(u) 
-        corresponding to the strictly upper triangular entries of u are 
-        not referenced.
-
-        h is a dense 'd' matrix of size (K,1), representing a vector in V,
-        in the same format as the columns of G.
-    
-        A is a dense or sparse 'd' matrix of size (p,n).  The default
-        value is a sparse 'd' matrix of size (0,n).
-
-        b is a dense 'd' matrix of size (p,1).  The default value is a 
-        dense 'd' matrix of size (0,1).
-
-        It is assumed that rank(A) = p and rank([H; A; Df; G]) = n at all 
-        x in dom f.
-
-        The other arguments are normally not needed.  They make it possible
-        to exploit certain types of structure, as described further below.
-
-
-    Output arguments.
-
-        Returns a dictionary with keys 'status', 'x', 'snl', 'sl', 'znl', 
-        'zl', 'y', 'primal objective', 'dual objective', 'gap', 
-        'relative gap', 'primal infeasibility', 'dual infeasibility',
-        'primal slack', 'dual slack'.
-
-        The 'status' field has values 'optimal' or 'unknown'.
-        If status is 'optimal', x, snl, sl, y, znl, zl are an approximate 
-        solution of the primal and dual optimality conditions 
-
-            f(x) + snl = 0,  G*x + sl = h,  A*x = b 
-            Df(x)'*znl + G'*zl + A'*y + c = 0 
-            snl >= 0,  znl >= 0,  sl >= 0,  zl >= 0
-            snl'*znl + sl'* zl = 0.
-
-        If status is 'unknown', x, snl, sl, y, znl, zl are the last
-        iterates before termination.  They satisfy snl > 0, znl > 0, 
-        sl > 0, zl > 0, but are not necessarily feasible.
-
-        The values of the other fields are defined as follows.
-
-        - 'primal objective': the primal objective c'*x.
-
-        - 'dual objective': the dual objective 
-
-              L(x,y,znl,zl) = c'*x + znl'*f(x) + zl'*(G*x-h) + y'*(A*x-b).
-
-        - 'gap': the duality gap snl'*znl + sl'*zl.
-
-        - 'relative gap': the relative gap, defined as 
-
-              gap / -primal objective
-
-          if the primal objective is negative, 
-
-              gap / dual objective
-
-          if the dual objective is positive, and None otherwise.
-
-        - 'primal infeasibility': the residual in the primal constraints,
-          defined as 
-
-              || (f(x) + snl, G*x + sl - h, A*x-b) ||_2  
-
-          divided by 
-
-              max(1, || (f(x0) + 1, G*x0 + 1 - h, A*x0 - b) ||_2 )
-
-          where x0 is the point returned by F().
-
-        - 'dual infeasibility': the residual in the dual constraints,
-          defined as
-
-              || c + Df(x)'*znl + G'*zl + A'*y ||_2
- 
-          divided by 
-
-              max(1, || c + Df(x0)'*1 + G'*1 ||_2 ).
-
-        - 'primal slack': the smallest primal slack, min( min_k sl_k,
-          sup {t | sl >= te} ) where 
-
-              e = ( e_0, e_1, ..., e_N, e_{N+1}, ..., e_{M+N} )
-    
-          is the identity vector in C.  e_0 is an ml-vector of ones, 
-          e_k, k = 1,..., N, is the unit vector (1,0,...,0) of length
-          mq[k], and e_k = vec(I) where I is the identity matrix of order
-          ms[k].
-
-        - 'dual slack': the smallest dual slack, min( min_k zl_k,
-          sup {t | zl >= te} ).
-               
-
-        If the exit status is 'optimal', then the primal and dual
-        infeasibilities are guaranteed to be less than 
-        solvers.options['feastol'] (default 1e-7).  The gap is less than
-        solvers.options['abstol'] (default 1e-7) or the relative gap is 
-        less than solvers.options['reltol'] (defaults 1e-6).     
-
-        Termination with status 'unknown' indicates that the algorithm 
-        failed to find a solution that satisfies the specified tolerances.
-        In some cases, the returned solution may be fairly accurate.  If
-        the primal and dual infeasibilities, the gap, and the relative gap
-        are small, then x, y, snl, sl, znl, zl are close to optimal.
-
-
-    Advanced usage.
-
-        Three mechanisms are provided to express problem structure.
-
-        1.  The user can provide a customized routine for solving 
-        linear equations ('KKT systems')
-
-            [ sum_k zk*Hk(x)  A'  GG'   ] [ ux ]   [ bx ]
-            [ A               0   0     ] [ uy ] = [ by ]
-            [ GG              0   -W'*W ] [ uz ]   [ bz ]
-
-        where GG = [ Df(x);  G ], uz = (uznl, uzl), bz = (bznl, bzl).  
-
-        z is a positive vector of length mnl and x is a point in the domain
-        of f.   W is a scaling matrix, i.e., a block diagonal mapping
-
-           W*u = ( Wnl*unl, W0*u_0, ..., W_{N+M}*u_{N+M} )
-
-        defined as follows.
-
-        - For the nonlinear block (Wnl):
-
-              Wnl = diag(dnl),
-
-          with dnl a positive vector of length mnl.
-
-        - For the 'l' block (W_0):
-
-              W_0 = diag(d),
-
-          with d a positive vector of length ml.
-
-        - For the 'q' blocks (W_{k+1}, k = 0, ..., N-1):
-
-              W_{k+1} = beta_k * ( 2 * v_k * v_k' - J )
-
-          where beta_k is a positive scalar, v_k is a vector in R^mq[k]
-          with v_k[0] > 0 and v_k'*J*v_k = 1, and J = [1, 0; 0, -I].
-
-        - For the 's' blocks (W_{k+N}, k = 0, ..., M-1):
-
-              W_k * u = vec(r_k' * mat(u) * r_k)
-
-          where r_k is a nonsingular matrix of order ms[k], and mat(x) is
-          the inverse of the vec operation.
-
-        The optional argument kktsolver is a Python function that will be
-        called as g = kktsolver(x, z, W).  W is a dictionary that contains
-        the parameters of the scaling:
-
-        - W['dnl'] is a positive 'd' matrix of size (mnl, 1).
-        - W['dnli'] is a positive 'd' matrix with the elementwise inverse 
-          of W['dnl'].
-        - W['d'] is a positive 'd' matrix of size (ml, 1).
-        - W['di'] is a positive 'd' matrix with the elementwise inverse of
-          W['d'].
-        - W['beta'] is a list [ beta_0, ..., beta_{N-1} ]
-        - W['v'] is a list [ v_0, ..., v_{N-1} ]
-        - W['r'] is a list [ r_0, ..., r_{M-1} ]
-        - W['rti'] is a list [ rti_0, ..., rti_{M-1} ], with rti_k the
-          inverse of the transpose of r_k.
-
-        The call g = kktsolver(x, z, W) should return a function g that
-        solves the KKT system by g(x, y, z).  On entry, x, y, z contain 
-        the righthand side bx, by, bz.  On exit, they contain the 
-        solution, with uz scaled: W*uz is returned instead of uz.  In other
-        words, on exit x, y, z are the solution of
-
-            [ sum_k zk*Hk(x)  A'   GG'*W^{-1} ] [ ux ]   [ bx ]
-            [ A               0    0          ] [ uy ] = [ by ].
-            [ GG              0   -W'         ] [ uz ]   [ bz ]
-
-
-        2.  The linear operators Df*u, H*u, G*u and A*u can be specified 
-        by providing Python functions instead of matrices.  This can only 
-        be done in combination with 1. above, i.e., it also requires the 
-        kktsolver argument.
-        
-        If G is a function, the call G(u, v, alpha, beta, trans) should 
-        evaluate the matrix-vector products
-
-            v := alpha * G * u + beta * v  if trans is 'N'
-            v := alpha * G' * u + beta * v  if trans is 'T'.
-
-        The arguments u and v are required.  The other arguments have
-        default values alpha = 1.0, beta = 0.0, trans = 'N'.
-
-        If A is a function, the call A(u, v, alpha, beta, trans) should
-        evaluate the matrix-vectors products
-
-            v := alpha * A * u + beta * v if trans is 'N'
-            v := alpha * A' * u + beta * v if trans is 'T'.
-
-        The arguments u and v are required.  The other arguments
-        have default values alpha = 1.0, beta = 0.0, trans = 'N'.
-
-        If Df is a function, the call Df(u, v, alpha, beta, trans) should
-        evaluate the matrix-vectors products
-
-            v := alpha * Df(x) * u + beta * v if trans is 'N'
-            v := alpha * Df(x)' * u + beta * v if trans is 'T'.
-
-        If H is a function, the call H(u, v, alpha, beta) should evaluate 
-        the matrix-vectors product
-
-            v := alpha * H * u + beta * v.
-
-
-        3.  Instead of using the default representation of the primal 
-        variable x and the dual variable y as one-column 'd' matrices, 
-        we can represent these variables and the corresponding parameters 
-        c and b by arbitrary Python objects (matrices, lists, dictionaries,
-        etc).  This can only be done in combination with 1. and 2. above,
-        i.e., it requires a user-provided KKT solver and a function
-        description of the linear mappings.   It also requires the 
-        arguments xnewcopy, xdot, xscal, xaxpy, ynewcopy, ydot, yscal, 
-        yaxpy.  These arguments are functions defined as follows.
-   
-        If X is the vector space of primal variables x, then:
-        - xnewcopy(u) creates a new copy of the vector u in X.
-        - xdot(u, v) returns the inner product of two vectors u and v in X.
-        - xscal(alpha, u) computes u := alpha*u, where alpha is a scalar
-          and u is a vector in X.
-        - xaxpy(u, v, alpha = 1.0, beta = 0.0) computes v := alpha*u + v
-          for a scalar alpha and two vectors u and v in X.
-
-        If Y is the vector space of primal variables y:
-        - ynewcopy(u) creates a new copy of the vector u in Y.
-        - ydot(u, v) returns the inner product of two vectors u and v in Y.
-        - yscal(alpha, u) computes u := alpha*u, where alpha is a scalar
-          and u is a vector in Y.
-        - yaxpy(u, v, alpha = 1.0, beta = 0.0) computes v := alpha*u + v
-          for a scalar alpha and two vectors u and v in Y.
-
-
-    Control parameters.
-
-       The following control parameters can be modified by adding an
-       entry to the dictionary options.
-
-       options['show_progress'] True/False (default: True)
-       options['maxiters'] positive integer (default: 100)
-       options['refinement'] nonnegative integer (default: 1)
-       options['abstol'] scalar (default: 1e-7)
-       options['reltol'] scalar (default: 1e-6)
-       options['feastol'] scalar (default: 1e-7).
-
-    """
-
-    import math 
-    from cvxopt import base, blas, misc
-    from cvxopt.base import matrix, spmatrix 
-
-    STEP = 0.99
-    BETA = 0.5
-    ALPHA = 0.01
-    EXPON = 3
-    MAX_RELAXED_ITERS = 8
-
-    options = kwargs.get('options',globals()['options'])
-
-    DEBUG = options.get('debug',False)
-
-    KKTREG = options.get('kktreg',None)
-    if KKTREG is None:
-        pass
-    elif not isinstance(KKTREG,(float,int,long)) or KKTREG < 0.0:
-        raise ValueError("options['kktreg'] must be a nonnegative scalar")
-    
-    MAXITERS = options.get('maxiters',100)
-    if not isinstance(MAXITERS,(int,long)) or MAXITERS < 1:
-        raise ValueError("options['maxiters'] must be a positive integer")
-
-    ABSTOL = options.get('abstol',1e-7)
-    if not isinstance(ABSTOL,(float,int,long)):
-        raise ValueError("options['abstol'] must be a scalar")
-
-    RELTOL = options.get('reltol',1e-6)
-    if not isinstance(RELTOL,(float,int,long)):
-        raise ValueError("options['reltol'] must be a scalar")
-
-    if RELTOL <= 0.0 and ABSTOL <= 0.0 :
-        raise ValueError("at least one of options['reltol'] and " \
-            "options['abstol'] must be positive")
-
-    FEASTOL = options.get('feastol',1e-7)
-    if not isinstance(FEASTOL,(float,int,long)) or FEASTOL <= 0.0:
-        raise ValueError("options['feastol'] must be a positive scalar")
-
-    show_progress = options.get('show_progress', True)
-
-    refinement = options.get('refinement',1)
-    if not isinstance(refinement,(int,long)) or refinement < 0:
-        raise ValueError("options['refinement'] must be a nonnegative integer")
-
-    if kktsolver is None: 
-        if dims and (dims['q'] or dims['s']):  
-            kktsolver = 'chol'            
-        else:
-            kktsolver = 'chol2'            
-    defaultsolvers = ('ldl', 'ldl2', 'chol', 'chol2')
-    if type(kktsolver) is str and kktsolver not in defaultsolvers:
-        raise ValueError("'%s' is not a valid value for kktsolver" \
-            %kktsolver)
-
-    try: mnl, x0 = F()   
-    except: raise ValueError("function call 'F()' failed")
-    
-    # Argument error checking depends on level of customization.
-    customkkt = type(kktsolver) is not str
-    operatorG = G is not None and type(G) not in (matrix, spmatrix)
-    operatorA = A is not None and type(A) not in (matrix, spmatrix)
-    if (operatorG or operatorA) and not customkkt:
-        raise ValueError("use of function valued G, A requires a "\
-            "user-provided kktsolver")
-    customx = (xnewcopy != None or xdot != None or xaxpy != None or 
-        xscal != None)
-    if customx and (not operatorG or not operatorA or not customkkt):
-        raise ValueError("use of non-vector type for x requires "\
-            "function valued G, A and user-provided kktsolver")
-    customy = (ynewcopy != None or ydot != None or yaxpy != None or 
-        yscal != None) 
-    if customy and (not operatorA or not customkkt):
-        raise ValueError("use of non vector type for y requires "\
-            "function valued A and user-provided kktsolver")
-
-    if not customx:  
-        if type(x0) is not matrix or x0.typecode != 'd' or x0.size[1] != 1:
-            raise TypeError("'x0' must be a 'd' matrix with one column")
-        if type(c) is not matrix or c.typecode != 'd' or c.size != x0.size:
-            raise TypeError("'c' must be a 'd' matrix of size (%d,%d)"\
-                %(x0.size[0],1))
-        
-    if h is None: h = matrix(0.0, (0,1))
-    if type(h) is not matrix or h.typecode != 'd' or h.size[1] != 1:
-        raise TypeError("'h' must be a 'd' matrix with 1 column")
-
-    if not dims:  dims = {'l': h.size[0], 'q': [], 's': []}
-
-    # Dimension of the product cone of the linear inequalities. with 's' 
-    # components unpacked.
-    cdim = dims['l'] + sum(dims['q']) + sum([ k**2 for k in dims['s'] ])
-    if h.size[0] != cdim:
-        raise TypeError("'h' must be a 'd' matrix of size (%d,1)" %cdim)
-
-    if G is None:
-        if customx:
-            def G(x, y, trans = 'N', alpha = 1.0, beta = 0.0):
-                if trans == 'N': pass
-                else: xscal(beta, y)
-        else:
-            G = spmatrix([], [], [], (0, c.size[0]))
-    if not operatorG:
-        if G.typecode != 'd' or G.size != (cdim, c.size[0]):
-            raise TypeError("'G' must be a 'd' matrix with size (%d, %d)"\
-                %(cdim, c.size[0]))
-        def fG(x, y, trans = 'N', alpha = 1.0, beta = 0.0):
-            misc.sgemv(G, x, y, dims, trans = trans, alpha = alpha, 
-                beta = beta)
-    else:
-        fG = G
-
-    if A is None:
-        if customx or customy:
-            def A(x, y, trans = 'N', alpha = 1.0, beta = 0.0):
-                if trans == 'N': pass
-                else: yscal(beta, y)
-        else:
-            A = spmatrix([], [], [], (0, c.size[0]))
-    if not operatorA:
-        if A.typecode != 'd' or A.size[1] != c.size[0]:
-            raise TypeError("'A' must be a 'd' matrix with %d columns" \
-                %c.size[0])
-        def fA(x, y, trans = 'N', alpha = 1.0, beta = 0.0):
-            base.gemv(A, x, y, trans = trans, alpha = alpha, beta = beta)
-    else:
-        fA = A
-    if not customy:
-        if b is None: b = matrix(0.0, (0,1))
-        if type(b) is not matrix or b.typecode != 'd' or b.size[1] != 1:
-            raise TypeError("'b' must be a 'd' matrix with one column")
-        if not operatorA and b.size[0] != A.size[0]:
-            raise TypeError("'b' must have length %d" %A.size[0])
-    if b is None and customy:  
-        raise ValueEror("use of non vector type for y requires b")
-
-   
-    # kktsolver(x, z, W) returns a routine for solving
-    #
-    #     [ sum_k zk*Hk(x)  A'   GG'*W^{-1} ] [ ux ]   [ bx ]
-    #     [ A               0    0          ] [ uy ] = [ by ]
-    #     [ GG              0   -W'         ] [ uz ]   [ bz ]
-    #
-    # where G = [Df(x); G].
-
-    if kktsolver in defaultsolvers:
-         if kktsolver == 'ldl': 
-             factor = misc.kkt_ldl(G, dims, A, mnl, kktreg = KKTREG)
-         elif kktsolver == 'ldl2': 
-             factor = misc.kkt_ldl2(G, dims, A, mnl)
-         elif kktsolver == 'chol':
-             factor = misc.kkt_chol(G, dims, A, mnl)
-         else: 
-             factor = misc.kkt_chol2(G, dims, A, mnl)
-         def kktsolver(x, z, W):
-             f, Df, H = F(x, z)
-             return factor(W, H, Df)             
-
-
-    if xnewcopy is None: xnewcopy = matrix 
-    if xdot is None: xdot = blas.dot
-    if xaxpy is None: xaxpy = blas.axpy 
-    if xscal is None: xscal = blas.scal 
-    def xcopy(x, y): 
-        xscal(0.0, y) 
-        xaxpy(x, y)
-    if ynewcopy is None: ynewcopy = matrix 
-    if ydot is None: ydot = blas.dot 
-    if yaxpy is None: yaxpy = blas.axpy 
-    if yscal is None: yscal = blas.scal
-    def ycopy(x, y): 
-        yscal(0.0, y) 
-        yaxpy(x, y)
-             
-
-    # Initial points
-    x = xnewcopy(x0)
-    y = ynewcopy(b);  yscal(0.0, y)
-    z, s = matrix(0.0, (mnl + cdim, 1)), matrix(0.0, (mnl + cdim, 1))
-    z[: mnl+dims['l']] = 1.0 
-    s[: mnl+dims['l']] = 1.0 
-    ind = mnl + dims['l']
-    for m in dims['q']:
-        z[ind] = 1.0
-        s[ind] = 1.0
-        ind += m
-    for m in dims['s']:
-        z[ind : ind + m*m : m+1] = 1.0
-        s[ind : ind + m*m : m+1] = 1.0
-        ind += m**2
-
-
-    rx, ry = xnewcopy(x0), ynewcopy(b)
-    rznl, rzl = matrix(0.0, (mnl, 1)), matrix(0.0, (cdim, 1)), 
-    dx, dy = xnewcopy(x), ynewcopy(y)   
-    dz, ds = matrix(0.0, (mnl + cdim, 1)), matrix(0.0, (mnl + cdim, 1))
-
-    lmbda = matrix(0.0, (mnl + dims['l'] + sum(dims['q']) + 
-        sum(dims['s']), 1))
-    lmbdasq = matrix(0.0, (mnl + dims['l'] + sum(dims['q']) + 
-        sum(dims['s']), 1))
-    sigs = matrix(0.0, (sum(dims['s']), 1))
-    sigz = matrix(0.0, (sum(dims['s']), 1))
-
-    dz2, ds2 = matrix(0.0, (mnl + cdim, 1)), matrix(0.0, (mnl + cdim, 1))
-
-    newx, newy = xnewcopy(x),  ynewcopy(y)
-    newz, news = matrix(0.0, (mnl + cdim, 1)), matrix(0.0, (mnl + cdim, 1))
-    newrx = xnewcopy(x0)
-    newrznl = matrix(0.0, (mnl, 1))
-
-    rx0, ry0 = xnewcopy(x0), ynewcopy(b)
-    rznl0, rzl0 = matrix(0.0, (mnl, 1)), matrix(0.0, (cdim, 1)), 
-    x0, dx0 = xnewcopy(x), xnewcopy(dx)
-    y0, dy0 = ynewcopy(y), ynewcopy(dy)
-    z0 = matrix(0.0, (mnl + cdim, 1))
-    dz0 = matrix(0.0, (mnl + cdim, 1))
-    dz20 = matrix(0.0, (mnl + cdim, 1))
-    s0 = matrix(0.0, (mnl + cdim, 1))
-    ds0 = matrix(0.0, (mnl + cdim, 1))
-    ds20 = matrix(0.0, (mnl + cdim, 1))
-    W0 = {}
-    W0['dnl'] = matrix(0.0, (mnl, 1))
-    W0['dnli'] = matrix(0.0, (mnl, 1))
-    W0['d'] = matrix(0.0, (dims['l'], 1))
-    W0['di'] = matrix(0.0, (dims['l'], 1))
-    W0['v'] = [ matrix(0.0, (m, 1)) for m in dims['q'] ]
-    W0['beta'] = len(dims['q']) * [ 0.0 ]
-    W0['r'] = [ matrix(0.0, (m, m)) for m in dims['s'] ]
-    W0['rti'] = [ matrix(0.0, (m, m)) for m in dims['s'] ]
-    lmbda0 = matrix(0.0, (mnl + dims['l'] + sum(dims['q']) + 
-        sum(dims['s']), 1))
-    lmbdasq0 = matrix(0.0, (mnl + dims['l'] + sum(dims['q']) + 
-        sum(dims['s']), 1))
-    
-
-    if show_progress: 
-        print("% 10s% 12s% 10s% 8s% 7s" %("pcost", "dcost", "gap", "pres",
-            "dres"))
-
-
-    relaxed_iters = 0
-    for iters in range(MAXITERS + 1):  
-
-        if refinement or DEBUG:  
-            # We need H to compute residuals of KKT equations.
-            f, Df, H = F(x, z[:mnl])
-        else:
-            f, Df = F(x)
-       
-        f = matrix(f, tc='d')
-        if f.typecode != 'd' or f.size != (mnl, 1):
-            raise TypeError("first output argument of F() must be a "\
-                "'d' matrix of size (%d, %d)" %(mnl, 1))
-
-        if type(Df) is matrix or type(Df) is spmatrix:
-            if customx: raise ValueError("use of non-vector type for x "\
-                "requires function valued Df")
-            if Df.typecode != 'd' or Df.size != (mnl, c.size[0]):
-                raise TypeError("second output argument of F() must "\
-                    "be a 'd' matrix of size (%d,%d)" %(mnl, c.size[0]))
-            def fDf(u, v, alpha = 1.0, beta = 0.0, trans = 'N'): 
-                base.gemv(Df, u, v, alpha = alpha, beta = beta, trans = 
-                    trans)
-        else: 
-            if not customkkt:
-                raise ValueError("use of function valued Df requires "\
-                    "a user-provided kktsolver")
-            fDf = Df
-
-        if refinement or DEBUG:
-            if type(H) is matrix or type(H) is spmatrix:
-                if customx: raise ValueError("use of non-vector type "\
-                    "for  x requires function valued H")
-                if H.typecode != 'd' or H.size != (c.size[0], c.size[0]):
-                    raise TypeError("third output argument of F() must "\
-                        "be a 'd' matrix of size (%d,%d)" \
-                        %(c.size[0], c.size[0]))
-                def fH(u, v, alpha = 1.0, beta = 0.0): 
-                    base.symv(H, u, v, alpha = alpha, beta = beta)
-            else: 
-                if not customkkt:
-                    raise ValueError("use of function valued H requires "\
-                        "a user-provided kktsolver")
-                fH = H
-           
-
-        gap = misc.sdot(s, z, dims, mnl) 
-
-        # rx = c + A'*y + Df'*z[:mnl] + G'*z[mnl:]
-        xcopy(c, rx) 
-        fA(y, rx, beta = 1.0, trans = 'T')
-        fDf(z[:mnl], rx, beta = 1.0, trans = 'T')
-        fG(z[mnl:], rx, beta = 1.0, trans = 'T')
-        resx = math.sqrt(xdot(rx, rx))
-           
-        # ry = A*x - b
-        ycopy(b, ry)
-        fA(x, ry, alpha = 1.0, beta = -1.0)
-        resy = math.sqrt(ydot(ry, ry))
-
-        # rznl = s[:mnl] + f 
-        blas.copy(s[:mnl], rznl)
-        blas.axpy(f, rznl)
-        resznl = blas.nrm2(rznl)
-
-        # rzl = s[mnl:] + G*x - h
-        blas.copy(s[mnl:], rzl)
-        blas.axpy(h, rzl, alpha = -1.0)
-        fG(x, rzl, beta = 1.0)
-        reszl = misc.snrm2(rzl, dims)
-
-        # Statistics for stopping criteria.
-
-        # pcost = c'*x
-        # dcost = c'*x + y'*(A*x-b) + znl'*f(x) + zl'*(G*x-h)
-        #       = c'*x + y'*(A*x-b) + znl'*(f(x)+snl) + zl'*(G*x-h+sl) 
-        #         - z'*s
-        #       = c'*x + y'*ry + znl'*rznl + zl'*rzl - gap
-        pcost = xdot(c,x)
-        dcost = pcost + ydot(y, ry) + blas.dot(z[:mnl], rznl) + \
-            misc.sdot(z[mnl:], rzl, dims) - gap
-        if pcost < 0.0:
-            relgap = gap / -pcost
-        elif dcost > 0.0:
-            relgap = gap / dcost
-        else:
-            relgap = None
-        pres = math.sqrt( resy**2 + resznl**2 + reszl**2 )
-        dres = resx
-        if iters == 0: 
-            resx0 = max(1.0, resx)
-            resznl0 = max(1.0, resznl)
-            pres0 = max(1.0, pres)
-            dres0 = max(1.0, dres)
-            gap0 = gap
-            theta1 = 1.0 / gap0
-            theta2 = 1.0 / resx0
-            theta3 = 1.0 / resznl0
-        phi = theta1 * gap + theta2 * resx + theta3 * resznl
-        pres = pres / pres0
-        dres = dres / dres0
-
-        if show_progress:
-            print("%2d: % 8.4e % 8.4e % 4.0e% 7.0e% 7.0e" \
-                %(iters, pcost, dcost, gap, pres, dres))
-
-        # Stopping criteria.    
-        if ( pres <= FEASTOL and dres <= FEASTOL and ( gap <= ABSTOL or 
-            (relgap is not None and relgap <= RELTOL) )) or \
-            iters == MAXITERS:
-            sl, zl = s[mnl:], z[mnl:]
-            ind = dims['l'] + sum(dims['q'])
-            for m in dims['s']:
-                misc.symm(sl, m, ind)
-                misc.symm(zl, m, ind)
-                ind += m**2
-            ts = misc.max_step(s, dims, mnl)
-            tz = misc.max_step(z, dims, mnl)
-            if iters == MAXITERS:
-                if show_progress:
-                    print("Terminated (maximum number of iterations "\
-                        "reached).")
-                status = 'unknown'
-            else:
-                if show_progress:
-                    print("Optimal solution found.")
-                status = 'optimal'
-
-            return {'status': status, 'x': x,  'y': y, 'znl': z[:mnl],  
-                'zl': zl, 'snl': s[:mnl], 'sl': sl, 'gap': gap, 
-                'relative gap': relgap, 'primal objective': pcost, 
-                'dual objective': dcost,  'primal slack': -ts, 
-                'dual slack': -tz, 'primal infeasibility': pres,
-                'dual infeasibility': dres }
-
-
-        # Compute initial scaling W: 
-        #
-        #     W * z = W^{-T} * s = lambda.
-        #
-        # lmbdasq = lambda o lambda 
-
-        if iters == 0:  
-            W = misc.compute_scaling(s, z, lmbda, dims, mnl)
-        misc.ssqr(lmbdasq, lmbda, dims, mnl)
-
-
-        # f3(x, y, z) solves
-        #
-        #     [ H   A'  GG'*W^{-1} ] [ ux ]   [ bx ]
-        #     [ A   0   0          ] [ uy ] = [ by ].
-        #     [ GG  0  -W'         ] [ uz ]   [ bz ]
-        #
-        # On entry, x, y, z contain bx, by, bz.
-        # On exit, they contain ux, uy, uz.
-        
-        try: f3 = kktsolver(x, z[:mnl], W)
-        except ArithmeticError: 
-            singular_kkt_matrix = False
-            if iters == 0:
-                raise ValueError("Rank(A) < p or "\
-                    "Rank([H(x); A; Df(x); G]) < n")
-
-            elif 0 < relaxed_iters < MAX_RELAXED_ITERS > 0:
-                # The arithmetic error may be caused by a relaxed line 
-                # search in the previous iteration.  Therefore we restore 
-                # the last saved state and require a standard line search. 
-
-                phi, gap = phi0, gap0
-                mu = gap / ( mnl + dims['l'] + len(dims['q']) + 
-                    sum(dims['s']) )
-                blas.copy(W0['dnl'], W['dnl'])
-                blas.copy(W0['dnli'], W['dnli'])
-                blas.copy(W0['d'], W['d'])
-                blas.copy(W0['di'], W['di'])
-                for k in range(len(dims['q'])):
-                    blas.copy(W0['v'][k], W['v'][k])
-                    W['beta'][k] = W0['beta'][k]
-                for k in range(len(dims['s'])):
-                    blas.copy(W0['r'][k], W['r'][k])
-                    blas.copy(W0['rti'][k], W['rti'][k])
-                xcopy(x0, x); 
-                ycopy(y0, y); 
-                blas.copy(s0, s); blas.copy(z0, z)
-                blas.copy(lmbda0, lmbda)
-                blas.copy(lmbdasq, lmbdasq0)
-                xcopy(rx0, rx); ycopy(ry0, ry)
-                resx = math.sqrt(xdot(rx, rx))
-                blas.copy(rznl0, rznl);  blas.copy(rzl0, rzl);
-                resznl = blas.nrm2(rznl)
-
-                relaxed_iters = -1
-
-                try: f3 = kktsolver(x, z[:mnl], W)
-                except ArithmeticError: 
-                     singular_kkt_matrix = True
-
-            else:  
-                 singular_kkt_matrix = True
-
-            if singular_kkt_matrix:
-                sl, zl = s[mnl:], z[mnl:]
-                ind = dims['l'] + sum(dims['q'])
-                for m in dims['s']:
-                    misc.symm(sl, m, ind)
-                    misc.symm(zl, m, ind)
-                    ind += m**2
-                ts = misc.max_step(s, dims, mnl)
-                tz = misc.max_step(z, dims, mnl)
-                if show_progress:
-                    print("Terminated (singular KKT matrix).")
-                status = 'unknown'
-                return {'status': status, 'x': x,  'y': y, 
-                    'znl': z[:mnl],  'zl': zl, 'snl': s[:mnl], 
-                    'sl': sl, 'gap': gap, 'relative gap': relgap, 
-                    'primal objective': pcost, 'dual objective': dcost,  
-                    'primal infeasibility': pres, 
-                    'dual infeasibility': dres, 'primal slack': -ts,
-                    'dual slack': -tz }
-
-
-        # f4_no_ir(x, y, z, s) solves
-        # 
-        #     [ 0     ]   [ H   A'  GG' ] [ ux        ]   [ bx ]
-        #     [ 0     ] + [ A   0   0   ] [ uy        ] = [ by ]
-        #     [ W'*us ]   [ GG  0   0   ] [ W^{-1}*uz ]   [ bz ]
-        #
-        #     lmbda o (uz + us) = bs.
-        #
-        # On entry, x, y, z, x, contain bx, by, bz, bs.
-        # On exit, they contain ux, uy, uz, us.
-
-        if iters == 0:
-            ws3 = matrix(0.0, (mnl + cdim, 1))
-            wz3 = matrix(0.0, (mnl + cdim, 1))
-
-        def f4_no_ir(x, y, z, s):
-
-            # Solve 
-            #
-            #     [ H  A'  GG'  ] [ ux        ]   [ bx                    ]
-            #     [ A  0   0    ] [ uy        ] = [ by                    ]
-            #     [ GG 0  -W'*W ] [ W^{-1}*uz ]   [ bz - W'*(lmbda o\ bs) ]
-            #
-            #     us = lmbda o\ bs - uz.
-            
-            # s := lmbda o\ s 
-            #    = lmbda o\ bs
-            misc.sinv(s, lmbda, dims, mnl)
-
-            # z := z - W'*s 
-            #    = bz - W' * (lambda o\ bs)
-            blas.copy(s, ws3)
-            misc.scale(ws3, W, trans = 'T')
-            blas.axpy(ws3, z, alpha = -1.0)
-
-            # Solve for ux, uy, uz
-            f3(x, y, z)
-
-            # s := s - z 
-            #    = lambda o\ bs - z.
-            blas.axpy(z, s, alpha = -1.0)
-
-
-        if iters == 0:
-            wz2nl, wz2l = matrix(0.0, (mnl,1)), matrix(0.0, (cdim, 1))
-
-        def res(ux, uy, uz, us, vx, vy, vz, vs):
-
-            # Evaluates residuals in Newton equations:
-            #
-            #     [ vx ]     [ 0     ]   [ H  A' GG' ] [ ux        ]
-            #     [ vy ] -=  [ 0     ] + [ A  0  0   ] [ uy        ]
-            #     [ vz ]     [ W'*us ]   [ GG 0  0   ] [ W^{-1}*uz ]
-            #
-            #     vs -= lmbda o (uz + us).
-
-            # vx := vx - H*ux - A'*uy - GG'*W^{-1}*uz
-            fH(ux, vx, alpha = -1.0, beta = 1.0)
-            fA(uy, vx, alpha = -1.0, beta = 1.0, trans = 'T') 
-            blas.copy(uz, wz3)
-            misc.scale(wz3, W, inverse = 'I')
-            fDf(wz3[:mnl], vx, alpha = -1.0, beta = 1.0, trans = 'T')
-            fG(wz3[mnl:], vx, alpha = -1.0, beta = 1.0, trans = 'T') 
-
-            # vy := vy - A*ux 
-            fA(ux, vy, alpha = -1.0, beta = 1.0)
-
-            # vz := vz - W'*us - GG*ux 
-            fDf(ux, wz2nl)
-            blas.axpy(wz2nl, vz, alpha = -1.0)
-            fG(ux, wz2l)
-            blas.axpy(wz2l, vz, alpha = -1.0, offsety = mnl)
-            blas.copy(us, ws3) 
-            misc.scale(ws3, W, trans = 'T')
-            blas.axpy(ws3, vz, alpha = -1.0)
-
-            # vs -= lmbda o (uz + us)
-            blas.copy(us, ws3)
-            blas.axpy(uz, ws3)
-            misc.sprod(ws3, lmbda, dims, mnl, diag = 'D')
-            blas.axpy(ws3, vs, alpha = -1.0)
-
-
-        # f4(x, y, z, s) solves the same system as f4_no_ir, but applies
-        # iterative refinement.
-
-        if iters == 0:
-            if refinement or DEBUG:
-                wx, wy = xnewcopy(c), ynewcopy(b)
-                wz = matrix(0.0, (mnl + cdim, 1))
-                ws = matrix(0.0, (mnl + cdim, 1))
-            if refinement:
-                wx2, wy2 = xnewcopy(c), ynewcopy(b)
-                wz2 = matrix(0.0, (mnl + cdim, 1))
-                ws2 = matrix(0.0, (mnl + cdim, 1))
-
-        def f4(x, y, z, s):
-            if refinement or DEBUG: 
-                xcopy(x, wx)        
-                ycopy(y, wy)        
-                blas.copy(z, wz)        
-                blas.copy(s, ws)        
-            f4_no_ir(x, y, z, s)        
-            for i in range(refinement):
-                xcopy(wx, wx2)        
-                ycopy(wy, wy2)        
-                blas.copy(wz, wz2)        
-                blas.copy(ws, ws2)        
-                res(x, y, z, s, wx2, wy2, wz2, ws2) 
-                f4_no_ir(wx2, wy2, wz2, ws2)
-                xaxpy(wx2, x)
-                yaxpy(wy2, y)
-                blas.axpy(wz2, z)
-                blas.axpy(ws2, s)
-            if DEBUG:
-                res(x, y, z, s, wx, wy, wz, ws)
-                print("KKT residuals:")
-                print("    'x': %e" %math.sqrt(xdot(wx, wx)))
-                print("    'y': %e" %math.sqrt(ydot(wy, wy)))
-                print("    'z': %e" %misc.snrm2(wz, dims, mnl))
-                print("    's': %e" %misc.snrm2(ws, dims, mnl))
-     
-
-        sigma, eta = 0.0, 0.0
-        for i in [0, 1]:
-
-            # Solve
-            #
-            #     [ 0     ]   [ H  A' GG' ] [ dx        ]
-            #     [ 0     ] + [ A  0  0   ] [ dy        ] = -(1 - eta)*r  
-            #     [ W'*ds ]   [ GG 0  0   ] [ W^{-1}*dz ]
-            #
-            #     lmbda o (dz + ds) = -lmbda o lmbda + sigma*mu*e.
-            #
-
-            mu = gap / (mnl + dims['l'] + len(dims['q']) + sum(dims['s']))
-
-            # ds = -lmbdasq + sigma * mu * e  
-            blas.scal(0.0, ds)
-            blas.axpy(lmbdasq, ds, n = mnl + dims['l'] + sum(dims['q']), 
-                alpha = -1.0)
-            ds[:mnl + dims['l']] += sigma*mu
-            ind = mnl + dims['l']
-            for m in dims['q']:
-                ds[ind] += sigma*mu
-                ind += m
-            ind2 = ind
-            for m in dims['s']:
-                blas.axpy(lmbdasq, ds, n = m, offsetx = ind2, offsety =  
-                    ind, incy = m + 1, alpha = -1.0)
-                ds[ind : ind + m*m : m+1] += sigma*mu
-                ind += m*m
-                ind2 += m
-       
-            # (dx, dy, dz) := -(1-eta) * (rx, ry, rz)
-            xscal(0.0, dx);  xaxpy(rx, dx, alpha = -1.0 + eta)
-            yscal(0.0, dy);  yaxpy(ry, dy, alpha = -1.0 + eta)
-            blas.scal(0.0, dz) 
-            blas.axpy(rznl, dz, alpha = -1.0 + eta)
-            blas.axpy(rzl, dz, alpha = -1.0 + eta, offsety = mnl)
-            
-            try: f4(dx, dy, dz, ds)
-            except ArithmeticError: 
-                if iters == 0:
-                    raise ValueError("Rank(A) < p or "\
-                        "Rank([H(x); A; Df(x); G]) < n")
-                else:
-                    sl, zl = s[mnl:], z[mnl:]
-                    ind = dims['l'] + sum(dims['q'])
-                    for m in dims['s']:
-                        misc.symm(sl, m, ind)
-                        misc.symm(zl, m, ind)
-                        ind += m**2
-                    ts = misc.max_step(s, dims, mnl)
-                    tz = misc.max_step(z, dims, mnl)
-                    if show_progress:
-                        print("Terminated (singular KKT matrix).")
-                    return {'status': 'unknown', 'x': x,  'y': y, 
-                        'znl': z[:mnl],  'zl': zl, 'snl': s[:mnl], 
-                        'sl': sl, 'gap': gap, 'relative gap': relgap, 
-                        'primal objective': pcost, 'dual objective': dcost,
-                        'primal infeasibility': pres, 
-                        'dual infeasibility': dres, 'primal slack': -ts,
-                        'dual slack': -tz }
-
-            # Inner product ds'*dz and unscaled steps are needed in the 
-            # line search.
-            dsdz = misc.sdot(ds, dz, dims, mnl)
-            blas.copy(dz, dz2)
-            misc.scale(dz2, W, inverse = 'I')
-            blas.copy(ds, ds2)
-            misc.scale(ds2, W, trans = 'T')
-
-            # Maximum steps to boundary. 
-            # 
-            # Also compute the eigenvalue decomposition of 's' blocks in 
-            # ds, dz.  The eigenvectors Qs, Qz are stored in ds, dz.
-            # The eigenvalues are stored in sigs, sigz.
-
-            misc.scale2(lmbda, ds, dims, mnl)
-            ts = misc.max_step(ds, dims, mnl, sigs)
-            misc.scale2(lmbda, dz, dims, mnl)
-            tz = misc.max_step(dz, dims, mnl, sigz)
-            t = max([ 0.0, ts, tz ])
-            if t == 0:
-                step = 1.0
-            else:
-                step = min(1.0, STEP / t)
-
-            # Backtrack until newx is in domain of f.
-            backtrack = True
-            while backtrack:
-                xcopy(x, newx);  xaxpy(dx, newx, alpha = step)
-                t = F(newx)
-                if t is None: newf = None
-                else: newf, newDf = t[0], t[1]
-                if newf is not None:
-                    backtrack = False
-                else:
-                    step *= BETA
-
-
-            # Merit function 
-            #
-            #     phi = theta1 * gap + theta2 * norm(rx) + 
-            #         theta3 * norm(rznl)
-            #
-            # and its directional derivative dphi.
-
-            phi = theta1 * gap + theta2 * resx + theta3 * resznl
-            if i == 0:
-                dphi = -phi 
-            else:
-                dphi = -theta1 * (1 - sigma) * gap -  \
-                    theta2 * (1 - eta) * resx - \
-                    theta3 * (1 - eta) * resznl  
-
-
-            # Line search.
-            #
-            # We use two types of line search.  In a standard iteration we
-            # use is a normal backtracking line search terminating with a 
-            # sufficient decrease of phi.  In a "relaxed" iteration the 
-            # line search is terminated after one step, regardless of the 
-            # value of phi.  We make at most MAX_RELAXED_ITERS consecutive
-            # relaxed iterations.  When starting a series of relaxed 
-            # iteration, we save the state at the end of the first line 
-            # search in the series (scaling, primal and dual iterates, 
-            # steps, sigma, eta, i.e., all information needed to resume 
-            # the line search at some later point).  If a series of
-            # MAX_RELAXED_ITERS relaxed iterations does not result in a 
-            # sufficient decrease compared to the value of phi at the start
-            # of the series, then we resume the first line search in the 
-            # series as a standard line search (using the saved state).
-            # On the other hand, if at some point during the series of 
-            # relaxed iterations we obtain a sufficient decrease of phi 
-            # compared with the value at the start of the series, then we 
-            # start a new series of relaxed line searches. 
-            #  
-            # To implement this we use a counter relaxed_iters.
-            #
-            # 1. If 0 <= relaxed_iters < MAX_RELAXED_ITERS, we use a 
-            #    relaxed line search (one full step).  If relaxed_iters 
-            #    is 0, we save the value phi0 of the merit function at the
-            #    current point, as well as the state at the end of the 
-            #    line search.  If the relaxed line search results in a 
-            #    sufficient decrease w.r.t. phi0, we reset relaxed_iters 
-            #    to 0.  Otherwise we increment relaxed_iters.
-            #
-            # 2. If relaxed_iters is MAX_RELAXED_ITERS, we use a standard
-            #    line search.  If this results in a sufficient decrease 
-            #    of the merit function compared with phi0, we set 
-            #    relaxed_iters to 0.  If phi decreased compared with phi0,
-            #    but not sufficiently, we set relaxed_iters to -1.  
-            #    If phi increased compared with phi0, we resume the 
-            #    backtracking at the last saved iteration, and after 
-            #    completing the line search, set relaxed_iters to 0.
-            # 
-            # 3. If relaxed_iters is -1, we use a standard line search
-            #    and increment relaxed_iters to 0. 
-
-
-            backtrack = True
-            while backtrack:
-                xcopy(x, newx);  xaxpy(dx, newx, alpha = step)
-                ycopy(y, newy);  yaxpy(dy, newy, alpha = step)
-                blas.copy(z, newz);  blas.axpy(dz2, newz, alpha = step) 
-                blas.copy(s, news);  blas.axpy(ds2, news, alpha = step) 
-
-                t = F(newx)
-                newf, newDf = matrix(t[0], tc = 'd'), t[1]
-                if type(newDf) is matrix or type(Df) is spmatrix:
-                    if newDf.typecode != 'd' or \
-                        newDf.size != (mnl, c.size[0]):
-                            raise TypeError("second output argument "\
-                                "of F() must be a 'd' matrix of size "\
-                                "(%d,%d)" %(mnl, c.size[0]))
-                    def newfDf(u, v, alpha = 1.0, beta = 0.0, trans = 'N'):
-                        base.gemv(newDf, u, v, alpha = alpha, beta = 
-                                beta, trans = trans)
-                else: 
-                    newfDf = newDf
-
-                # newrx = c + A'*newy + newDf'*newz[:mnl] + G'*newz[mnl:]
-                xcopy(c, newrx) 
-                fA(newy, newrx, beta = 1.0, trans = 'T')
-                newfDf(newz[:mnl], newrx, beta = 1.0, trans = 'T')
-                fG(newz[mnl:], newrx, beta = 1.0, trans = 'T')
-                newresx = math.sqrt(xdot(newrx, newrx))
-           
-                # newrznl = news[:mnl] + newf 
-                blas.copy(news[:mnl], newrznl)
-                blas.axpy(newf, newrznl)
-                newresznl = blas.nrm2(newrznl)
-
-                newgap = (1.0 - (1.0 - sigma) * step) * gap \
-                    + step**2 * dsdz
-                newphi = theta1 * newgap  + theta2 * newresx + \
-                    theta3 * newresznl
-
-                if i == 0:
-                    if newgap <= (1.0 - ALPHA * step) * gap and \
-                        ( 0 <= relaxed_iters < MAX_RELAXED_ITERS or \
-                        newphi <= phi + ALPHA * step * dphi ):
-                        backtrack = False
-                        sigma = min(newgap/gap, (newgap/gap) ** EXPON)
-                        eta = 0.0 
-                    else:
-                        step *= BETA
-
-                else:
-                    if relaxed_iters == -1 or ( relaxed_iters == 0 == 
-                        MAX_RELAXED_ITERS ):
-                        # Do a standard line search.
-                        if newphi <= phi + ALPHA * step * dphi:
-                            relaxed_iters == 0
-                            backtrack = False
-                        else:
-                            step *= BETA
-
-                    elif relaxed_iters == 0 < MAX_RELAXED_ITERS:
-                        if newphi <= phi + ALPHA * step * dphi:
-                            # Relaxed l.s. gives sufficient decrease.
-                            relaxed_iters = 0
-
-                        else:
-                            # Save state.
-                            phi0, dphi0, gap0 = phi, dphi, gap
-                            step0 = step
-                            blas.copy(W['dnl'], W0['dnl'])
-                            blas.copy(W['dnli'], W0['dnli'])
-                            blas.copy(W['d'], W0['d'])
-                            blas.copy(W['di'], W0['di'])
-                            for k in range(len(dims['q'])):
-                                blas.copy(W['v'][k], W0['v'][k])
-                                W0['beta'][k] = W['beta'][k]
-                            for k in range(len(dims['s'])):
-                                blas.copy(W['r'][k], W0['r'][k])
-                                blas.copy(W['rti'][k], W0['rti'][k])
-                            xcopy(x, x0); xcopy(dx, dx0)
-                            ycopy(y, y0); ycopy(dy, dy0)
-                            blas.copy(s, s0); blas.copy(z, z0)
-                            blas.copy(ds, ds0)
-                            blas.copy(dz, dz0)
-                            blas.copy(ds2, ds20)
-                            blas.copy(dz2, dz20)
-                            blas.copy(lmbda, lmbda0)
-                            blas.copy(lmbdasq, lmbdasq0)
-                            dsdz0 = dsdz
-                            sigma0, eta0 = sigma, eta
-                            xcopy(rx, rx0);  ycopy(ry, ry0)
-                            blas.copy(rznl, rznl0); blas.copy(rzl, rzl0)
-                            relaxed_iters = 1
-
-                        backtrack = False
-
-                    elif 0 <= relaxed_iters < MAX_RELAXED_ITERS > 0:
-                        if newphi <= phi0 + ALPHA * step0 * dphi0:
-                            # Relaxed l.s. gives sufficient decrease.
-                            relaxed_iters = 0
-
-                        else: 
-                            # Relaxed line search 
-                            relaxed_iters += 1
-
-                        backtrack = False
-
-                    elif relaxed_iters == MAX_RELAXED_ITERS > 0:
-                        if newphi <= phi0 + ALPHA * step0 * dphi0:
-                            # Series of relaxed line searches ends 
-                            # with sufficient decrease w.r.t. phi0.
-                            backtrack = False
-                            relaxed_iters = 0
-
-                        elif newphi >= phi0:
-                            # Resume last saved line search.
-                            phi, dphi, gap = phi0, dphi0, gap0
-                            step = step0
-                            blas.copy(W0['dnl'], W['dnl'])
-                            blas.copy(W0['dnli'], W['dnli'])
-                            blas.copy(W0['d'], W['d'])
-                            blas.copy(W0['di'], W['di'])
-                            for k in range(len(dims['q'])):
-                                blas.copy(W0['v'][k], W['v'][k])
-                                W['beta'][k] = W0['beta'][k]
-                            for k in range(len(dims['s'])):
-                                blas.copy(W0['r'][k], W['r'][k])
-                                blas.copy(W0['rti'][k], W['rti'][k])
-                            xcopy(x0, x); xcopy(dx0, dx);
-                            ycopy(y0, y); ycopy(dy0, dy);
-                            blas.copy(s0, s); blas.copy(z0, z)
-                            blas.copy(ds0, ds)
-                            blas.copy(dz0, dz)
-                            blas.copy(ds20, ds2)
-                            blas.copy(dz20, dz2)
-                            blas.copy(lmbda0, lmbda)
-                            dsdz = dsdz0
-                            sigma, eta = sigma0, eta0
-                            relaxed_iters = -1
-
-                        elif newphi <= phi + ALPHA * step * dphi:
-                            # Series of relaxed line searches ends with
-                            # with insufficient decrease w.r.t. phi0" 
-                            backtrack = False
-                            relaxed_iters = -1
-
-
-        # Update x, y.
-        xaxpy(dx, x, alpha = step)
-        yaxpy(dy, y, alpha = step)
-
-
-        # Replace nonlinear, 'l' and 'q' blocks of ds and dz with the 
-        # updated variables in the current scaling.
-        # Replace 's' blocks of ds and dz with the factors Ls, Lz in a
-        # factorization Ls*Ls', Lz*Lz' of the updated variables in the 
-        # current scaling.
-
-        # ds := e + step*ds for nonlinear, 'l' and 'q' blocks.
-        # dz := e + step*dz for nonlinear, 'l' and 'q' blocks.
-        blas.scal(step, ds, n = mnl + dims['l'] + sum(dims['q']))
-        blas.scal(step, dz, n = mnl + dims['l'] + sum(dims['q']))
-        ind = mnl + dims['l']
-        ds[:ind] += 1.0
-        dz[:ind] += 1.0
-        for m in dims['q']:
-            ds[ind] += 1.0
-            dz[ind] += 1.0
-            ind += m
-
-
-        # ds := H(lambda)^{-1/2} * ds and dz := H(lambda)^{-1/2} * dz.
-        # 
-        # This replaces the nonlinear, 'l' and 'q' components of ds and dz
-        # with the updated variables in the new scaling.
-        # The 's' components of ds and dz are replaced with
-        #
-        #     diag(lmbda_k)^{1/2} * Qs * diag(lmbda_k)^{1/2}
-        #     diag(lmbda_k)^{1/2} * Qz * diag(lmbda_k)^{1/2}
-         
-        misc.scale2(lmbda, ds, dims, mnl, inverse = 'I')
-        misc.scale2(lmbda, dz, dims, mnl, inverse = 'I')
-
-        # sigs := ( e + step*sigs ) ./ lambda for 's' blocks.
-        # sigz := ( e + step*sigz ) ./ lambda for 's' blocks.
-        blas.scal(step, sigs)
-        blas.scal(step, sigz)
-        sigs += 1.0
-        sigz += 1.0
-        blas.tbsv(lmbda, sigs, n = sum(dims['s']), k = 0, ldA = 1, 
-            offsetA = mnl + dims['l'] + sum(dims['q']) )
-        blas.tbsv(lmbda, sigz, n = sum(dims['s']), k = 0, ldA = 1, 
-            offsetA = mnl + dims['l'] + sum(dims['q']) )
-
-        # dsk := Ls = dsk * sqrt(sigs).
-        # dzk := Lz = dzk * sqrt(sigz).
-        ind2, ind3 = mnl + dims['l'] + sum(dims['q']), 0
-        for k in range(len(dims['s'])):
-            m = dims['s'][k]
-            for i in range(m):
-                blas.scal(math.sqrt(sigs[ind3+i]), ds, offset = ind2 + m*i,
-                    n = m)
-                blas.scal(math.sqrt(sigz[ind3+i]), dz, offset = ind2 + m*i,
-                    n = m)
-            ind2 += m*m
-            ind3 += m
-
-
-        # Update lambda and scaling.
-
-        misc.update_scaling(W, lmbda, ds, dz)
-
-
-        # Unscale s, z (unscaled variables are used only to compute 
-        # feasibility residuals).
-
-        blas.copy(lmbda, s, n = mnl + dims['l'] + sum(dims['q']))
-        ind = mnl + dims['l'] + sum(dims['q'])
-        ind2 = ind
-        for m in dims['s']:
-            blas.scal(0.0, s, offset = ind2)
-            blas.copy(lmbda, s, offsetx = ind, offsety = ind2, n = m, 
-                incy = m+1)
-            ind += m
-            ind2 += m*m
-        misc.scale(s, W, trans = 'T')
-
-        blas.copy(lmbda, z, n = mnl + dims['l'] + sum(dims['q']))
-        ind = mnl + dims['l'] + sum(dims['q'])
-        ind2 = ind
-        for m in dims['s']:
-            blas.scal(0.0, z, offset = ind2)
-            blas.copy(lmbda, z, offsetx = ind, offsety = ind2, n = m, 
-                incy = m+1)
-            ind += m
-            ind2 += m*m
-        misc.scale(z, W, inverse = 'I')
-
-        gap = blas.dot(lmbda, lmbda) 
-
-
-
-def cp(F, G = None, h = None, dims = None, A = None, b = None,
-    kktsolver = None, xnewcopy = None, xdot = None, xaxpy = None,
-    xscal = None, ynewcopy = None, ydot = None, yaxpy = None, 
-    yscal = None, **kwargs):
-
-    """
-    Solves a convex optimization problem
-    
-        minimize    f0(x)
-        subject to  fk(x) <= 0, k = 1, ..., mnl
-                    G*x   <= h
-                    A*x   =  b.                      
-
-    f = (f0, f1, ..., fmnl) is convex and twice differentiable.  The linear
-    inequalities are with respect to a cone C defined as the Cartesian 
-    product of N + M + 1 cones:
-    
-        C = C_0 x C_1 x .... x C_N x C_{N+1} x ... x C_{N+M}.
-
-    The first cone C_0 is the nonnegative orthant of dimension ml.  The 
-    next N cones are second order cones of dimension mq[0], ..., mq[N-1].
-    The second order cone of dimension m is defined as
-    
-        { (u0, u1) in R x R^{m-1} | u0 >= ||u1||_2 }.
-
-    The next M cones are positive semidefinite cones of order ms[0], ...,
-    ms[M-1] >= 0.  
-
-
-    Input arguments (basic usage).
-
-        F is a function that handles the following arguments.
-
-            F() returns a tuple (mnl, x0).  mnl is the number of nonlinear 
-            inequality constraints.  x0 is a point in the domain of f.
-
-            F(x) returns a tuple (f, Df).
-
-                f is  a dense 'd' matrix of size (mnl+1,1) containing f(x).
-
-                Df is a dense or sparse 'd' matrix of size (mnl+1, n), 
-                containing the derivatives of f at x:  Df[k,:] is the 
-                transpose of the gradient of fk at x.  If x is not in 
-                dom f, F(x) returns None or (None, None).
-
-            F(x, z) with z a positive 'd' matrix of size (mnl+1,1), returns
-            a tuple (f, Df, H).
-            
-                f and Df are defined as above.
-                
-                H is a dense or sparse 'd' matrix of size (n,n).  The lower
-                triangular part of H contains the lower triangular part of
-                sum_k z[k] * Hk where Hk is the Hessian of fk at x.
-
-                If F is called with two arguments, it can be assumed that 
-                x is dom f. 
-
-            If Df and H are returned as sparse matrices, their sparsity
-            patterns must be the same for each call to F(x) or F(x,z). 
-
-        dims is a dictionary with the dimensions of the components of C.  
-        It has three fields.
-        - dims['l'] = ml, the dimension of the nonnegative orthant C_0.
-          (ml >= 0.)
-        - dims['q'] = mq = [ mq[0], mq[1], ..., mq[N-1] ], a list of N 
-          integers with the dimensions of the second order cones 
-          C_1, ..., C_N.  (N >= 0 and mq[k] >= 1.)
-        - dims['s'] = ms = [ ms[0], ms[1], ..., ms[M-1] ], a list of M  
-          integers with the orders of the semidefinite cones 
-          C_{N+1}, ..., C_{N+M}.  (M >= 0 and ms[k] >= 0.)
-        The default value of dims = {'l': G.size[0], 'q': [], 's': []}.
-
-        G is a dense or sparse 'd' matrix of size (K,n), where
-
-            K = ml + mq[0] + ... + mq[N-1] + ms[0]**2 + ... + ms[M-1]**2.
-
-        Each column of G describes a vector 
-
-            v = ( v_0, v_1, ..., v_N, vec(v_{N+1}), ..., vec(v_{N+M}) ) 
-
-        in V = R^ml x R^mq[0] x ... x R^mq[N-1] x S^ms[0] x ... x S^ms[M-1]
-        stored as a column vector
-
-            [ v_0; v_1; ...; v_N; vec(v_{N+1}); ...; vec(v_{N+M}) ].
-
-        Here, if u is a symmetric matrix of order m, then vec(u) is the 
-        matrix u stored in column major order as a vector of length m**2.
-        We use BLAS unpacked 'L' storage, i.e., the entries in vec(u) 
-        corresponding to the strictly upper triangular entries of u are 
-        not referenced.
-
-        h is a dense 'd' matrix of size (K,1), representing a vector in V,
-        in the same format as the columns of G.
-    
-        A is a dense or sparse 'd' matrix of size (p,n).   The default
-        value is a sparse 'd' matrix of size (0,n).
-
-        b is a dense 'd' matrix of size (p,1).  The default value is a 
-        dense 'd' matrix of size (0,1).
-
-        It is assumed that rank(A) = p and rank([H; A; Df; G]) = n at all 
-        x in dom f.
-
-        The other arguments are normally not needed.  They make it possible
-        to exploit certain types of structure, as described below.
-
-
-    Output arguments.
-
-        cp() returns a dictionary with keys 'status', 'x', 'snl', 'sl',
-        'znl', 'zl', 'y', 'primal objective', 'dual objective', 'gap',
-        'relative gap', 'primal infeasibility', 'dual infeasibility',
-        'primal slack', 'dual slack'.
-
-        The 'status' field has values 'optimal' or 'unknown'.
-        If status is 'optimal', x, snl, sl, y, znl, zl  are approximate 
-        solutions of the primal and dual optimality conditions
-
-            f(x)[1:] + snl = 0,  G*x + sl = h,  A*x = b 
-            Df(x)'*[1; znl] + G'*zl + A'*y + c = 0 
-            snl >= 0,  znl >= 0,  sl >= 0,  zl >= 0
-            snl'*znl + sl'* zl = 0.
-
-        If status is 'unknown', x, snl, sl, y, znl, zl are the last
-        iterates before termination.  They satisfy snl > 0, znl > 0, 
-        sl > 0, zl > 0, but are not necessarily feasible.
-
-        The values of the other fields are the values returned by cpl()
-        applied to the epigraph form problem
-
-            minimize   t 
-            subjec to  f0(x) <= t
-                       fk(x) <= 0, k = 1, ..., mnl
-                       G*x <= h
-                       A*x = b.
-
-        Termination with status 'unknown' indicates that the algorithm 
-        failed to find a solution that satisfies the specified tolerances.
-        In some cases, the returned solution may be fairly accurate.  If
-        the primal and dual infeasibilities, the gap, and the relative gap
-        are small, then x, y, snl, sl, znl, zl are close to optimal.
-
-
-    Advanced usage.
-
-        Three mechanisms are provided to express problem structure.
-
-        1.  The user can provide a customized routine for solving linear 
-        equations (`KKT systems')
-
-            [ sum_k zk*Hk(x)  A'  GG'   ] [ ux ]   [ bx ]
-            [ A               0   0     ] [ uy ] = [ by ]
-            [ GG              0   -W'*W ] [ uz ]   [ bz ]
-
-        where GG = [ Df[1:,:]; G ], uz = (uznl, uzl), bz = (bznl, bzl). 
-
-        z is a positive vector of length mnl+1 and x is a point in the 
-        domain of f.   W is a scaling matrix, a block diagonal mapping
-
-           W*u = ( Wnl*unl, W0*u_0, ..., W_{N+M}*u_{N+M} )
-
-        defined as follows.
-
-        - For the nonlinear block (Wnl):
-
-              Wnl = diag(dnl),
-
-          with dnl a positive vector of length mnl.
-
-        - For the 'l' block (W_0):
-
-              W_0 = diag(d),
-
-          with d a positive vector of length ml.
-
-        - For the 'q' blocks (W_{k+1}, k = 0, ..., N-1):
-
-              W_{k+1} = beta_k * ( 2 * v_k * v_k' - J )
-
-          where beta_k is a positive scalar, v_k is a vector in R^mq[k]
-          with v_k[0] > 0 and v_k'*J*v_k = 1, and J = [1, 0; 0, -I].
-
-        - For the 's' blocks (W_{k+N}, k = 0, ..., M-1):
-
-              W_k * u = vec(r_k' * mat(u) * r_k)
-
-          where r_k is a nonsingular matrix of order ms[k], and mat(x) is
-          the inverse of the vec operation.
-
-        The optional argument kktsolver is a Python function that will be
-        called as g = kktsolver(x, z, W).  W is a dictionary that contains
-        the parameters of the scaling:
-
-        - W['dnl'] is a positive 'd' matrix of size (mnl, 1).
-        - W['dnli'] is a positive 'd' matrix with the elementwise inverse 
-          of W['dnl'].
-        - W['d'] is a positive 'd' matrix of size (ml, 1).
-        - W['di'] is a positive 'd' matrix with the elementwise inverse of
-          W['d'].
-        - W['beta'] is a list [ beta_0, ..., beta_{N-1} ]
-        - W['v'] is a list [ v_0, ..., v_{N-1} ]
-        - W['r'] is a list [ r_0, ..., r_{M-1} ]
-        - W['rti'] is a list [ rti_0, ..., rti_{M-1} ], with rti_k the
-          inverse of the transpose of r_k.
-
-        The call g = kktsolver(x, z, W) should return a function g that
-        solves the KKT system by g(ux, uy, uz).  On entry, ux, uy, uz 
-        contain the righthand side bx, by, bz.  On exit, they contain the 
-        solution, with uz scaled: (Wnl*uznl, Wl*uzl) is returned instead 
-        of (uznl, uzl).
-
-        2.  The linear operators Df*u, H*u, G*u and A*u can be specified 
-        by providing Python functions instead of matrices.  This can only 
-        be done in combination with 1. above, i.e., it requires the 
-        kktsolver argument.
-        
-        If G is a function, the call G(u, v, alpha, beta, trans) should 
-        evaluate the matrix-vector products
-
-            v := alpha * G * u + beta * v  if trans is 'N'
-            v := alpha * G' * u + beta * v  if trans is 'T'.
-
-        The arguments u and v are required.  The other arguments have
-        default values alpha = 1.0, beta = 0.0, trans = 'N'.
-
-        If A is a function, the call A(u, v, alpha, beta, trans) should
-        evaluate the matrix-vectors products
-
-            v := alpha * A * u + beta * v if trans is 'N'
-            v := alpha * A' * u + beta * v if trans is 'T'.
-
-        The arguments u and v are required.  The other arguments
-        have default values alpha = 1.0, beta = 0.0, trans = 'N'.
-
-        If Df is a function, the call Df(u, v, alpha, beta, trans) should
-        evaluate the matrix-vectors products
-
-            v := alpha * Df(x) * u + beta * v if trans is 'N'
-            v := alpha * Df(x)' * u + beta * v if trans is 'T'.
-
-        If H is a function, the call H(u, v, alpha, beta) should evaluate 
-        the matrix-vectors product
-
-            v := alpha * H * u + beta * v.
-
-
-        3.  Instead of using the default representation of the primal 
-        variable x and the dual variable y as one-column 'd' matrices, 
-        we can represent these variables and the corresponding parameters 
-        c and b by arbitrary Python objects (matrices, lists, dictionaries,
-        etc).  This can only be done in combination with 1. and 2. above,
-        i.e., it requires a user-provided KKT solver and a function
-        description of the linear mappings.   It also requires the 
-        arguments xnewcopy, xdot, xscal, xaxpy, ynewcopy, ydot, yscal, 
-        yaxpy.  These arguments are functions defined as follows.
-   
-        If X is the vector space of primal variables x, then:
-        - xnewcopy(u) creates a new copy of the vector u in X.
-        - xdot(u, v) returns the inner product of two vectors u and v in X.
-        - xscal(alpha, u) computes u := alpha*u, where alpha is a scalar
-          and u is a vector in X.
-        - xaxpy(u, v, alpha = 1.0, beta = 0.0) computes v := alpha*u + v
-          for a scalar alpha and two vectors u and v in X.
-
-        If Y is the vector space of primal variables y:
-        - ynewcopy(u) creates a new copy of the vector u in Y.
-        - ydot(u, v) returns the inner product of two vectors u and v in Y.
-        - yscal(alpha, u) computes u := alpha*u, where alpha is a scalar
-          and u is a vector in Y.
-        - yaxpy(u, v, alpha = 1.0, beta = 0.0) computes v := alpha*u + v
-          for a scalar alpha and two vectors u and v in Y.
-
-
-    Control parameters.
-
-       The following control parameters can be modified by adding an
-       entry to the dictionary options.
-
-       options['show_progress'] True/False (default: True)
-       options['maxiters'] positive integer (default: 100)
-       options['refinement'] nonnegative integer (default: 1)
-       options['abstol'] scalar (default: 1e-7)
-       options['reltol'] scalar (default: 1e-6)
-       options['feastol'] scalar (default: 1e-7).
-
-    """
-
-    options = kwargs.get('options',globals()['options'])
-    KKTREG = options.get('kktreg',None)
-    
-    import math 
-    from cvxopt import base, blas, misc
-    from cvxopt.base import matrix, spmatrix 
-
-    mnl, x0 = F()
-
-    # Argument error checking depends on level of customization.
-    customkkt = type(kktsolver) is not str
-    operatorG = G is not None and type(G) not in (matrix, spmatrix)
-    operatorA = A is not None and type(A) not in (matrix, spmatrix)
-    if (operatorG or operatorA) and not customkkt:
-        raise ValueError("use of function valued G, A requires a "\
-            "user-provided kktsolver")
-    customx = (xnewcopy != None or xdot != None or xaxpy != None or
-        xscal != None)
-    if customx and (not operatorG or not operatorA or not customkkt):
-        raise ValueError("use of non-vector type for x requires "\
-            "function valued G, A and user-provided kktsolver")
-    customy = (ynewcopy != None or ydot != None or yaxpy != None or 
-        yscal != None)
-    if customy and (not operatorA or not customkkt):
-        raise ValueError("use of non vector type for y requires "\
-            "function valued A and user-provided kktsolver")
-
-    if not customx:  
-        if type(x0) is not matrix or x0.typecode != 'd' or x0.size[1] != 1:
-            raise TypeError("'x0' must be a 'd' matrix with one column")
-        
-    if h is None: h = matrix(0.0, (0,1))
-    if type(h) is not matrix or h.typecode != 'd' or h.size[1] != 1:
-        raise TypeError("'h' must be a 'd' matrix with one column")
-    if not dims: dims = {'l': h.size[0], 'q': [], 's': []}
-
-    # Dimension of the product cone of the linear inequalities. with 's' 
-    # components unpacked.
-    cdim = dims['l'] + sum(dims['q']) + sum([ k**2 for k in dims['s'] ])
-    if h.size[0] != cdim:
-        raise TypeError("'h' must be a 'd' matrix of size (%d,1)" %cdim)
-
-    if G is None:
-        if customx:
-            def G(x, y, trans = 'N', alpha = 1.0, beta = 0.0):
-                if trans == 'N': pass
-                else: xscal(beta, y)
-        else:
-            G = spmatrix([], [], [], (0, x0.size[0]))
-    if type(G) is matrix or type(G) is spmatrix:
-        if G.typecode != 'd' or G.size != (cdim, x0.size[0]):
-            raise TypeError("'G' must be a 'd' matrix with size (%d, %d)"\
-                %(cdim, x0.size[0]))
-        def fG(x, y, trans = 'N', alpha = 1.0, beta = 0.0):
-            misc.sgemv(G, x, y, dims, trans = trans, alpha = alpha, 
-                beta = beta)
-    else:
-        fG = G
-
-    if A is None:
-        if customy:
-            def A(x, y, trans = 'N', alpha = 1.0, beta = 0.0):
-                if trans == 'N': pass
-                else: xscal(beta, y)
-        else:
-            A = spmatrix([], [], [], (0, x0.size[0]))
-    if type(A) is matrix or type(A) is spmatrix:
-        if A.typecode != 'd' or A.size[1] != x0.size[0]:
-            raise TypeError("'A' must be a 'd' matrix with %d columns" \
-                %x0.size[0])
-        def fA(x, y, trans = 'N', alpha = 1.0, beta = 0.0):
-            base.gemv(A, x, y, trans = trans, alpha = alpha, beta = beta)
-    else:
-        fA = A
-    if not customy:
-        if b is None: b = matrix(0.0, (0,1))
-        if type(b) is not matrix or b.typecode != 'd' or b.size[1] != 1:
-            raise TypeError("'b' must be a 'd' matrix with one column")
-        if not operatorA and b.size[0] != A.size[0]:
-            raise TypeError("'b' must have length %d" %A.size[0])
-    if b is None and customy:  
-        raise ValueEror("use of non vector type for y requires b")
-
-
-    if xnewcopy is None: xnewcopy = matrix 
-    if xdot is None: xdot = blas.dot
-    if xaxpy is None: xaxpy = blas.axpy 
-    if xscal is None: xscal = blas.scal 
-    def xcopy(x, y): 
-        xscal(0.0, y) 
-        xaxpy(x, y)
-    if ynewcopy is None: ynewcopy = matrix 
-    if ydot is None: ydot = blas.dot 
-    if yaxpy is None: yaxpy = blas.axpy 
-    if yscal is None: yscal = blas.scal
-    def ycopy(x, y): 
-        yscal(0.0, y) 
-        yaxpy(x, y)
-             
-
-    # The problem is solved by applying cpl() to the epigraph form 
-    #
-    #     minimize   t 
-    #     subject to f0(x) - t <= 0
-    #                f1(x) <= 0
-    #                ...
-    #                fmnl(x) <= 0
-    #                G*x <= h
-    #                A*x = b.
-    #
-    # The epigraph form variable is stored as a list [x, t].
-
-    # Epigraph form objective c = (0, 1).
-    c = [ xnewcopy(x0), 1 ] 
-    xscal(0.0, c[0])
-
-    # Nonlinear inequalities for the epigraph problem
-    #
-    #     f_e(x,t) = (f0(x) - t, f1(x), ..., fmnl(x)).
-    #     
-
-    def F_e(x = None, z = None):
-
-        if x is None: 
-            return mnl+1, [ x0, 0.0 ]
-
-        else:
-            if z is None:
-                v = F(x[0])
-                if v is None or v[0] is None: return None, None
-                val = matrix(v[0], tc = 'd')
-                val[0] -= x[1]
-                Df = v[1]
-            else:
-                val, Df, H = F(x[0], z)
-                val = matrix(val, tc = 'd')
-                val[0] -= x[1]
-
-            if type(Df) in (matrix, spmatrix):
-                def Df_e(u, v, alpha = 1.0, beta = 0.0, trans = 'N'):  
-                    if trans == 'N':
-                        base.gemv(Df, u[0], v, alpha = alpha, beta = beta,
-                            trans = 'N')
-                        v[0] -= alpha * u[1]
-                    else:
-                        base.gemv(Df, u, v[0], alpha = alpha, beta = beta,
-                            trans = 'T')
-                        v[1] = -alpha * u[0] + beta * v[1]
-            else:
-                def Df_e(u, v, alpha = 1.0, beta = 0.0, trans = 'N'):  
-                    if trans == 'N':
-                        Df(u[0], v, alpha = alpha, beta = beta, 
-                            trans = 'N')
-                        v[0] -= alpha * u[1]
-                    else:
-                        Df(u, v[0], alpha = alpha, beta = beta, 
-                            trans = 'T')
-                        v[1] = -alpha * u[0] + beta * v[1]
-
-            if z is None:
-                return val, Df_e
-            else:
-                if type(H) in (matrix, spmatrix):
-                    def H_e(u, v, alpha = 1.0, beta = 1.0):
-                        base.symv(H, u[0], v[0], alpha = alpha, 
-                            beta = beta) 
-                        v[1] += beta*v[1]
-                else:
-                    def H_e(u, v, alpha = 1.0, beta = 1.0):
-                        H(u[0], v[0], alpha = alpha, beta = beta)
-                        v[1] += beta*v[1]
-                return val, Df_e, H_e
-
-
-    # Linear inequality constraints.
-    #
-    #     G_e  = [ G, 0 ]
-    #
-
-    if type(G) in (matrix, spmatrix):
-        def G_e(u, v, alpha = 1.0, beta = 0.0, trans = 'N'):
-            if trans == 'N':
-                misc.sgemv(G, u[0], v, dims, alpha = alpha, beta = beta) 
-            else:
-                misc.sgemv(G, u, v[0], dims, alpha = alpha, beta = beta, 
-                    trans = 'T') 
-                v[1] *= beta
-    else:
-        def G_e(u, v, alpha = 1.0, beta = 0.0, trans = 'N'):
-            if trans == 'N':
-                G(u[0], v, alpha = alpha, beta = beta) 
-            else:
-                G(u, v[0], alpha = alpha, beta = beta, trans = 'T') 
-                v[1] *= beta
-
-
-    # Linear equality constraints.
-    #
-    #     A_e = [ A, 0 ]
-    #
-
-    if type(A) in (matrix, spmatrix):
-        def A_e(u, v, alpha = 1.0, beta = 0.0, trans = 'N'):
-            if trans == 'N':
-                base.gemv(A, u[0], v, alpha = alpha, beta = beta) 
-            else:
-                base.gemv(A, u, v[0], alpha = alpha, beta = beta, 
-                    trans = 'T') 
-                v[1] *= beta
-    else:
-        def A_e(u, v, alpha = 1.0, beta = 0.0, trans = 'N'):
-            if trans == 'N':
-                A(u[0], v, alpha = alpha, beta = beta) 
-            else:
-                A(u, v[0], alpha = alpha, beta = beta, trans = 'T') 
-                v[1] *= beta
- 
-
-    # kktsolver(x, z, W) returns a routine for solving equations with 
-    # coefficient matrix
-    #
-    #         [ H             A'   [Df[1:]; G]' ]
-    #     K = [ A             0    0            ]. 
-    #         [ [Df[1:]; G]   0    -W'*W        ]
- 
-    if kktsolver is None: 
-        if dims and (dims['q'] or dims['s']):  
-            kktsolver = 'chol'            
-        else:
-            kktsolver = 'chol2'            
-    if kktsolver in ('ldl', 'chol', 'chol2', 'qr'):
-        if kktsolver == 'ldl':
-            factor = misc.kkt_ldl(G, dims, A, mnl, kktreg = KKTREG)
-        elif kktsolver == 'qr':
-            factor = misc.kkt_qr(G, dims, A, mnl)
-        elif kktsolver == 'chol':
-            factor = misc.kkt_chol(G, dims, A, mnl)
-        else: 
-            factor = misc.kkt_chol2(G, dims, A, mnl)
-        def kktsolver(x, z, W):
-            f, Df, H = F(x, z)
-            return factor(W, H, Df[1:,:])             
-
-    ux, uz = xnewcopy(x0), matrix(0.0, (mnl + cdim, 1))
-    def kktsolver_e(x, znl, W):
-
-        We = W.copy()
-        We['dnl'] = W['dnl'][1:]
-        We['dnli'] = W['dnli'][1:]
-        g = kktsolver(x[0], znl, We)
-
-        f, Df = F(x[0])
-        if type(Df) is matrix:
-            gradf0 = Df[0,:].T
-        elif type(Df) is spmatrix:        
-            gradf0 = matrix(Df[0,:].T)
-        else:
-            gradf0 = xnewcopy(x[0])
-            e0 = matrix(0.0, (mnl + 1, 1))
-            e0[0] = 1.0
-            Df(e0, gradf0, trans = 'T')
-
-        def solve(x, y, z):
-
-            # Solves 
-            #
-            #    [ [ H   0  ]   [ A' ]  [ Df'  G'] ] [ ux ]    [ bx ]
-            #    [ [ 0   0  ]   [ 0  ]  [ -e0' 0 ] ] [    ]    [    ]
-            #    [                                 ] [    ]    [    ]
-            #    [ [ A   0  ]   0       0          ] [ uy ] =  [ by ].
-            #    [                                 ] [    ]    [    ]
-            #    [ [ Df -e0 ]   0       -W'*W      ] [ uz ]    [ bz ]
-            #    [ [ G   0  ]                      ] [    ]    [    ]
-            # 
-            # The solution is:
-            #
-            #     uz[0] = -bx[1] 
-            #
-            #     [ ux[0]  ]          [ bx[0] + bx[1] * gradf0 ]
-            #     [ uy     ] = K^-1 * [ by                     ].
-            #     [ uz[1:] ]          [ bz[1:]                 ]
-            #
-            #     ux[1] = gradf0' * ux[0] - W['dnl'][0]**2 * uz[0] - bz[0]
-            #           = gradf0' * ux[0] + W['dnl'][0]**2 * bx[1] - bz[0].
-            #
-            # Instead of uz we return the scaled solution W*uz.
-
-            a = z[0]
-            xcopy(x[0], ux)
-            xaxpy(gradf0, ux, alpha = x[1])
-            blas.copy(z, uz, offsetx = 1)
-            g(ux, y, uz)
-            z[0] = -x[1] * W['dnl'][0]
-            blas.copy(uz, z, offsety = 1)
-            xcopy(ux, x[0])
-            x[1] = xdot(gradf0, x[0]) + W['dnl'][0]**2 * x[1] - a
-
-        return solve
-
-    def xnewcopy_e(x):
-        return [ xnewcopy(x[0]), x[1] ]
-
-    def xdot_e(x, y):
-        return xdot(x[0], y[0]) + x[1]*y[1]
-
-    def xaxpy_e(x, y, alpha = 1.0):
-        xaxpy(x[0], y[0], alpha = alpha)
-        y[1] += alpha*x[1]
-
-    def xscal_e(alpha, x):
-        xscal(alpha, x[0])
-        x[1] *= alpha
-
-    sol = cpl(c, F_e, G_e, h, dims, A_e, b, kktsolver_e, xnewcopy_e, 
-         xdot_e, xaxpy_e, xscal_e, options = options)
-
-    sol['x'] = sol['x'][0]
-    sol['znl'], sol['snl'] = sol['znl'][1:], sol['snl'][1:]
-    return sol
-
-
-def gp(K, F, g, G=None, h=None, A=None, b=None, kktsolver=None, **kwargs):
-
-    """
-    Solves a geometric program
-
-        minimize    log sum exp (F0*x+g0)
-        subject to  log sum exp (Fi*x+gi) <= 0,  i=1,...,m
-                    G*x <= h      
-                    A*x = b
-
-    Input arguments.
-
-        K is a list of positive integers [K0, K1, K2, ..., Km].
-
-        F is a sum(K)xn dense or sparse 'd' matrix with block rows F0, 
-        F1, ..., Fm.  Each Fi is Kixn.
-
-        g is a sum(K)x1 dense or sparse 'd' matrix with blocks g0, g1, 
-        g2, ..., gm.  Each gi is Kix1.
-
-        G is an mxn dense or sparse 'd' matrix.
-
-        h is an mx1 dense 'd' matrix.
-
-        A is a pxn dense or sparse 'd' matrix.
-
-        b is a px1 dense 'd' matrix.
-
-        The default values for G, h, A and b are empty matrices with 
-        zero rows.
-
-
-    Output arguments.
-
-        Returns a dictionary with keys 'status', 'x', 'snl', 'sl',
-        'znl', 'zl', 'y', 'primal objective', 'dual objective', 'gap',
-        'relative gap', 'primal infeasibility', 'dual infeasibility',
-        'primal slack', 'dual slack'.
-
-        The 'status' field has values 'optimal' or 'unknown'.
-        If status is 'optimal', x, snl, sl, y, znl, zl  are approximate 
-        solutions of the primal and dual optimality conditions
-
-            f(x)[1:] + snl = 0,  G*x + sl = h,  A*x = b 
-            Df(x)'*[1; znl] + G'*zl + A'*y + c = 0 
-            snl >= 0,  znl >= 0,  sl >= 0,  zl >= 0
-            snl'*znl + sl'* zl = 0,
-
-        where fk(x) = log sum exp (Fk*x + gk). 
-
-        If status is 'unknown', x, snl, sl, y, znl, zl are the last
-        iterates before termination.  They satisfy snl > 0, znl > 0, 
-        sl > 0, zl > 0, but are not necessarily feasible.
-
-        The values of the other fields are the values returned by cpl()
-        applied to the epigraph form problem
-
-            minimize   t 
-            subjec to  f0(x) <= t
-                       fk(x) <= 0, k = 1, ..., mnl
-                       G*x <= h
-                       A*x = b.
-
-        Termination with status 'unknown' indicates that the algorithm 
-        failed to find a solution that satisfies the specified tolerances.
-        In some cases, the returned solution may be fairly accurate.  If
-        the primal and dual infeasibilities, the gap, and the relative gap
-        are small, then x, y, snl, sl, znl, zl are close to optimal.
-
-
-    Control parameters.
-
-       The following control parameters can be modified by adding an
-       entry to the dictionary options.
-
-       options['show_progress'] True/False (default: True)
-       options['maxiters'] positive integer (default: 100)
-       options['refinement'] nonnegative integer (default: 1)
-       options['abstol'] scalar (default: 1e-7)
-       options['reltol'] scalar (default: 1e-6)
-       options['feastol'] scalar (default: 1e-7).
-    """
-
-    options = kwargs.get('options',globals()['options'])
-
-    import math 
-    from cvxopt import base, blas, misc
-    from cvxopt.base import matrix, spmatrix 
-
-    if type(K) is not list or [ k for k in K if type(k) is not int 
-        or k <= 0 ]:
-        raise TypeError("'K' must be a list of positive integers")
-    mnl = len(K)-1
-    l = sum(K)
-
-    if type(F) not in (matrix, spmatrix) or F.typecode != 'd' or \
-        F.size[0] != l:
-        raise TypeError("'F' must be a dense or sparse 'd' matrix "\
-            "with %d rows" %l)
-    if type(g) is not matrix or g.typecode != 'd' or g.size != (l,1): 
-        raise TypeError("'g' must be a dene 'd' matrix of "\
-            "size (%d,1)" %l)
-    n = F.size[1]
-
-    if G is None: G = spmatrix([], [], [], (0,n))
-    if h is None: h = matrix(0.0, (0,1))
-    if type(G) not in (matrix, spmatrix) or G.typecode != 'd' or \
-        G.size[1] != n:
-        raise TypeError("'G' must be a dense or sparse 'd' matrix "\
-            "with %d columns" %n)
-    ml = G.size[0]
-    if type(h) is not matrix or h.typecode != 'd' or h.size != (ml,1):
-        raise TypeError("'h' must be a dense 'd' matrix of "\
-            "size (%d,1)" %ml)
-    dims = {'l': ml, 's': [], 'q': []}
-
-    if A is None: A = spmatrix([], [], [], (0,n))
-    if b is None: b = matrix(0.0, (0,1))
-    if type(A) not in (matrix, spmatrix) or A.typecode != 'd' or \
-        A.size[1] != n:
-        raise TypeError("'A' must be a dense or sparse 'd' matrix "\
-            "with %d columns" %n)
-    p = A.size[0]
-    if type(b) is not matrix or b.typecode != 'd' or b.size != (p,1): 
-        raise TypeError("'b' must be a dense 'd' matrix of "\
-            "size (%d,1)" %p)
-
-    y = matrix(0.0, (l,1))
-    u = matrix(0.0, (max(K),1))
-    Fsc = matrix(0.0, (max(K),n))
-
-    cs1 = [ sum(K[:i]) for i in range(mnl+1) ] 
-    cs2 = [ cs1[i] + K[i] for i in range(mnl+1) ]
-    ind = list(zip(range(mnl+1), cs1, cs2))
-
-    def Fgp(x = None, z = None):
-
-        if x is None: return mnl, matrix(0.0, (n,1))
-	
-        f = matrix(0.0, (mnl+1,1))
-        Df = matrix(0.0, (mnl+1,n))
-
-        # y = F*x+g
-        blas.copy(g, y)
-        base.gemv(F, x, y, beta=1.0)
-
-        if z is not None: H = matrix(0.0, (n,n))
-
-        for i, start, stop in ind:
-
-            # yi := exp(yi) = exp(Fi*x+gi) 
-            ymax = max(y[start:stop])
-            y[start:stop] = base.exp(y[start:stop] - ymax)
-
-            # fi = log sum yi = log sum exp(Fi*x+gi)
-            ysum = blas.asum(y, n=stop-start, offset=start)
-            f[i] = ymax + math.log(ysum)
-
-            # yi := yi / sum(yi) = exp(Fi*x+gi) / sum(exp(Fi*x+gi))
-            blas.scal(1.0/ysum, y, n=stop-start, offset=start)
-
-            # gradfi := Fi' * yi 
-            #        = Fi' * exp(Fi*x+gi) / sum(exp(Fi*x+gi))
-            base.gemv(F, y, Df, trans='T', m=stop-start, incy=mnl+1,
-                offsetA=start, offsetx=start, offsety=i)
-
-            if z is not None:
-
-                # Hi = Fi' * (diag(yi) - yi*yi') * Fi 
-                #    = Fisc' * Fisc
-                # where 
-                # Fisc = diag(yi)^1/2 * (I - 1*yi') * Fi
-                #      = diag(yi)^1/2 * (Fi - 1*gradfi')
-
-                Fsc[:K[i], :] = F[start:stop, :] 
-                for k in range(start,stop):
-                   blas.axpy(Df, Fsc, n=n, alpha=-1.0, incx=mnl+1,
-                       incy=Fsc.size[0], offsetx=i, offsety=k-start)
-                   blas.scal(math.sqrt(y[k]), Fsc, inc=Fsc.size[0],
-                       offset=k-start)
-
-                # H += z[i]*Hi = z[i] * Fisc' * Fisc
-                blas.syrk(Fsc, H, trans='T', k=stop-start, alpha=z[i],
-                    beta=1.0)
-
-        if z is None: return f, Df
-        else: return f, Df, H
-
-    return cp(Fgp, G, h, dims, A, b, kktsolver = kktsolver, options = options)
-=======
-"""
-Convex programming solver.
-
-A primal-dual interior-point solver written in Python and interfaces
-for quadratic and geometric programming.  Also includes an interface
-to the quadratic programming solver from MOSEK.
-"""
-
-# Copyright 2012-2016 M. Andersen and L. Vandenberghe.
-# Copyright 2010-2011 L. Vandenberghe.
-# Copyright 2004-2009 J. Dahl and L. Vandenberghe.
-# 
-# This file is part of CVXOPT.
-#
-# CVXOPT is free software; you can redistribute it and/or modify
-# it under the terms of the GNU General Public License as published by
-# the Free Software Foundation; either version 3 of the License, or
-# (at your option) any later version.
-#
-# CVXOPT is distributed in the hope that it will be useful,
-# but WITHOUT ANY WARRANTY; without even the implied warranty of
-# MERCHANTABILITY or FITNESS FOR A PARTICULAR PURPOSE.  See the
-# GNU General Public License for more details.
-# 
-# You should have received a copy of the GNU General Public License
-# along with this program.  If not, see <http://www.gnu.org/licenses/>.
-
-import sys
-if sys.version > '3': long = int
-
-__all__ = []
-options = {}
-
-
-def cpl(c, F, G = None, h = None, dims = None, A = None, b = None, 
-    kktsolver = None, xnewcopy = None, xdot = None, xaxpy = None,
-    xscal = None, ynewcopy = None, ydot = None, yaxpy = None, 
-    yscal = None, **kwargs):
-
-    """
-    Solves a convex optimization problem with a linear objective
-
-        minimize    c'*x 
-        subject to  f(x) <= 0
-                    G*x <= h
-                    A*x = b.                      
-
-    f is vector valued, convex and twice differentiable.  The linear 
-    inequalities are with respect to a cone C defined as the Cartesian 
-    product of N + M + 1 cones:
-    
-        C = C_0 x C_1 x .... x C_N x C_{N+1} x ... x C_{N+M}.
-
-    The first cone C_0 is the nonnegative orthant of dimension ml.  The 
-    next N cones are second order cones of dimension mq[0], ..., mq[N-1].
-    The second order cone of dimension m is defined as
-    
-        { (u0, u1) in R x R^{m-1} | u0 >= ||u1||_2 }.
-
-    The next M cones are positive semidefinite cones of order ms[0], ...,
-    ms[M-1] >= 0.  
-
-
-    Input arguments (basic usage).
-
-        c is a dense 'd' matrix of size (n,1). 
-
-        F is a function that handles the following arguments.
-
-            F() returns a tuple (mnl, x0).  mnl is the number of nonlinear 
-            inequality constraints.  x0 is a point in the domain of f.
-
-            F(x) returns a tuple (f, Df).
-
-                f is  a dense 'd' matrix of size (mnl, 1) containing f(x). 
-
-                Df is a dense or sparse 'd' matrix of size (mnl, n), 
-                containing the derivatives of f at x:  Df[k,:] is the 
-                transpose of the gradient of fk at x.  If x is not in 
-                dom f, F(x) returns None or (None, None).
-
-            F(x, z) with z a positive 'd' matrix of size (mnl,1), returns 
-            a tuple (f, Df, H).
-            
-                f and Df are defined as above.
-                
-                H is a dense or sparse 'd' matrix of size (n,n).  The 
-                lower triangular part of H contains the lower triangular
-                part of sum_k z[k] * Hk where Hk is the Hessian of fk at x.
-
-                If F is called with two arguments, it can be assumed that 
-                x is dom f. 
-
-            If Df and H are returned as sparse matrices, their sparsity
-            patterns must be the same for each call to F(x) or F(x,z). 
-
-        dims is a dictionary with the dimensions of the components of C.  
-        It has three fields.
-        - dims['l'] = ml, the dimension of the nonnegative orthant C_0.
-          (ml >= 0.)
-        - dims['q'] = mq = [ mq[0], mq[1], ..., mq[N-1] ], a list of N 
-          integers with the dimensions of the second order cones 
-          C_1, ..., C_N.  (N >= 0 and mq[k] >= 1.)
-        - dims['s'] = ms = [ ms[0], ms[1], ..., ms[M-1] ], a list of M  
-          integers with the orders of the semidefinite cones 
-          C_{N+1}, ..., C_{N+M}.  (M >= 0 and ms[k] >= 0.)
-        The default value of dims is {'l': G.size[0], 'q': [], 's': []}.
-
-        G is a dense or sparse 'd' matrix of size (K,n), where
-
-            K = ml + mq[0] + ... + mq[N-1] + ms[0]**2 + ... + ms[M-1]**2.
-
-        Each column of G describes a vector 
-
-            v = ( v_0, v_1, ..., v_N, vec(v_{N+1}), ..., vec(v_{N+M}) ) 
-
-        in V = R^ml x R^mq[0] x ... x R^mq[N-1] x S^ms[0] x ... x S^ms[M-1]
-        stored as a column vector
-
-            [ v_0; v_1; ...; v_N; vec(v_{N+1}); ...; vec(v_{N+M}) ].
-
-        Here, if u is a symmetric matrix of order m, then vec(u) is the 
-        matrix u stored in column major order as a vector of length m**2.
-        We use BLAS unpacked 'L' storage, i.e., the entries in vec(u) 
-        corresponding to the strictly upper triangular entries of u are 
-        not referenced.
-
-        h is a dense 'd' matrix of size (K,1), representing a vector in V,
-        in the same format as the columns of G.
-    
-        A is a dense or sparse 'd' matrix of size (p,n).  The default
-        value is a sparse 'd' matrix of size (0,n).
-
-        b is a dense 'd' matrix of size (p,1).  The default value is a 
-        dense 'd' matrix of size (0,1).
-
-        It is assumed that rank(A) = p and rank([H; A; Df; G]) = n at all 
-        x in dom f.
-
-        The other arguments are normally not needed.  They make it possible
-        to exploit certain types of structure, as described further below.
-
-
-    Output arguments.
-
-        Returns a dictionary with keys 'status', 'x', 'snl', 'sl', 'znl', 
-        'zl', 'y', 'primal objective', 'dual objective', 'gap', 
-        'relative gap', 'primal infeasibility', 'dual infeasibility',
-        'primal slack', 'dual slack'.
-
-        The 'status' field has values 'optimal' or 'unknown'.
-        If status is 'optimal', x, snl, sl, y, znl, zl are an approximate 
-        solution of the primal and dual optimality conditions 
-
-            f(x) + snl = 0,  G*x + sl = h,  A*x = b 
-            Df(x)'*znl + G'*zl + A'*y + c = 0 
-            snl >= 0,  znl >= 0,  sl >= 0,  zl >= 0
-            snl'*znl + sl'* zl = 0.
-
-        If status is 'unknown', x, snl, sl, y, znl, zl are the last
-        iterates before termination.  They satisfy snl > 0, znl > 0, 
-        sl > 0, zl > 0, but are not necessarily feasible.
-
-        The values of the other fields are defined as follows.
-
-        - 'primal objective': the primal objective c'*x.
-
-        - 'dual objective': the dual objective 
-
-              L(x,y,znl,zl) = c'*x + znl'*f(x) + zl'*(G*x-h) + y'*(A*x-b).
-
-        - 'gap': the duality gap snl'*znl + sl'*zl.
-
-        - 'relative gap': the relative gap, defined as 
-
-              gap / -primal objective
-
-          if the primal objective is negative, 
-
-              gap / dual objective
-
-          if the dual objective is positive, and None otherwise.
-
-        - 'primal infeasibility': the residual in the primal constraints,
-          defined as 
-
-              || (f(x) + snl, G*x + sl - h, A*x-b) ||_2  
-
-          divided by 
-
-              max(1, || (f(x0) + 1, G*x0 + 1 - h, A*x0 - b) ||_2 )
-
-          where x0 is the point returned by F().
-
-        - 'dual infeasibility': the residual in the dual constraints,
-          defined as
-
-              || c + Df(x)'*znl + G'*zl + A'*y ||_2
- 
-          divided by 
-
-              max(1, || c + Df(x0)'*1 + G'*1 ||_2 ).
-
-        - 'primal slack': the smallest primal slack, min( min_k sl_k,
-          sup {t | sl >= te} ) where 
-
-              e = ( e_0, e_1, ..., e_N, e_{N+1}, ..., e_{M+N} )
-    
-          is the identity vector in C.  e_0 is an ml-vector of ones, 
-          e_k, k = 1,..., N, is the unit vector (1,0,...,0) of length
-          mq[k], and e_k = vec(I) where I is the identity matrix of order
-          ms[k].
-
-        - 'dual slack': the smallest dual slack, min( min_k zl_k,
-          sup {t | zl >= te} ).
-               
-
-        If the exit status is 'optimal', then the primal and dual
-        infeasibilities are guaranteed to be less than 
-        solvers.options['feastol'] (default 1e-7).  The gap is less than
-        solvers.options['abstol'] (default 1e-7) or the relative gap is 
-        less than solvers.options['reltol'] (defaults 1e-6).     
-
-        Termination with status 'unknown' indicates that the algorithm 
-        failed to find a solution that satisfies the specified tolerances.
-        In some cases, the returned solution may be fairly accurate.  If
-        the primal and dual infeasibilities, the gap, and the relative gap
-        are small, then x, y, snl, sl, znl, zl are close to optimal.
-
-
-    Advanced usage.
-
-        Three mechanisms are provided to express problem structure.
-
-        1.  The user can provide a customized routine for solving 
-        linear equations ('KKT systems')
-
-            [ sum_k zk*Hk(x)  A'  GG'   ] [ ux ]   [ bx ]
-            [ A               0   0     ] [ uy ] = [ by ]
-            [ GG              0   -W'*W ] [ uz ]   [ bz ]
-
-        where GG = [ Df(x);  G ], uz = (uznl, uzl), bz = (bznl, bzl).  
-
-        z is a positive vector of length mnl and x is a point in the domain
-        of f.   W is a scaling matrix, i.e., a block diagonal mapping
-
-           W*u = ( Wnl*unl, W0*u_0, ..., W_{N+M}*u_{N+M} )
-
-        defined as follows.
-
-        - For the nonlinear block (Wnl):
-
-              Wnl = diag(dnl),
-
-          with dnl a positive vector of length mnl.
-
-        - For the 'l' block (W_0):
-
-              W_0 = diag(d),
-
-          with d a positive vector of length ml.
-
-        - For the 'q' blocks (W_{k+1}, k = 0, ..., N-1):
-
-              W_{k+1} = beta_k * ( 2 * v_k * v_k' - J )
-
-          where beta_k is a positive scalar, v_k is a vector in R^mq[k]
-          with v_k[0] > 0 and v_k'*J*v_k = 1, and J = [1, 0; 0, -I].
-
-        - For the 's' blocks (W_{k+N}, k = 0, ..., M-1):
-
-              W_k * u = vec(r_k' * mat(u) * r_k)
-
-          where r_k is a nonsingular matrix of order ms[k], and mat(x) is
-          the inverse of the vec operation.
-
-        The optional argument kktsolver is a Python function that will be
-        called as g = kktsolver(x, z, W).  W is a dictionary that contains
-        the parameters of the scaling:
-
-        - W['dnl'] is a positive 'd' matrix of size (mnl, 1).
-        - W['dnli'] is a positive 'd' matrix with the elementwise inverse 
-          of W['dnl'].
-        - W['d'] is a positive 'd' matrix of size (ml, 1).
-        - W['di'] is a positive 'd' matrix with the elementwise inverse of
-          W['d'].
-        - W['beta'] is a list [ beta_0, ..., beta_{N-1} ]
-        - W['v'] is a list [ v_0, ..., v_{N-1} ]
-        - W['r'] is a list [ r_0, ..., r_{M-1} ]
-        - W['rti'] is a list [ rti_0, ..., rti_{M-1} ], with rti_k the
-          inverse of the transpose of r_k.
-
-        The call g = kktsolver(x, z, W) should return a function g that
-        solves the KKT system by g(x, y, z).  On entry, x, y, z contain 
-        the righthand side bx, by, bz.  On exit, they contain the 
-        solution, with uz scaled: W*uz is returned instead of uz.  In other
-        words, on exit x, y, z are the solution of
-
-            [ sum_k zk*Hk(x)  A'   GG'*W^{-1} ] [ ux ]   [ bx ]
-            [ A               0    0          ] [ uy ] = [ by ].
-            [ GG              0   -W'         ] [ uz ]   [ bz ]
-
-
-        2.  The linear operators Df*u, H*u, G*u and A*u can be specified 
-        by providing Python functions instead of matrices.  This can only 
-        be done in combination with 1. above, i.e., it also requires the 
-        kktsolver argument.
-        
-        If G is a function, the call G(u, v, alpha, beta, trans) should 
-        evaluate the matrix-vector products
-
-            v := alpha * G * u + beta * v  if trans is 'N'
-            v := alpha * G' * u + beta * v  if trans is 'T'.
-
-        The arguments u and v are required.  The other arguments have
-        default values alpha = 1.0, beta = 0.0, trans = 'N'.
-
-        If A is a function, the call A(u, v, alpha, beta, trans) should
-        evaluate the matrix-vectors products
-
-            v := alpha * A * u + beta * v if trans is 'N'
-            v := alpha * A' * u + beta * v if trans is 'T'.
-
-        The arguments u and v are required.  The other arguments
-        have default values alpha = 1.0, beta = 0.0, trans = 'N'.
-
-        If Df is a function, the call Df(u, v, alpha, beta, trans) should
-        evaluate the matrix-vectors products
-
-            v := alpha * Df(x) * u + beta * v if trans is 'N'
-            v := alpha * Df(x)' * u + beta * v if trans is 'T'.
-
-        If H is a function, the call H(u, v, alpha, beta) should evaluate 
-        the matrix-vectors product
-
-            v := alpha * H * u + beta * v.
-
-
-        3.  Instead of using the default representation of the primal 
-        variable x and the dual variable y as one-column 'd' matrices, 
-        we can represent these variables and the corresponding parameters 
-        c and b by arbitrary Python objects (matrices, lists, dictionaries,
-        etc).  This can only be done in combination with 1. and 2. above,
-        i.e., it requires a user-provided KKT solver and a function
-        description of the linear mappings.   It also requires the 
-        arguments xnewcopy, xdot, xscal, xaxpy, ynewcopy, ydot, yscal, 
-        yaxpy.  These arguments are functions defined as follows.
-   
-        If X is the vector space of primal variables x, then:
-        - xnewcopy(u) creates a new copy of the vector u in X.
-        - xdot(u, v) returns the inner product of two vectors u and v in X.
-        - xscal(alpha, u) computes u := alpha*u, where alpha is a scalar
-          and u is a vector in X.
-        - xaxpy(u, v, alpha = 1.0, beta = 0.0) computes v := alpha*u + v
-          for a scalar alpha and two vectors u and v in X.
-
-        If Y is the vector space of primal variables y:
-        - ynewcopy(u) creates a new copy of the vector u in Y.
-        - ydot(u, v) returns the inner product of two vectors u and v in Y.
-        - yscal(alpha, u) computes u := alpha*u, where alpha is a scalar
-          and u is a vector in Y.
-        - yaxpy(u, v, alpha = 1.0, beta = 0.0) computes v := alpha*u + v
-          for a scalar alpha and two vectors u and v in Y.
-
-
-    Control parameters.
-
-       The following control parameters can be modified by adding an
-       entry to the dictionary options.
-
-       options['show_progress'] True/False (default: True)
-       options['maxiters'] positive integer (default: 100)
-       options['refinement'] nonnegative integer (default: 1)
-       options['abstol'] scalar (default: 1e-7)
-       options['reltol'] scalar (default: 1e-6)
-       options['feastol'] scalar (default: 1e-7).
-
-    """
-
-    import math 
-    from cvxopt import base, blas, misc
-    from cvxopt.base import matrix, spmatrix 
-
-    STEP = 0.99
-    BETA = 0.5
-    ALPHA = 0.01
-    EXPON = 3
-    MAX_RELAXED_ITERS = 8
-
-    options = kwargs.get('options',globals()['options'])
-
-    DEBUG = options.get('debug',False)
-
-    KKTREG = options.get('kktreg',None)
-    if KKTREG is None:
-        pass
-    elif not isinstance(KKTREG,(float,int,long)) or KKTREG < 0.0:
-        raise ValueError("options['kktreg'] must be a nonnegative scalar")
-    
-    MAXITERS = options.get('maxiters',100)
-    if not isinstance(MAXITERS,(int,long)) or MAXITERS < 1:
-        raise ValueError("options['maxiters'] must be a positive integer")
-
-    ABSTOL = options.get('abstol',1e-7)
-    if not isinstance(ABSTOL,(float,int,long)):
-        raise ValueError("options['abstol'] must be a scalar")
-
-    RELTOL = options.get('reltol',1e-6)
-    if not isinstance(RELTOL,(float,int,long)):
-        raise ValueError("options['reltol'] must be a scalar")
-
-    if RELTOL <= 0.0 and ABSTOL <= 0.0 :
-        raise ValueError("at least one of options['reltol'] and " \
-            "options['abstol'] must be positive")
-
-    FEASTOL = options.get('feastol',1e-7)
-    if not isinstance(FEASTOL,(float,int,long)) or FEASTOL <= 0.0:
-        raise ValueError("options['feastol'] must be a positive scalar")
-
-    show_progress = options.get('show_progress', True)
-
-    refinement = options.get('refinement',1)
-    if not isinstance(refinement,(int,long)) or refinement < 0:
-        raise ValueError("options['refinement'] must be a nonnegative integer")
-
-    if kktsolver is None: 
-        if dims and (dims['q'] or dims['s']):  
-            kktsolver = 'chol'            
-        else:
-            kktsolver = 'chol2'            
-    defaultsolvers = ('ldl', 'ldl2', 'chol', 'chol2')
-    if type(kktsolver) is str and kktsolver not in defaultsolvers:
-        raise ValueError("'%s' is not a valid value for kktsolver" \
-            %kktsolver)
-
-    try: mnl, x0 = F()   
-    except: raise ValueError("function call 'F()' failed")
-    
-    # Argument error checking depends on level of customization.
-    customkkt = type(kktsolver) is not str
-    operatorG = G is not None and type(G) not in (matrix, spmatrix)
-    operatorA = A is not None and type(A) not in (matrix, spmatrix)
-    if (operatorG or operatorA) and not customkkt:
-        raise ValueError("use of function valued G, A requires a "\
-            "user-provided kktsolver")
-    customx = (xnewcopy != None or xdot != None or xaxpy != None or 
-        xscal != None)
-    if customx and (not operatorG or not operatorA or not customkkt):
-        raise ValueError("use of non-vector type for x requires "\
-            "function valued G, A and user-provided kktsolver")
-    customy = (ynewcopy != None or ydot != None or yaxpy != None or 
-        yscal != None) 
-    if customy and (not operatorA or not customkkt):
-        raise ValueError("use of non vector type for y requires "\
-            "function valued A and user-provided kktsolver")
-
-    if not customx:  
-        if type(x0) is not matrix or x0.typecode != 'd' or x0.size[1] != 1:
-            raise TypeError("'x0' must be a 'd' matrix with one column")
-        if type(c) is not matrix or c.typecode != 'd' or c.size != x0.size:
-            raise TypeError("'c' must be a 'd' matrix of size (%d,%d)"\
-                %(x0.size[0],1))
-        
-    if h is None: h = matrix(0.0, (0,1))
-    if type(h) is not matrix or h.typecode != 'd' or h.size[1] != 1:
-        raise TypeError("'h' must be a 'd' matrix with 1 column")
-
-    if not dims:  dims = {'l': h.size[0], 'q': [], 's': []}
-
-    # Dimension of the product cone of the linear inequalities. with 's' 
-    # components unpacked.
-    cdim = dims['l'] + sum(dims['q']) + sum([ k**2 for k in dims['s'] ])
-    if h.size[0] != cdim:
-        raise TypeError("'h' must be a 'd' matrix of size (%d,1)" %cdim)
-
-    if G is None:
-        if customx:
-            def G(x, y, trans = 'N', alpha = 1.0, beta = 0.0):
-                if trans == 'N': pass
-                else: xscal(beta, y)
-        else:
-            G = spmatrix([], [], [], (0, c.size[0]))
-    if not operatorG:
-        if G.typecode != 'd' or G.size != (cdim, c.size[0]):
-            raise TypeError("'G' must be a 'd' matrix with size (%d, %d)"\
-                %(cdim, c.size[0]))
-        def fG(x, y, trans = 'N', alpha = 1.0, beta = 0.0):
-            misc.sgemv(G, x, y, dims, trans = trans, alpha = alpha, 
-                beta = beta)
-    else:
-        fG = G
-
-    if A is None:
-        if customx or customy:
-            def A(x, y, trans = 'N', alpha = 1.0, beta = 0.0):
-                if trans == 'N': pass
-                else: yscal(beta, y)
-        else:
-            A = spmatrix([], [], [], (0, c.size[0]))
-    if not operatorA:
-        if A.typecode != 'd' or A.size[1] != c.size[0]:
-            raise TypeError("'A' must be a 'd' matrix with %d columns" \
-                %c.size[0])
-        def fA(x, y, trans = 'N', alpha = 1.0, beta = 0.0):
-            base.gemv(A, x, y, trans = trans, alpha = alpha, beta = beta)
-    else:
-        fA = A
-    if not customy:
-        if b is None: b = matrix(0.0, (0,1))
-        if type(b) is not matrix or b.typecode != 'd' or b.size[1] != 1:
-            raise TypeError("'b' must be a 'd' matrix with one column")
-        if not operatorA and b.size[0] != A.size[0]:
-            raise TypeError("'b' must have length %d" %A.size[0])
-    if b is None and customy:  
-        raise ValueEror("use of non vector type for y requires b")
-
-   
-    # kktsolver(x, z, W) returns a routine for solving
-    #
-    #     [ sum_k zk*Hk(x)  A'   GG'*W^{-1} ] [ ux ]   [ bx ]
-    #     [ A               0    0          ] [ uy ] = [ by ]
-    #     [ GG              0   -W'         ] [ uz ]   [ bz ]
-    #
-    # where G = [Df(x); G].
-
-    if kktsolver in defaultsolvers:
-         if kktsolver == 'ldl': 
-             factor = misc.kkt_ldl(G, dims, A, mnl, kktreg = KKTREG)
-         elif kktsolver == 'ldl2': 
-             factor = misc.kkt_ldl2(G, dims, A, mnl)
-         elif kktsolver == 'chol':
-             factor = misc.kkt_chol(G, dims, A, mnl)
-         else: 
-             factor = misc.kkt_chol2(G, dims, A, mnl)
-         def kktsolver(x, z, W):
-             f, Df, H = F(x, z)
-             return factor(W, H, Df)             
-
-
-    if xnewcopy is None: xnewcopy = matrix 
-    if xdot is None: xdot = blas.dot
-    if xaxpy is None: xaxpy = blas.axpy 
-    if xscal is None: xscal = blas.scal 
-    def xcopy(x, y): 
-        xscal(0.0, y) 
-        xaxpy(x, y)
-    if ynewcopy is None: ynewcopy = matrix 
-    if ydot is None: ydot = blas.dot 
-    if yaxpy is None: yaxpy = blas.axpy 
-    if yscal is None: yscal = blas.scal
-    def ycopy(x, y): 
-        yscal(0.0, y) 
-        yaxpy(x, y)
-             
-
-    # Initial points
-    x = xnewcopy(x0)
-    y = ynewcopy(b);  yscal(0.0, y)
-    z, s = matrix(0.0, (mnl + cdim, 1)), matrix(0.0, (mnl + cdim, 1))
-    z[: mnl+dims['l']] = 1.0 
-    s[: mnl+dims['l']] = 1.0 
-    ind = mnl + dims['l']
-    for m in dims['q']:
-        z[ind] = 1.0
-        s[ind] = 1.0
-        ind += m
-    for m in dims['s']:
-        z[ind : ind + m*m : m+1] = 1.0
-        s[ind : ind + m*m : m+1] = 1.0
-        ind += m**2
-
-
-    rx, ry = xnewcopy(x0), ynewcopy(b)
-    rznl, rzl = matrix(0.0, (mnl, 1)), matrix(0.0, (cdim, 1)), 
-    dx, dy = xnewcopy(x), ynewcopy(y)   
-    dz, ds = matrix(0.0, (mnl + cdim, 1)), matrix(0.0, (mnl + cdim, 1))
-
-    lmbda = matrix(0.0, (mnl + dims['l'] + sum(dims['q']) + 
-        sum(dims['s']), 1))
-    lmbdasq = matrix(0.0, (mnl + dims['l'] + sum(dims['q']) + 
-        sum(dims['s']), 1))
-    sigs = matrix(0.0, (sum(dims['s']), 1))
-    sigz = matrix(0.0, (sum(dims['s']), 1))
-
-    dz2, ds2 = matrix(0.0, (mnl + cdim, 1)), matrix(0.0, (mnl + cdim, 1))
-
-    newx, newy = xnewcopy(x),  ynewcopy(y)
-    newz, news = matrix(0.0, (mnl + cdim, 1)), matrix(0.0, (mnl + cdim, 1))
-    newrx = xnewcopy(x0)
-    newrznl = matrix(0.0, (mnl, 1))
-
-    rx0, ry0 = xnewcopy(x0), ynewcopy(b)
-    rznl0, rzl0 = matrix(0.0, (mnl, 1)), matrix(0.0, (cdim, 1)), 
-    x0, dx0 = xnewcopy(x), xnewcopy(dx)
-    y0, dy0 = ynewcopy(y), ynewcopy(dy)
-    z0 = matrix(0.0, (mnl + cdim, 1))
-    dz0 = matrix(0.0, (mnl + cdim, 1))
-    dz20 = matrix(0.0, (mnl + cdim, 1))
-    s0 = matrix(0.0, (mnl + cdim, 1))
-    ds0 = matrix(0.0, (mnl + cdim, 1))
-    ds20 = matrix(0.0, (mnl + cdim, 1))
-    W0 = {}
-    W0['dnl'] = matrix(0.0, (mnl, 1))
-    W0['dnli'] = matrix(0.0, (mnl, 1))
-    W0['d'] = matrix(0.0, (dims['l'], 1))
-    W0['di'] = matrix(0.0, (dims['l'], 1))
-    W0['v'] = [ matrix(0.0, (m, 1)) for m in dims['q'] ]
-    W0['beta'] = len(dims['q']) * [ 0.0 ]
-    W0['r'] = [ matrix(0.0, (m, m)) for m in dims['s'] ]
-    W0['rti'] = [ matrix(0.0, (m, m)) for m in dims['s'] ]
-    lmbda0 = matrix(0.0, (mnl + dims['l'] + sum(dims['q']) + 
-        sum(dims['s']), 1))
-    lmbdasq0 = matrix(0.0, (mnl + dims['l'] + sum(dims['q']) + 
-        sum(dims['s']), 1))
-    
-
-    if show_progress: 
-        print("% 10s% 12s% 10s% 8s% 7s" %("pcost", "dcost", "gap", "pres",
-            "dres"))
-
-
-    relaxed_iters = 0
-    for iters in range(MAXITERS + 1):  
-
-        if refinement or DEBUG:  
-            # We need H to compute residuals of KKT equations.
-            f, Df, H = F(x, z[:mnl])
-        else:
-            f, Df = F(x)
-       
-        f = matrix(f, tc='d')
-        if f.typecode != 'd' or f.size != (mnl, 1):
-            raise TypeError("first output argument of F() must be a "\
-                "'d' matrix of size (%d, %d)" %(mnl, 1))
-
-        if type(Df) is matrix or type(Df) is spmatrix:
-            if customx: raise ValueError("use of non-vector type for x "\
-                "requires function valued Df")
-            if Df.typecode != 'd' or Df.size != (mnl, c.size[0]):
-                raise TypeError("second output argument of F() must "\
-                    "be a 'd' matrix of size (%d,%d)" %(mnl, c.size[0]))
-            def fDf(u, v, alpha = 1.0, beta = 0.0, trans = 'N'): 
-                base.gemv(Df, u, v, alpha = alpha, beta = beta, trans = 
-                    trans)
-        else: 
-            if not customkkt:
-                raise ValueError("use of function valued Df requires "\
-                    "a user-provided kktsolver")
-            fDf = Df
-
-        if refinement or DEBUG:
-            if type(H) is matrix or type(H) is spmatrix:
-                if customx: raise ValueError("use of non-vector type "\
-                    "for  x requires function valued H")
-                if H.typecode != 'd' or H.size != (c.size[0], c.size[0]):
-                    raise TypeError("third output argument of F() must "\
-                        "be a 'd' matrix of size (%d,%d)" \
-                        %(c.size[0], c.size[0]))
-                def fH(u, v, alpha = 1.0, beta = 0.0): 
-                    base.symv(H, u, v, alpha = alpha, beta = beta)
-            else: 
-                if not customkkt:
-                    raise ValueError("use of function valued H requires "\
-                        "a user-provided kktsolver")
-                fH = H
-           
-
-        gap = misc.sdot(s, z, dims, mnl) 
-
-        # rx = c + A'*y + Df'*z[:mnl] + G'*z[mnl:]
-        xcopy(c, rx) 
-        fA(y, rx, beta = 1.0, trans = 'T')
-        fDf(z[:mnl], rx, beta = 1.0, trans = 'T')
-        fG(z[mnl:], rx, beta = 1.0, trans = 'T')
-        resx = math.sqrt(xdot(rx, rx))
-           
-        # ry = A*x - b
-        ycopy(b, ry)
-        fA(x, ry, alpha = 1.0, beta = -1.0)
-        resy = math.sqrt(ydot(ry, ry))
-
-        # rznl = s[:mnl] + f 
-        blas.copy(s[:mnl], rznl)
-        blas.axpy(f, rznl)
-        resznl = blas.nrm2(rznl)
-
-        # rzl = s[mnl:] + G*x - h
-        blas.copy(s[mnl:], rzl)
-        blas.axpy(h, rzl, alpha = -1.0)
-        fG(x, rzl, beta = 1.0)
-        reszl = misc.snrm2(rzl, dims)
-
-        # Statistics for stopping criteria.
-
-        # pcost = c'*x
-        # dcost = c'*x + y'*(A*x-b) + znl'*f(x) + zl'*(G*x-h)
-        #       = c'*x + y'*(A*x-b) + znl'*(f(x)+snl) + zl'*(G*x-h+sl) 
-        #         - z'*s
-        #       = c'*x + y'*ry + znl'*rznl + zl'*rzl - gap
-        pcost = xdot(c,x)
-        dcost = pcost + ydot(y, ry) + blas.dot(z[:mnl], rznl) + \
-            misc.sdot(z[mnl:], rzl, dims) - gap
-        if pcost < 0.0:
-            relgap = gap / -pcost
-        elif dcost > 0.0:
-            relgap = gap / dcost
-        else:
-            relgap = None
-        pres = math.sqrt( resy**2 + resznl**2 + reszl**2 )
-        dres = resx
-        if iters == 0: 
-            resx0 = max(1.0, resx)
-            resznl0 = max(1.0, resznl)
-            pres0 = max(1.0, pres)
-            dres0 = max(1.0, dres)
-            gap0 = gap
-            theta1 = 1.0 / gap0
-            theta2 = 1.0 / resx0
-            theta3 = 1.0 / resznl0
-        phi = theta1 * gap + theta2 * resx + theta3 * resznl
-        pres = pres / pres0
-        dres = dres / dres0
-
-        if show_progress:
-            print("%2d: % 8.4e % 8.4e % 4.0e% 7.0e% 7.0e" \
-                %(iters, pcost, dcost, gap, pres, dres))
-
-        # Stopping criteria.    
-        if ( pres <= FEASTOL and dres <= FEASTOL and ( gap <= ABSTOL or 
-            (relgap is not None and relgap <= RELTOL) )) or \
-            iters == MAXITERS:
-            sl, zl = s[mnl:], z[mnl:]
-            ind = dims['l'] + sum(dims['q'])
-            for m in dims['s']:
-                misc.symm(sl, m, ind)
-                misc.symm(zl, m, ind)
-                ind += m**2
-            ts = misc.max_step(s, dims, mnl)
-            tz = misc.max_step(z, dims, mnl)
-            if iters == MAXITERS:
-                if show_progress:
-                    print("Terminated (maximum number of iterations "\
-                        "reached).")
-                status = 'unknown'
-            else:
-                if show_progress:
-                    print("Optimal solution found.")
-                status = 'optimal'
-
-            return {'status': status, 'x': x,  'y': y, 'znl': z[:mnl],  
-                'zl': zl, 'snl': s[:mnl], 'sl': sl, 'gap': gap, 
-                'relative gap': relgap, 'primal objective': pcost, 
-                'dual objective': dcost,  'primal slack': -ts, 
-                'dual slack': -tz, 'primal infeasibility': pres,
-                'dual infeasibility': dres }
-
-
-        # Compute initial scaling W: 
-        #
-        #     W * z = W^{-T} * s = lambda.
-        #
-        # lmbdasq = lambda o lambda 
-
-        if iters == 0:  
-            W = misc.compute_scaling(s, z, lmbda, dims, mnl)
-        misc.ssqr(lmbdasq, lmbda, dims, mnl)
-
-
-        # f3(x, y, z) solves
-        #
-        #     [ H   A'  GG'*W^{-1} ] [ ux ]   [ bx ]
-        #     [ A   0   0          ] [ uy ] = [ by ].
-        #     [ GG  0  -W'         ] [ uz ]   [ bz ]
-        #
-        # On entry, x, y, z contain bx, by, bz.
-        # On exit, they contain ux, uy, uz.
-        
-        try: f3 = kktsolver(x, z[:mnl], W)
-        except ArithmeticError: 
-            singular_kkt_matrix = False
-            if iters == 0:
-                raise ValueError("Rank(A) < p or "\
-                    "Rank([H(x); A; Df(x); G]) < n")
-
-            elif 0 < relaxed_iters < MAX_RELAXED_ITERS > 0:
-                # The arithmetic error may be caused by a relaxed line 
-                # search in the previous iteration.  Therefore we restore 
-                # the last saved state and require a standard line search. 
-
-                phi, gap = phi0, gap0
-                mu = gap / ( mnl + dims['l'] + len(dims['q']) + 
-                    sum(dims['s']) )
-                blas.copy(W0['dnl'], W['dnl'])
-                blas.copy(W0['dnli'], W['dnli'])
-                blas.copy(W0['d'], W['d'])
-                blas.copy(W0['di'], W['di'])
-                for k in range(len(dims['q'])):
-                    blas.copy(W0['v'][k], W['v'][k])
-                    W['beta'][k] = W0['beta'][k]
-                for k in range(len(dims['s'])):
-                    blas.copy(W0['r'][k], W['r'][k])
-                    blas.copy(W0['rti'][k], W['rti'][k])
-                xcopy(x0, x); 
-                ycopy(y0, y); 
-                blas.copy(s0, s); blas.copy(z0, z)
-                blas.copy(lmbda0, lmbda)
-                blas.copy(lmbdasq, lmbdasq0)
-                xcopy(rx0, rx); ycopy(ry0, ry)
-                resx = math.sqrt(xdot(rx, rx))
-                blas.copy(rznl0, rznl);  blas.copy(rzl0, rzl);
-                resznl = blas.nrm2(rznl)
-
-                relaxed_iters = -1
-
-                try: f3 = kktsolver(x, z[:mnl], W)
-                except ArithmeticError: 
-                     singular_kkt_matrix = True
-
-            else:  
-                 singular_kkt_matrix = True
-
-            if singular_kkt_matrix:
-                sl, zl = s[mnl:], z[mnl:]
-                ind = dims['l'] + sum(dims['q'])
-                for m in dims['s']:
-                    misc.symm(sl, m, ind)
-                    misc.symm(zl, m, ind)
-                    ind += m**2
-                ts = misc.max_step(s, dims, mnl)
-                tz = misc.max_step(z, dims, mnl)
-                if show_progress:
-                    print("Terminated (singular KKT matrix).")
-                status = 'unknown'
-                return {'status': status, 'x': x,  'y': y, 
-                    'znl': z[:mnl],  'zl': zl, 'snl': s[:mnl], 
-                    'sl': sl, 'gap': gap, 'relative gap': relgap, 
-                    'primal objective': pcost, 'dual objective': dcost,  
-                    'primal infeasibility': pres, 
-                    'dual infeasibility': dres, 'primal slack': -ts,
-                    'dual slack': -tz }
-
-
-        # f4_no_ir(x, y, z, s) solves
-        # 
-        #     [ 0     ]   [ H   A'  GG' ] [ ux        ]   [ bx ]
-        #     [ 0     ] + [ A   0   0   ] [ uy        ] = [ by ]
-        #     [ W'*us ]   [ GG  0   0   ] [ W^{-1}*uz ]   [ bz ]
-        #
-        #     lmbda o (uz + us) = bs.
-        #
-        # On entry, x, y, z, x, contain bx, by, bz, bs.
-        # On exit, they contain ux, uy, uz, us.
-
-        if iters == 0:
-            ws3 = matrix(0.0, (mnl + cdim, 1))
-            wz3 = matrix(0.0, (mnl + cdim, 1))
-
-        def f4_no_ir(x, y, z, s):
-
-            # Solve 
-            #
-            #     [ H  A'  GG'  ] [ ux        ]   [ bx                    ]
-            #     [ A  0   0    ] [ uy        ] = [ by                    ]
-            #     [ GG 0  -W'*W ] [ W^{-1}*uz ]   [ bz - W'*(lmbda o\ bs) ]
-            #
-            #     us = lmbda o\ bs - uz.
-            
-            # s := lmbda o\ s 
-            #    = lmbda o\ bs
-            misc.sinv(s, lmbda, dims, mnl)
-
-            # z := z - W'*s 
-            #    = bz - W' * (lambda o\ bs)
-            blas.copy(s, ws3)
-            misc.scale(ws3, W, trans = 'T')
-            blas.axpy(ws3, z, alpha = -1.0)
-
-            # Solve for ux, uy, uz
-            f3(x, y, z)
-
-            # s := s - z 
-            #    = lambda o\ bs - z.
-            blas.axpy(z, s, alpha = -1.0)
-
-
-        if iters == 0:
-            wz2nl, wz2l = matrix(0.0, (mnl,1)), matrix(0.0, (cdim, 1))
-
-        def res(ux, uy, uz, us, vx, vy, vz, vs):
-
-            # Evaluates residuals in Newton equations:
-            #
-            #     [ vx ]     [ 0     ]   [ H  A' GG' ] [ ux        ]
-            #     [ vy ] -=  [ 0     ] + [ A  0  0   ] [ uy        ]
-            #     [ vz ]     [ W'*us ]   [ GG 0  0   ] [ W^{-1}*uz ]
-            #
-            #     vs -= lmbda o (uz + us).
-
-            # vx := vx - H*ux - A'*uy - GG'*W^{-1}*uz
-            fH(ux, vx, alpha = -1.0, beta = 1.0)
-            fA(uy, vx, alpha = -1.0, beta = 1.0, trans = 'T') 
-            blas.copy(uz, wz3)
-            misc.scale(wz3, W, inverse = 'I')
-            fDf(wz3[:mnl], vx, alpha = -1.0, beta = 1.0, trans = 'T')
-            fG(wz3[mnl:], vx, alpha = -1.0, beta = 1.0, trans = 'T') 
-
-            # vy := vy - A*ux 
-            fA(ux, vy, alpha = -1.0, beta = 1.0)
-
-            # vz := vz - W'*us - GG*ux 
-            fDf(ux, wz2nl)
-            blas.axpy(wz2nl, vz, alpha = -1.0)
-            fG(ux, wz2l)
-            blas.axpy(wz2l, vz, alpha = -1.0, offsety = mnl)
-            blas.copy(us, ws3) 
-            misc.scale(ws3, W, trans = 'T')
-            blas.axpy(ws3, vz, alpha = -1.0)
-
-            # vs -= lmbda o (uz + us)
-            blas.copy(us, ws3)
-            blas.axpy(uz, ws3)
-            misc.sprod(ws3, lmbda, dims, mnl, diag = 'D')
-            blas.axpy(ws3, vs, alpha = -1.0)
-
-
-        # f4(x, y, z, s) solves the same system as f4_no_ir, but applies
-        # iterative refinement.
-
-        if iters == 0:
-            if refinement or DEBUG:
-                wx, wy = xnewcopy(c), ynewcopy(b)
-                wz = matrix(0.0, (mnl + cdim, 1))
-                ws = matrix(0.0, (mnl + cdim, 1))
-            if refinement:
-                wx2, wy2 = xnewcopy(c), ynewcopy(b)
-                wz2 = matrix(0.0, (mnl + cdim, 1))
-                ws2 = matrix(0.0, (mnl + cdim, 1))
-
-        def f4(x, y, z, s):
-            if refinement or DEBUG: 
-                xcopy(x, wx)        
-                ycopy(y, wy)        
-                blas.copy(z, wz)        
-                blas.copy(s, ws)        
-            f4_no_ir(x, y, z, s)        
-            for i in range(refinement):
-                xcopy(wx, wx2)        
-                ycopy(wy, wy2)        
-                blas.copy(wz, wz2)        
-                blas.copy(ws, ws2)        
-                res(x, y, z, s, wx2, wy2, wz2, ws2) 
-                f4_no_ir(wx2, wy2, wz2, ws2)
-                xaxpy(wx2, x)
-                yaxpy(wy2, y)
-                blas.axpy(wz2, z)
-                blas.axpy(ws2, s)
-            if DEBUG:
-                res(x, y, z, s, wx, wy, wz, ws)
-                print("KKT residuals:")
-                print("    'x': %e" %math.sqrt(xdot(wx, wx)))
-                print("    'y': %e" %math.sqrt(ydot(wy, wy)))
-                print("    'z': %e" %misc.snrm2(wz, dims, mnl))
-                print("    's': %e" %misc.snrm2(ws, dims, mnl))
-     
-
-        sigma, eta = 0.0, 0.0
-        for i in [0, 1]:
-
-            # Solve
-            #
-            #     [ 0     ]   [ H  A' GG' ] [ dx        ]
-            #     [ 0     ] + [ A  0  0   ] [ dy        ] = -(1 - eta)*r  
-            #     [ W'*ds ]   [ GG 0  0   ] [ W^{-1}*dz ]
-            #
-            #     lmbda o (dz + ds) = -lmbda o lmbda + sigma*mu*e.
-            #
-
-            mu = gap / (mnl + dims['l'] + len(dims['q']) + sum(dims['s']))
-
-            # ds = -lmbdasq + sigma * mu * e  
-            blas.scal(0.0, ds)
-            blas.axpy(lmbdasq, ds, n = mnl + dims['l'] + sum(dims['q']), 
-                alpha = -1.0)
-            ds[:mnl + dims['l']] += sigma*mu
-            ind = mnl + dims['l']
-            for m in dims['q']:
-                ds[ind] += sigma*mu
-                ind += m
-            ind2 = ind
-            for m in dims['s']:
-                blas.axpy(lmbdasq, ds, n = m, offsetx = ind2, offsety =  
-                    ind, incy = m + 1, alpha = -1.0)
-                ds[ind : ind + m*m : m+1] += sigma*mu
-                ind += m*m
-                ind2 += m
-       
-            # (dx, dy, dz) := -(1-eta) * (rx, ry, rz)
-            xscal(0.0, dx);  xaxpy(rx, dx, alpha = -1.0 + eta)
-            yscal(0.0, dy);  yaxpy(ry, dy, alpha = -1.0 + eta)
-            blas.scal(0.0, dz) 
-            blas.axpy(rznl, dz, alpha = -1.0 + eta)
-            blas.axpy(rzl, dz, alpha = -1.0 + eta, offsety = mnl)
-            
-            try: f4(dx, dy, dz, ds)
-            except ArithmeticError: 
-                if iters == 0:
-                    raise ValueError("Rank(A) < p or "\
-                        "Rank([H(x); A; Df(x); G]) < n")
-                else:
-                    sl, zl = s[mnl:], z[mnl:]
-                    ind = dims['l'] + sum(dims['q'])
-                    for m in dims['s']:
-                        misc.symm(sl, m, ind)
-                        misc.symm(zl, m, ind)
-                        ind += m**2
-                    ts = misc.max_step(s, dims, mnl)
-                    tz = misc.max_step(z, dims, mnl)
-                    if show_progress:
-                        print("Terminated (singular KKT matrix).")
-                    return {'status': 'unknown', 'x': x,  'y': y, 
-                        'znl': z[:mnl],  'zl': zl, 'snl': s[:mnl], 
-                        'sl': sl, 'gap': gap, 'relative gap': relgap, 
-                        'primal objective': pcost, 'dual objective': dcost,
-                        'primal infeasibility': pres, 
-                        'dual infeasibility': dres, 'primal slack': -ts,
-                        'dual slack': -tz }
-
-            # Inner product ds'*dz and unscaled steps are needed in the 
-            # line search.
-            dsdz = misc.sdot(ds, dz, dims, mnl)
-            blas.copy(dz, dz2)
-            misc.scale(dz2, W, inverse = 'I')
-            blas.copy(ds, ds2)
-            misc.scale(ds2, W, trans = 'T')
-
-            # Maximum steps to boundary. 
-            # 
-            # Also compute the eigenvalue decomposition of 's' blocks in 
-            # ds, dz.  The eigenvectors Qs, Qz are stored in ds, dz.
-            # The eigenvalues are stored in sigs, sigz.
-
-            misc.scale2(lmbda, ds, dims, mnl)
-            ts = misc.max_step(ds, dims, mnl, sigs)
-            misc.scale2(lmbda, dz, dims, mnl)
-            tz = misc.max_step(dz, dims, mnl, sigz)
-            t = max([ 0.0, ts, tz ])
-            if t == 0:
-                step = 1.0
-            else:
-                step = min(1.0, STEP / t)
-
-            # Backtrack until newx is in domain of f.
-            backtrack = True
-            while backtrack:
-                xcopy(x, newx);  xaxpy(dx, newx, alpha = step)
-                t = F(newx)
-                if t is None: newf = None
-                else: newf, newDf = t[0], t[1]
-                if newf is not None:
-                    backtrack = False
-                else:
-                    step *= BETA
-
-
-            # Merit function 
-            #
-            #     phi = theta1 * gap + theta2 * norm(rx) + 
-            #         theta3 * norm(rznl)
-            #
-            # and its directional derivative dphi.
-
-            phi = theta1 * gap + theta2 * resx + theta3 * resznl
-            if i == 0:
-                dphi = -phi 
-            else:
-                dphi = -theta1 * (1 - sigma) * gap -  \
-                    theta2 * (1 - eta) * resx - \
-                    theta3 * (1 - eta) * resznl  
-
-
-            # Line search.
-            #
-            # We use two types of line search.  In a standard iteration we
-            # use is a normal backtracking line search terminating with a 
-            # sufficient decrease of phi.  In a "relaxed" iteration the 
-            # line search is terminated after one step, regardless of the 
-            # value of phi.  We make at most MAX_RELAXED_ITERS consecutive
-            # relaxed iterations.  When starting a series of relaxed 
-            # iteration, we save the state at the end of the first line 
-            # search in the series (scaling, primal and dual iterates, 
-            # steps, sigma, eta, i.e., all information needed to resume 
-            # the line search at some later point).  If a series of
-            # MAX_RELAXED_ITERS relaxed iterations does not result in a 
-            # sufficient decrease compared to the value of phi at the start
-            # of the series, then we resume the first line search in the 
-            # series as a standard line search (using the saved state).
-            # On the other hand, if at some point during the series of 
-            # relaxed iterations we obtain a sufficient decrease of phi 
-            # compared with the value at the start of the series, then we 
-            # start a new series of relaxed line searches. 
-            #  
-            # To implement this we use a counter relaxed_iters.
-            #
-            # 1. If 0 <= relaxed_iters < MAX_RELAXED_ITERS, we use a 
-            #    relaxed line search (one full step).  If relaxed_iters 
-            #    is 0, we save the value phi0 of the merit function at the
-            #    current point, as well as the state at the end of the 
-            #    line search.  If the relaxed line search results in a 
-            #    sufficient decrease w.r.t. phi0, we reset relaxed_iters 
-            #    to 0.  Otherwise we increment relaxed_iters.
-            #
-            # 2. If relaxed_iters is MAX_RELAXED_ITERS, we use a standard
-            #    line search.  If this results in a sufficient decrease 
-            #    of the merit function compared with phi0, we set 
-            #    relaxed_iters to 0.  If phi decreased compared with phi0,
-            #    but not sufficiently, we set relaxed_iters to -1.  
-            #    If phi increased compared with phi0, we resume the 
-            #    backtracking at the last saved iteration, and after 
-            #    completing the line search, set relaxed_iters to 0.
-            # 
-            # 3. If relaxed_iters is -1, we use a standard line search
-            #    and increment relaxed_iters to 0. 
-
-
-            backtrack = True
-            while backtrack:
-                xcopy(x, newx);  xaxpy(dx, newx, alpha = step)
-                ycopy(y, newy);  yaxpy(dy, newy, alpha = step)
-                blas.copy(z, newz);  blas.axpy(dz2, newz, alpha = step) 
-                blas.copy(s, news);  blas.axpy(ds2, news, alpha = step) 
-
-                t = F(newx)
-                newf, newDf = matrix(t[0], tc = 'd'), t[1]
-                if type(newDf) is matrix or type(Df) is spmatrix:
-                    if newDf.typecode != 'd' or \
-                        newDf.size != (mnl, c.size[0]):
-                            raise TypeError("second output argument "\
-                                "of F() must be a 'd' matrix of size "\
-                                "(%d,%d)" %(mnl, c.size[0]))
-                    def newfDf(u, v, alpha = 1.0, beta = 0.0, trans = 'N'):
-                        base.gemv(newDf, u, v, alpha = alpha, beta = 
-                                beta, trans = trans)
-                else: 
-                    newfDf = newDf
-
-                # newrx = c + A'*newy + newDf'*newz[:mnl] + G'*newz[mnl:]
-                xcopy(c, newrx) 
-                fA(newy, newrx, beta = 1.0, trans = 'T')
-                newfDf(newz[:mnl], newrx, beta = 1.0, trans = 'T')
-                fG(newz[mnl:], newrx, beta = 1.0, trans = 'T')
-                newresx = math.sqrt(xdot(newrx, newrx))
-           
-                # newrznl = news[:mnl] + newf 
-                blas.copy(news[:mnl], newrznl)
-                blas.axpy(newf, newrznl)
-                newresznl = blas.nrm2(newrznl)
-
-                newgap = (1.0 - (1.0 - sigma) * step) * gap \
-                    + step**2 * dsdz
-                newphi = theta1 * newgap  + theta2 * newresx + \
-                    theta3 * newresznl
-
-                if i == 0:
-                    if newgap <= (1.0 - ALPHA * step) * gap and \
-                        ( 0 <= relaxed_iters < MAX_RELAXED_ITERS or \
-                        newphi <= phi + ALPHA * step * dphi ):
-                        backtrack = False
-                        sigma = min(newgap/gap, (newgap/gap) ** EXPON)
-                        eta = 0.0 
-                    else:
-                        step *= BETA
-
-                else:
-                    if relaxed_iters == -1 or ( relaxed_iters == 0 == 
-                        MAX_RELAXED_ITERS ):
-                        # Do a standard line search.
-                        if newphi <= phi + ALPHA * step * dphi:
-                            relaxed_iters == 0
-                            backtrack = False
-                        else:
-                            step *= BETA
-
-                    elif relaxed_iters == 0 < MAX_RELAXED_ITERS:
-                        if newphi <= phi + ALPHA * step * dphi:
-                            # Relaxed l.s. gives sufficient decrease.
-                            relaxed_iters = 0
-
-                        else:
-                            # Save state.
-                            phi0, dphi0, gap0 = phi, dphi, gap
-                            step0 = step
-                            blas.copy(W['dnl'], W0['dnl'])
-                            blas.copy(W['dnli'], W0['dnli'])
-                            blas.copy(W['d'], W0['d'])
-                            blas.copy(W['di'], W0['di'])
-                            for k in range(len(dims['q'])):
-                                blas.copy(W['v'][k], W0['v'][k])
-                                W0['beta'][k] = W['beta'][k]
-                            for k in range(len(dims['s'])):
-                                blas.copy(W['r'][k], W0['r'][k])
-                                blas.copy(W['rti'][k], W0['rti'][k])
-                            xcopy(x, x0); xcopy(dx, dx0)
-                            ycopy(y, y0); ycopy(dy, dy0)
-                            blas.copy(s, s0); blas.copy(z, z0)
-                            blas.copy(ds, ds0)
-                            blas.copy(dz, dz0)
-                            blas.copy(ds2, ds20)
-                            blas.copy(dz2, dz20)
-                            blas.copy(lmbda, lmbda0)
-                            blas.copy(lmbdasq, lmbdasq0)
-                            dsdz0 = dsdz
-                            sigma0, eta0 = sigma, eta
-                            xcopy(rx, rx0);  ycopy(ry, ry0)
-                            blas.copy(rznl, rznl0); blas.copy(rzl, rzl0)
-                            relaxed_iters = 1
-
-                        backtrack = False
-
-                    elif 0 <= relaxed_iters < MAX_RELAXED_ITERS > 0:
-                        if newphi <= phi0 + ALPHA * step0 * dphi0:
-                            # Relaxed l.s. gives sufficient decrease.
-                            relaxed_iters = 0
-
-                        else: 
-                            # Relaxed line search 
-                            relaxed_iters += 1
-
-                        backtrack = False
-
-                    elif relaxed_iters == MAX_RELAXED_ITERS > 0:
-                        if newphi <= phi0 + ALPHA * step0 * dphi0:
-                            # Series of relaxed line searches ends 
-                            # with sufficient decrease w.r.t. phi0.
-                            backtrack = False
-                            relaxed_iters = 0
-
-                        elif newphi >= phi0:
-                            # Resume last saved line search.
-                            phi, dphi, gap = phi0, dphi0, gap0
-                            step = step0
-                            blas.copy(W0['dnl'], W['dnl'])
-                            blas.copy(W0['dnli'], W['dnli'])
-                            blas.copy(W0['d'], W['d'])
-                            blas.copy(W0['di'], W['di'])
-                            for k in range(len(dims['q'])):
-                                blas.copy(W0['v'][k], W['v'][k])
-                                W['beta'][k] = W0['beta'][k]
-                            for k in range(len(dims['s'])):
-                                blas.copy(W0['r'][k], W['r'][k])
-                                blas.copy(W0['rti'][k], W['rti'][k])
-                            xcopy(x0, x); xcopy(dx0, dx);
-                            ycopy(y0, y); ycopy(dy0, dy);
-                            blas.copy(s0, s); blas.copy(z0, z)
-                            blas.copy(ds0, ds)
-                            blas.copy(dz0, dz)
-                            blas.copy(ds20, ds2)
-                            blas.copy(dz20, dz2)
-                            blas.copy(lmbda0, lmbda)
-                            dsdz = dsdz0
-                            sigma, eta = sigma0, eta0
-                            relaxed_iters = -1
-
-                        elif newphi <= phi + ALPHA * step * dphi:
-                            # Series of relaxed line searches ends with
-                            # with insufficient decrease w.r.t. phi0" 
-                            backtrack = False
-                            relaxed_iters = -1
-
-
-        # Update x, y.
-        xaxpy(dx, x, alpha = step)
-        yaxpy(dy, y, alpha = step)
-
-
-        # Replace nonlinear, 'l' and 'q' blocks of ds and dz with the 
-        # updated variables in the current scaling.
-        # Replace 's' blocks of ds and dz with the factors Ls, Lz in a
-        # factorization Ls*Ls', Lz*Lz' of the updated variables in the 
-        # current scaling.
-
-        # ds := e + step*ds for nonlinear, 'l' and 'q' blocks.
-        # dz := e + step*dz for nonlinear, 'l' and 'q' blocks.
-        blas.scal(step, ds, n = mnl + dims['l'] + sum(dims['q']))
-        blas.scal(step, dz, n = mnl + dims['l'] + sum(dims['q']))
-        ind = mnl + dims['l']
-        ds[:ind] += 1.0
-        dz[:ind] += 1.0
-        for m in dims['q']:
-            ds[ind] += 1.0
-            dz[ind] += 1.0
-            ind += m
-
-
-        # ds := H(lambda)^{-1/2} * ds and dz := H(lambda)^{-1/2} * dz.
-        # 
-        # This replaces the nonlinear, 'l' and 'q' components of ds and dz
-        # with the updated variables in the new scaling.
-        # The 's' components of ds and dz are replaced with
-        #
-        #     diag(lmbda_k)^{1/2} * Qs * diag(lmbda_k)^{1/2}
-        #     diag(lmbda_k)^{1/2} * Qz * diag(lmbda_k)^{1/2}
-         
-        misc.scale2(lmbda, ds, dims, mnl, inverse = 'I')
-        misc.scale2(lmbda, dz, dims, mnl, inverse = 'I')
-
-        # sigs := ( e + step*sigs ) ./ lambda for 's' blocks.
-        # sigz := ( e + step*sigz ) ./ lambda for 's' blocks.
-        blas.scal(step, sigs)
-        blas.scal(step, sigz)
-        sigs += 1.0
-        sigz += 1.0
-        blas.tbsv(lmbda, sigs, n = sum(dims['s']), k = 0, ldA = 1, 
-            offsetA = mnl + dims['l'] + sum(dims['q']) )
-        blas.tbsv(lmbda, sigz, n = sum(dims['s']), k = 0, ldA = 1, 
-            offsetA = mnl + dims['l'] + sum(dims['q']) )
-
-        # dsk := Ls = dsk * sqrt(sigs).
-        # dzk := Lz = dzk * sqrt(sigz).
-        ind2, ind3 = mnl + dims['l'] + sum(dims['q']), 0
-        for k in range(len(dims['s'])):
-            m = dims['s'][k]
-            for i in range(m):
-                blas.scal(math.sqrt(sigs[ind3+i]), ds, offset = ind2 + m*i,
-                    n = m)
-                blas.scal(math.sqrt(sigz[ind3+i]), dz, offset = ind2 + m*i,
-                    n = m)
-            ind2 += m*m
-            ind3 += m
-
-
-        # Update lambda and scaling.
-
-        misc.update_scaling(W, lmbda, ds, dz)
-
-
-        # Unscale s, z (unscaled variables are used only to compute 
-        # feasibility residuals).
-
-        blas.copy(lmbda, s, n = mnl + dims['l'] + sum(dims['q']))
-        ind = mnl + dims['l'] + sum(dims['q'])
-        ind2 = ind
-        for m in dims['s']:
-            blas.scal(0.0, s, offset = ind2)
-            blas.copy(lmbda, s, offsetx = ind, offsety = ind2, n = m, 
-                incy = m+1)
-            ind += m
-            ind2 += m*m
-        misc.scale(s, W, trans = 'T')
-
-        blas.copy(lmbda, z, n = mnl + dims['l'] + sum(dims['q']))
-        ind = mnl + dims['l'] + sum(dims['q'])
-        ind2 = ind
-        for m in dims['s']:
-            blas.scal(0.0, z, offset = ind2)
-            blas.copy(lmbda, z, offsetx = ind, offsety = ind2, n = m, 
-                incy = m+1)
-            ind += m
-            ind2 += m*m
-        misc.scale(z, W, inverse = 'I')
-
-        gap = blas.dot(lmbda, lmbda) 
-
-
-
-def cp(F, G = None, h = None, dims = None, A = None, b = None,
-    kktsolver = None, xnewcopy = None, xdot = None, xaxpy = None,
-    xscal = None, ynewcopy = None, ydot = None, yaxpy = None, 
-    yscal = None, **kwargs):
-
-    """
-    Solves a convex optimization problem
-    
-        minimize    f0(x)
-        subject to  fk(x) <= 0, k = 1, ..., mnl
-                    G*x   <= h
-                    A*x   =  b.                      
-
-    f = (f0, f1, ..., fmnl) is convex and twice differentiable.  The linear
-    inequalities are with respect to a cone C defined as the Cartesian 
-    product of N + M + 1 cones:
-    
-        C = C_0 x C_1 x .... x C_N x C_{N+1} x ... x C_{N+M}.
-
-    The first cone C_0 is the nonnegative orthant of dimension ml.  The 
-    next N cones are second order cones of dimension mq[0], ..., mq[N-1].
-    The second order cone of dimension m is defined as
-    
-        { (u0, u1) in R x R^{m-1} | u0 >= ||u1||_2 }.
-
-    The next M cones are positive semidefinite cones of order ms[0], ...,
-    ms[M-1] >= 0.  
-
-
-    Input arguments (basic usage).
-
-        F is a function that handles the following arguments.
-
-            F() returns a tuple (mnl, x0).  mnl is the number of nonlinear 
-            inequality constraints.  x0 is a point in the domain of f.
-
-            F(x) returns a tuple (f, Df).
-
-                f is  a dense 'd' matrix of size (mnl+1,1) containing f(x).
-
-                Df is a dense or sparse 'd' matrix of size (mnl+1, n), 
-                containing the derivatives of f at x:  Df[k,:] is the 
-                transpose of the gradient of fk at x.  If x is not in 
-                dom f, F(x) returns None or (None, None).
-
-            F(x, z) with z a positive 'd' matrix of size (mnl+1,1), returns
-            a tuple (f, Df, H).
-            
-                f and Df are defined as above.
-                
-                H is a dense or sparse 'd' matrix of size (n,n).  The lower
-                triangular part of H contains the lower triangular part of
-                sum_k z[k] * Hk where Hk is the Hessian of fk at x.
-
-                If F is called with two arguments, it can be assumed that 
-                x is dom f. 
-
-            If Df and H are returned as sparse matrices, their sparsity
-            patterns must be the same for each call to F(x) or F(x,z). 
-
-        dims is a dictionary with the dimensions of the components of C.  
-        It has three fields.
-        - dims['l'] = ml, the dimension of the nonnegative orthant C_0.
-          (ml >= 0.)
-        - dims['q'] = mq = [ mq[0], mq[1], ..., mq[N-1] ], a list of N 
-          integers with the dimensions of the second order cones 
-          C_1, ..., C_N.  (N >= 0 and mq[k] >= 1.)
-        - dims['s'] = ms = [ ms[0], ms[1], ..., ms[M-1] ], a list of M  
-          integers with the orders of the semidefinite cones 
-          C_{N+1}, ..., C_{N+M}.  (M >= 0 and ms[k] >= 0.)
-        The default value of dims = {'l': G.size[0], 'q': [], 's': []}.
-
-        G is a dense or sparse 'd' matrix of size (K,n), where
-
-            K = ml + mq[0] + ... + mq[N-1] + ms[0]**2 + ... + ms[M-1]**2.
-
-        Each column of G describes a vector 
-
-            v = ( v_0, v_1, ..., v_N, vec(v_{N+1}), ..., vec(v_{N+M}) ) 
-
-        in V = R^ml x R^mq[0] x ... x R^mq[N-1] x S^ms[0] x ... x S^ms[M-1]
-        stored as a column vector
-
-            [ v_0; v_1; ...; v_N; vec(v_{N+1}); ...; vec(v_{N+M}) ].
-
-        Here, if u is a symmetric matrix of order m, then vec(u) is the 
-        matrix u stored in column major order as a vector of length m**2.
-        We use BLAS unpacked 'L' storage, i.e., the entries in vec(u) 
-        corresponding to the strictly upper triangular entries of u are 
-        not referenced.
-
-        h is a dense 'd' matrix of size (K,1), representing a vector in V,
-        in the same format as the columns of G.
-    
-        A is a dense or sparse 'd' matrix of size (p,n).   The default
-        value is a sparse 'd' matrix of size (0,n).
-
-        b is a dense 'd' matrix of size (p,1).  The default value is a 
-        dense 'd' matrix of size (0,1).
-
-        It is assumed that rank(A) = p and rank([H; A; Df; G]) = n at all 
-        x in dom f.
-
-        The other arguments are normally not needed.  They make it possible
-        to exploit certain types of structure, as described below.
-
-
-    Output arguments.
-
-        cp() returns a dictionary with keys 'status', 'x', 'snl', 'sl',
-        'znl', 'zl', 'y', 'primal objective', 'dual objective', 'gap',
-        'relative gap', 'primal infeasibility', 'dual infeasibility',
-        'primal slack', 'dual slack'.
-
-        The 'status' field has values 'optimal' or 'unknown'.
-        If status is 'optimal', x, snl, sl, y, znl, zl  are approximate 
-        solutions of the primal and dual optimality conditions
-
-            f(x)[1:] + snl = 0,  G*x + sl = h,  A*x = b 
-            Df(x)'*[1; znl] + G'*zl + A'*y + c = 0 
-            snl >= 0,  znl >= 0,  sl >= 0,  zl >= 0
-            snl'*znl + sl'* zl = 0.
-
-        If status is 'unknown', x, snl, sl, y, znl, zl are the last
-        iterates before termination.  They satisfy snl > 0, znl > 0, 
-        sl > 0, zl > 0, but are not necessarily feasible.
-
-        The values of the other fields are the values returned by cpl()
-        applied to the epigraph form problem
-
-            minimize   t 
-            subjec to  f0(x) <= t
-                       fk(x) <= 0, k = 1, ..., mnl
-                       G*x <= h
-                       A*x = b.
-
-        Termination with status 'unknown' indicates that the algorithm 
-        failed to find a solution that satisfies the specified tolerances.
-        In some cases, the returned solution may be fairly accurate.  If
-        the primal and dual infeasibilities, the gap, and the relative gap
-        are small, then x, y, snl, sl, znl, zl are close to optimal.
-
-
-    Advanced usage.
-
-        Three mechanisms are provided to express problem structure.
-
-        1.  The user can provide a customized routine for solving linear 
-        equations (`KKT systems')
-
-            [ sum_k zk*Hk(x)  A'  GG'   ] [ ux ]   [ bx ]
-            [ A               0   0     ] [ uy ] = [ by ]
-            [ GG              0   -W'*W ] [ uz ]   [ bz ]
-
-        where GG = [ Df[1:,:]; G ], uz = (uznl, uzl), bz = (bznl, bzl). 
-
-        z is a positive vector of length mnl+1 and x is a point in the 
-        domain of f.   W is a scaling matrix, a block diagonal mapping
-
-           W*u = ( Wnl*unl, W0*u_0, ..., W_{N+M}*u_{N+M} )
-
-        defined as follows.
-
-        - For the nonlinear block (Wnl):
-
-              Wnl = diag(dnl),
-
-          with dnl a positive vector of length mnl.
-
-        - For the 'l' block (W_0):
-
-              W_0 = diag(d),
-
-          with d a positive vector of length ml.
-
-        - For the 'q' blocks (W_{k+1}, k = 0, ..., N-1):
-
-              W_{k+1} = beta_k * ( 2 * v_k * v_k' - J )
-
-          where beta_k is a positive scalar, v_k is a vector in R^mq[k]
-          with v_k[0] > 0 and v_k'*J*v_k = 1, and J = [1, 0; 0, -I].
-
-        - For the 's' blocks (W_{k+N}, k = 0, ..., M-1):
-
-              W_k * u = vec(r_k' * mat(u) * r_k)
-
-          where r_k is a nonsingular matrix of order ms[k], and mat(x) is
-          the inverse of the vec operation.
-
-        The optional argument kktsolver is a Python function that will be
-        called as g = kktsolver(x, z, W).  W is a dictionary that contains
-        the parameters of the scaling:
-
-        - W['dnl'] is a positive 'd' matrix of size (mnl, 1).
-        - W['dnli'] is a positive 'd' matrix with the elementwise inverse 
-          of W['dnl'].
-        - W['d'] is a positive 'd' matrix of size (ml, 1).
-        - W['di'] is a positive 'd' matrix with the elementwise inverse of
-          W['d'].
-        - W['beta'] is a list [ beta_0, ..., beta_{N-1} ]
-        - W['v'] is a list [ v_0, ..., v_{N-1} ]
-        - W['r'] is a list [ r_0, ..., r_{M-1} ]
-        - W['rti'] is a list [ rti_0, ..., rti_{M-1} ], with rti_k the
-          inverse of the transpose of r_k.
-
-        The call g = kktsolver(x, z, W) should return a function g that
-        solves the KKT system by g(ux, uy, uz).  On entry, ux, uy, uz 
-        contain the righthand side bx, by, bz.  On exit, they contain the 
-        solution, with uz scaled: (Wnl*uznl, Wl*uzl) is returned instead 
-        of (uznl, uzl).
-
-        2.  The linear operators Df*u, H*u, G*u and A*u can be specified 
-        by providing Python functions instead of matrices.  This can only 
-        be done in combination with 1. above, i.e., it requires the 
-        kktsolver argument.
-        
-        If G is a function, the call G(u, v, alpha, beta, trans) should 
-        evaluate the matrix-vector products
-
-            v := alpha * G * u + beta * v  if trans is 'N'
-            v := alpha * G' * u + beta * v  if trans is 'T'.
-
-        The arguments u and v are required.  The other arguments have
-        default values alpha = 1.0, beta = 0.0, trans = 'N'.
-
-        If A is a function, the call A(u, v, alpha, beta, trans) should
-        evaluate the matrix-vectors products
-
-            v := alpha * A * u + beta * v if trans is 'N'
-            v := alpha * A' * u + beta * v if trans is 'T'.
-
-        The arguments u and v are required.  The other arguments
-        have default values alpha = 1.0, beta = 0.0, trans = 'N'.
-
-        If Df is a function, the call Df(u, v, alpha, beta, trans) should
-        evaluate the matrix-vectors products
-
-            v := alpha * Df(x) * u + beta * v if trans is 'N'
-            v := alpha * Df(x)' * u + beta * v if trans is 'T'.
-
-        If H is a function, the call H(u, v, alpha, beta) should evaluate 
-        the matrix-vectors product
-
-            v := alpha * H * u + beta * v.
-
-
-        3.  Instead of using the default representation of the primal 
-        variable x and the dual variable y as one-column 'd' matrices, 
-        we can represent these variables and the corresponding parameters 
-        c and b by arbitrary Python objects (matrices, lists, dictionaries,
-        etc).  This can only be done in combination with 1. and 2. above,
-        i.e., it requires a user-provided KKT solver and a function
-        description of the linear mappings.   It also requires the 
-        arguments xnewcopy, xdot, xscal, xaxpy, ynewcopy, ydot, yscal, 
-        yaxpy.  These arguments are functions defined as follows.
-   
-        If X is the vector space of primal variables x, then:
-        - xnewcopy(u) creates a new copy of the vector u in X.
-        - xdot(u, v) returns the inner product of two vectors u and v in X.
-        - xscal(alpha, u) computes u := alpha*u, where alpha is a scalar
-          and u is a vector in X.
-        - xaxpy(u, v, alpha = 1.0, beta = 0.0) computes v := alpha*u + v
-          for a scalar alpha and two vectors u and v in X.
-
-        If Y is the vector space of primal variables y:
-        - ynewcopy(u) creates a new copy of the vector u in Y.
-        - ydot(u, v) returns the inner product of two vectors u and v in Y.
-        - yscal(alpha, u) computes u := alpha*u, where alpha is a scalar
-          and u is a vector in Y.
-        - yaxpy(u, v, alpha = 1.0, beta = 0.0) computes v := alpha*u + v
-          for a scalar alpha and two vectors u and v in Y.
-
-
-    Control parameters.
-
-       The following control parameters can be modified by adding an
-       entry to the dictionary options.
-
-       options['show_progress'] True/False (default: True)
-       options['maxiters'] positive integer (default: 100)
-       options['refinement'] nonnegative integer (default: 1)
-       options['abstol'] scalar (default: 1e-7)
-       options['reltol'] scalar (default: 1e-6)
-       options['feastol'] scalar (default: 1e-7).
-
-    """
-
-    options = kwargs.get('options',globals()['options'])
-    KKTREG = options.get('kktreg',None)
-    
-    import math 
-    from cvxopt import base, blas, misc
-    from cvxopt.base import matrix, spmatrix 
-
-    mnl, x0 = F()
-
-    # Argument error checking depends on level of customization.
-    customkkt = type(kktsolver) is not str
-    operatorG = G is not None and type(G) not in (matrix, spmatrix)
-    operatorA = A is not None and type(A) not in (matrix, spmatrix)
-    if (operatorG or operatorA) and not customkkt:
-        raise ValueError("use of function valued G, A requires a "\
-            "user-provided kktsolver")
-    customx = (xnewcopy != None or xdot != None or xaxpy != None or
-        xscal != None)
-    if customx and (not operatorG or not operatorA or not customkkt):
-        raise ValueError("use of non-vector type for x requires "\
-            "function valued G, A and user-provided kktsolver")
-    customy = (ynewcopy != None or ydot != None or yaxpy != None or 
-        yscal != None)
-    if customy and (not operatorA or not customkkt):
-        raise ValueError("use of non vector type for y requires "\
-            "function valued A and user-provided kktsolver")
-
-    if not customx:  
-        if type(x0) is not matrix or x0.typecode != 'd' or x0.size[1] != 1:
-            raise TypeError("'x0' must be a 'd' matrix with one column")
-        
-    if h is None: h = matrix(0.0, (0,1))
-    if type(h) is not matrix or h.typecode != 'd' or h.size[1] != 1:
-        raise TypeError("'h' must be a 'd' matrix with one column")
-    if not dims: dims = {'l': h.size[0], 'q': [], 's': []}
-
-    # Dimension of the product cone of the linear inequalities. with 's' 
-    # components unpacked.
-    cdim = dims['l'] + sum(dims['q']) + sum([ k**2 for k in dims['s'] ])
-    if h.size[0] != cdim:
-        raise TypeError("'h' must be a 'd' matrix of size (%d,1)" %cdim)
-
-    if G is None:
-        if customx:
-            def G(x, y, trans = 'N', alpha = 1.0, beta = 0.0):
-                if trans == 'N': pass
-                else: xscal(beta, y)
-        else:
-            G = spmatrix([], [], [], (0, x0.size[0]))
-    if type(G) is matrix or type(G) is spmatrix:
-        if G.typecode != 'd' or G.size != (cdim, x0.size[0]):
-            raise TypeError("'G' must be a 'd' matrix with size (%d, %d)"\
-                %(cdim, x0.size[0]))
-        def fG(x, y, trans = 'N', alpha = 1.0, beta = 0.0):
-            misc.sgemv(G, x, y, dims, trans = trans, alpha = alpha, 
-                beta = beta)
-    else:
-        fG = G
-
-    if A is None:
-        if customy:
-            def A(x, y, trans = 'N', alpha = 1.0, beta = 0.0):
-                if trans == 'N': pass
-                else: xscal(beta, y)
-        else:
-            A = spmatrix([], [], [], (0, x0.size[0]))
-    if type(A) is matrix or type(A) is spmatrix:
-        if A.typecode != 'd' or A.size[1] != x0.size[0]:
-            raise TypeError("'A' must be a 'd' matrix with %d columns" \
-                %x0.size[0])
-        def fA(x, y, trans = 'N', alpha = 1.0, beta = 0.0):
-            base.gemv(A, x, y, trans = trans, alpha = alpha, beta = beta)
-    else:
-        fA = A
-    if not customy:
-        if b is None: b = matrix(0.0, (0,1))
-        if type(b) is not matrix or b.typecode != 'd' or b.size[1] != 1:
-            raise TypeError("'b' must be a 'd' matrix with one column")
-        if not operatorA and b.size[0] != A.size[0]:
-            raise TypeError("'b' must have length %d" %A.size[0])
-    if b is None and customy:  
-        raise ValueEror("use of non vector type for y requires b")
-
-
-    if xnewcopy is None: xnewcopy = matrix 
-    if xdot is None: xdot = blas.dot
-    if xaxpy is None: xaxpy = blas.axpy 
-    if xscal is None: xscal = blas.scal 
-    def xcopy(x, y): 
-        xscal(0.0, y) 
-        xaxpy(x, y)
-    if ynewcopy is None: ynewcopy = matrix 
-    if ydot is None: ydot = blas.dot 
-    if yaxpy is None: yaxpy = blas.axpy 
-    if yscal is None: yscal = blas.scal
-    def ycopy(x, y): 
-        yscal(0.0, y) 
-        yaxpy(x, y)
-             
-
-    # The problem is solved by applying cpl() to the epigraph form 
-    #
-    #     minimize   t 
-    #     subject to f0(x) - t <= 0
-    #                f1(x) <= 0
-    #                ...
-    #                fmnl(x) <= 0
-    #                G*x <= h
-    #                A*x = b.
-    #
-    # The epigraph form variable is stored as a list [x, t].
-
-    # Epigraph form objective c = (0, 1).
-    c = [ xnewcopy(x0), 1 ] 
-    xscal(0.0, c[0])
-
-    # Nonlinear inequalities for the epigraph problem
-    #
-    #     f_e(x,t) = (f0(x) - t, f1(x), ..., fmnl(x)).
-    #     
-
-    def F_e(x = None, z = None):
-
-        if x is None: 
-            return mnl+1, [ x0, 0.0 ]
-
-        else:
-            if z is None:
-                v = F(x[0])
-                if v is None or v[0] is None: return None, None
-                val = matrix(v[0], tc = 'd')
-                val[0] -= x[1]
-                Df = v[1]
-            else:
-                val, Df, H = F(x[0], z)
-                val = matrix(val, tc = 'd')
-                val[0] -= x[1]
-
-            if type(Df) in (matrix, spmatrix):
-                def Df_e(u, v, alpha = 1.0, beta = 0.0, trans = 'N'):  
-                    if trans == 'N':
-                        base.gemv(Df, u[0], v, alpha = alpha, beta = beta,
-                            trans = 'N')
-                        v[0] -= alpha * u[1]
-                    else:
-                        base.gemv(Df, u, v[0], alpha = alpha, beta = beta,
-                            trans = 'T')
-                        v[1] = -alpha * u[0] + beta * v[1]
-            else:
-                def Df_e(u, v, alpha = 1.0, beta = 0.0, trans = 'N'):  
-                    if trans == 'N':
-                        Df(u[0], v, alpha = alpha, beta = beta, 
-                            trans = 'N')
-                        v[0] -= alpha * u[1]
-                    else:
-                        Df(u, v[0], alpha = alpha, beta = beta, 
-                            trans = 'T')
-                        v[1] = -alpha * u[0] + beta * v[1]
-
-            if z is None:
-                return val, Df_e
-            else:
-                if type(H) in (matrix, spmatrix):
-                    def H_e(u, v, alpha = 1.0, beta = 1.0):
-                        base.symv(H, u[0], v[0], alpha = alpha, 
-                            beta = beta) 
-                        v[1] += beta*v[1]
-                else:
-                    def H_e(u, v, alpha = 1.0, beta = 1.0):
-                        H(u[0], v[0], alpha = alpha, beta = beta)
-                        v[1] += beta*v[1]
-                return val, Df_e, H_e
-
-
-    # Linear inequality constraints.
-    #
-    #     G_e  = [ G, 0 ]
-    #
-
-    if type(G) in (matrix, spmatrix):
-        def G_e(u, v, alpha = 1.0, beta = 0.0, trans = 'N'):
-            if trans == 'N':
-                misc.sgemv(G, u[0], v, dims, alpha = alpha, beta = beta) 
-            else:
-                misc.sgemv(G, u, v[0], dims, alpha = alpha, beta = beta, 
-                    trans = 'T') 
-                v[1] *= beta
-    else:
-        def G_e(u, v, alpha = 1.0, beta = 0.0, trans = 'N'):
-            if trans == 'N':
-                G(u[0], v, alpha = alpha, beta = beta) 
-            else:
-                G(u, v[0], alpha = alpha, beta = beta, trans = 'T') 
-                v[1] *= beta
-
-
-    # Linear equality constraints.
-    #
-    #     A_e = [ A, 0 ]
-    #
-
-    if type(A) in (matrix, spmatrix):
-        def A_e(u, v, alpha = 1.0, beta = 0.0, trans = 'N'):
-            if trans == 'N':
-                base.gemv(A, u[0], v, alpha = alpha, beta = beta) 
-            else:
-                base.gemv(A, u, v[0], alpha = alpha, beta = beta, 
-                    trans = 'T') 
-                v[1] *= beta
-    else:
-        def A_e(u, v, alpha = 1.0, beta = 0.0, trans = 'N'):
-            if trans == 'N':
-                A(u[0], v, alpha = alpha, beta = beta) 
-            else:
-                A(u, v[0], alpha = alpha, beta = beta, trans = 'T') 
-                v[1] *= beta
- 
-
-    # kktsolver(x, z, W) returns a routine for solving equations with 
-    # coefficient matrix
-    #
-    #         [ H             A'   [Df[1:]; G]' ]
-    #     K = [ A             0    0            ]. 
-    #         [ [Df[1:]; G]   0    -W'*W        ]
- 
-    if kktsolver is None: 
-        if dims and (dims['q'] or dims['s']):  
-            kktsolver = 'chol'            
-        else:
-            kktsolver = 'chol2'            
-    if kktsolver in ('ldl', 'chol', 'chol2', 'qr'):
-        if kktsolver == 'ldl':
-            factor = misc.kkt_ldl(G, dims, A, mnl, kktreg = KKTREG)
-        elif kktsolver == 'qr':
-            factor = misc.kkt_qr(G, dims, A, mnl)
-        elif kktsolver == 'chol':
-            factor = misc.kkt_chol(G, dims, A, mnl)
-        else: 
-            factor = misc.kkt_chol2(G, dims, A, mnl)
-        def kktsolver(x, z, W):
-            f, Df, H = F(x, z)
-            return factor(W, H, Df[1:,:])             
-
-    ux, uz = xnewcopy(x0), matrix(0.0, (mnl + cdim, 1))
-    def kktsolver_e(x, znl, W):
-
-        We = W.copy()
-        We['dnl'] = W['dnl'][1:]
-        We['dnli'] = W['dnli'][1:]
-        g = kktsolver(x[0], znl, We)
-
-        f, Df = F(x[0])
-        if type(Df) is matrix:
-            gradf0 = Df[0,:].T
-        elif type(Df) is spmatrix:        
-            gradf0 = matrix(Df[0,:].T)
-        else:
-            gradf0 = xnewcopy(x[0])
-            e0 = matrix(0.0, (mnl + 1, 1))
-            e0[0] = 1.0
-            Df(e0, gradf0, trans = 'T')
-
-        def solve(x, y, z):
-
-            # Solves 
-            #
-            #    [ [ H   0  ]   [ A' ]  [ Df'  G'] ] [ ux ]    [ bx ]
-            #    [ [ 0   0  ]   [ 0  ]  [ -e0' 0 ] ] [    ]    [    ]
-            #    [                                 ] [    ]    [    ]
-            #    [ [ A   0  ]   0       0          ] [ uy ] =  [ by ].
-            #    [                                 ] [    ]    [    ]
-            #    [ [ Df -e0 ]   0       -W'*W      ] [ uz ]    [ bz ]
-            #    [ [ G   0  ]                      ] [    ]    [    ]
-            # 
-            # The solution is:
-            #
-            #     uz[0] = -bx[1] 
-            #
-            #     [ ux[0]  ]          [ bx[0] + bx[1] * gradf0 ]
-            #     [ uy     ] = K^-1 * [ by                     ].
-            #     [ uz[1:] ]          [ bz[1:]                 ]
-            #
-            #     ux[1] = gradf0' * ux[0] - W['dnl'][0]**2 * uz[0] - bz[0]
-            #           = gradf0' * ux[0] + W['dnl'][0]**2 * bx[1] - bz[0].
-            #
-            # Instead of uz we return the scaled solution W*uz.
-
-            a = z[0]
-            xcopy(x[0], ux)
-            xaxpy(gradf0, ux, alpha = x[1])
-            blas.copy(z, uz, offsetx = 1)
-            g(ux, y, uz)
-            z[0] = -x[1] * W['dnl'][0]
-            blas.copy(uz, z, offsety = 1)
-            xcopy(ux, x[0])
-            x[1] = xdot(gradf0, x[0]) + W['dnl'][0]**2 * x[1] - a
-
-        return solve
-
-    def xnewcopy_e(x):
-        return [ xnewcopy(x[0]), x[1] ]
-
-    def xdot_e(x, y):
-        return xdot(x[0], y[0]) + x[1]*y[1]
-
-    def xaxpy_e(x, y, alpha = 1.0):
-        xaxpy(x[0], y[0], alpha = alpha)
-        y[1] += alpha*x[1]
-
-    def xscal_e(alpha, x):
-        xscal(alpha, x[0])
-        x[1] *= alpha
-
-    sol = cpl(c, F_e, G_e, h, dims, A_e, b, kktsolver_e, xnewcopy_e, 
-         xdot_e, xaxpy_e, xscal_e, options = options)
-
-    sol['x'] = sol['x'][0]
-    sol['znl'], sol['snl'] = sol['znl'][1:], sol['snl'][1:]
-    return sol
-
-
-def gp(K, F, g, G=None, h=None, A=None, b=None, kktsolver=None, **kwargs):
-
-    """
-    Solves a geometric program
-
-        minimize    log sum exp (F0*x+g0)
-        subject to  log sum exp (Fi*x+gi) <= 0,  i=1,...,m
-                    G*x <= h      
-                    A*x = b
-
-    Input arguments.
-
-        K is a list of positive integers [K0, K1, K2, ..., Km].
-
-        F is a sum(K)xn dense or sparse 'd' matrix with block rows F0, 
-        F1, ..., Fm.  Each Fi is Kixn.
-
-        g is a sum(K)x1 dense or sparse 'd' matrix with blocks g0, g1, 
-        g2, ..., gm.  Each gi is Kix1.
-
-        G is an mxn dense or sparse 'd' matrix.
-
-        h is an mx1 dense 'd' matrix.
-
-        A is a pxn dense or sparse 'd' matrix.
-
-        b is a px1 dense 'd' matrix.
-
-        The default values for G, h, A and b are empty matrices with 
-        zero rows.
-
-
-    Output arguments.
-
-        Returns a dictionary with keys 'status', 'x', 'snl', 'sl',
-        'znl', 'zl', 'y', 'primal objective', 'dual objective', 'gap',
-        'relative gap', 'primal infeasibility', 'dual infeasibility',
-        'primal slack', 'dual slack'.
-
-        The 'status' field has values 'optimal' or 'unknown'.
-        If status is 'optimal', x, snl, sl, y, znl, zl  are approximate 
-        solutions of the primal and dual optimality conditions
-
-            f(x)[1:] + snl = 0,  G*x + sl = h,  A*x = b 
-            Df(x)'*[1; znl] + G'*zl + A'*y + c = 0 
-            snl >= 0,  znl >= 0,  sl >= 0,  zl >= 0
-            snl'*znl + sl'* zl = 0,
-
-        where fk(x) = log sum exp (Fk*x + gk). 
-
-        If status is 'unknown', x, snl, sl, y, znl, zl are the last
-        iterates before termination.  They satisfy snl > 0, znl > 0, 
-        sl > 0, zl > 0, but are not necessarily feasible.
-
-        The values of the other fields are the values returned by cpl()
-        applied to the epigraph form problem
-
-            minimize   t 
-            subjec to  f0(x) <= t
-                       fk(x) <= 0, k = 1, ..., mnl
-                       G*x <= h
-                       A*x = b.
-
-        Termination with status 'unknown' indicates that the algorithm 
-        failed to find a solution that satisfies the specified tolerances.
-        In some cases, the returned solution may be fairly accurate.  If
-        the primal and dual infeasibilities, the gap, and the relative gap
-        are small, then x, y, snl, sl, znl, zl are close to optimal.
-
-
-    Control parameters.
-
-       The following control parameters can be modified by adding an
-       entry to the dictionary options.
-
-       options['show_progress'] True/False (default: True)
-       options['maxiters'] positive integer (default: 100)
-       options['refinement'] nonnegative integer (default: 1)
-       options['abstol'] scalar (default: 1e-7)
-       options['reltol'] scalar (default: 1e-6)
-       options['feastol'] scalar (default: 1e-7).
-    """
-
-    options = kwargs.get('options',globals()['options'])
-
-    import math 
-    from cvxopt import base, blas, misc
-    from cvxopt.base import matrix, spmatrix 
-
-    if type(K) is not list or [ k for k in K if type(k) is not int 
-        or k <= 0 ]:
-        raise TypeError("'K' must be a list of positive integers")
-    mnl = len(K)-1
-    l = sum(K)
-
-    if type(F) not in (matrix, spmatrix) or F.typecode != 'd' or \
-        F.size[0] != l:
-        raise TypeError("'F' must be a dense or sparse 'd' matrix "\
-            "with %d rows" %l)
-    if type(g) is not matrix or g.typecode != 'd' or g.size != (l,1): 
-        raise TypeError("'g' must be a dene 'd' matrix of "\
-            "size (%d,1)" %l)
-    n = F.size[1]
-
-    if G is None: G = spmatrix([], [], [], (0,n))
-    if h is None: h = matrix(0.0, (0,1))
-    if type(G) not in (matrix, spmatrix) or G.typecode != 'd' or \
-        G.size[1] != n:
-        raise TypeError("'G' must be a dense or sparse 'd' matrix "\
-            "with %d columns" %n)
-    ml = G.size[0]
-    if type(h) is not matrix or h.typecode != 'd' or h.size != (ml,1):
-        raise TypeError("'h' must be a dense 'd' matrix of "\
-            "size (%d,1)" %ml)
-    dims = {'l': ml, 's': [], 'q': []}
-
-    if A is None: A = spmatrix([], [], [], (0,n))
-    if b is None: b = matrix(0.0, (0,1))
-    if type(A) not in (matrix, spmatrix) or A.typecode != 'd' or \
-        A.size[1] != n:
-        raise TypeError("'A' must be a dense or sparse 'd' matrix "\
-            "with %d columns" %n)
-    p = A.size[0]
-    if type(b) is not matrix or b.typecode != 'd' or b.size != (p,1): 
-        raise TypeError("'b' must be a dense 'd' matrix of "\
-            "size (%d,1)" %p)
-
-    y = matrix(0.0, (l,1))
-    u = matrix(0.0, (max(K),1))
-    Fsc = matrix(0.0, (max(K),n))
-
-    cs1 = [ sum(K[:i]) for i in range(mnl+1) ] 
-    cs2 = [ cs1[i] + K[i] for i in range(mnl+1) ]
-    ind = list(zip(range(mnl+1), cs1, cs2))
-
-    def Fgp(x = None, z = None):
-
-        if x is None: return mnl, matrix(0.0, (n,1))
-	
-        f = matrix(0.0, (mnl+1,1))
-        Df = matrix(0.0, (mnl+1,n))
-
-        # y = F*x+g
-        blas.copy(g, y)
-        base.gemv(F, x, y, beta=1.0)
-
-        if z is not None: H = matrix(0.0, (n,n))
-
-        for i, start, stop in ind:
-
-            # yi := exp(yi) = exp(Fi*x+gi) 
-            ymax = max(y[start:stop])
-            y[start:stop] = base.exp(y[start:stop] - ymax)
-
-            # fi = log sum yi = log sum exp(Fi*x+gi)
-            ysum = blas.asum(y, n=stop-start, offset=start)
-            f[i] = ymax + math.log(ysum)
-
-            # yi := yi / sum(yi) = exp(Fi*x+gi) / sum(exp(Fi*x+gi))
-            blas.scal(1.0/ysum, y, n=stop-start, offset=start)
-
-            # gradfi := Fi' * yi 
-            #        = Fi' * exp(Fi*x+gi) / sum(exp(Fi*x+gi))
-            base.gemv(F, y, Df, trans='T', m=stop-start, incy=mnl+1,
-                offsetA=start, offsetx=start, offsety=i)
-
-            if z is not None:
-
-                # Hi = Fi' * (diag(yi) - yi*yi') * Fi 
-                #    = Fisc' * Fisc
-                # where 
-                # Fisc = diag(yi)^1/2 * (I - 1*yi') * Fi
-                #      = diag(yi)^1/2 * (Fi - 1*gradfi')
-
-                Fsc[:K[i], :] = F[start:stop, :] 
-                for k in range(start,stop):
-                   blas.axpy(Df, Fsc, n=n, alpha=-1.0, incx=mnl+1,
-                       incy=Fsc.size[0], offsetx=i, offsety=k-start)
-                   blas.scal(math.sqrt(y[k]), Fsc, inc=Fsc.size[0],
-                       offset=k-start)
-
-                # H += z[i]*Hi = z[i] * Fisc' * Fisc
-                blas.syrk(Fsc, H, trans='T', k=stop-start, alpha=z[i],
-                    beta=1.0)
-
-        if z is None: return f, Df
-        else: return f, Df, H
-
-    return cp(Fgp, G, h, dims, A, b, kktsolver = kktsolver, options = options)
->>>>>>> d8bd930d
+"""
+Convex programming solver.
+
+A primal-dual interior-point solver written in Python and interfaces
+for quadratic and geometric programming.  Also includes an interface
+to the quadratic programming solver from MOSEK.
+"""
+
+# Copyright 2012-2016 M. Andersen and L. Vandenberghe.
+# Copyright 2010-2011 L. Vandenberghe.
+# Copyright 2004-2009 J. Dahl and L. Vandenberghe.
+# 
+# This file is part of CVXOPT.
+#
+# CVXOPT is free software; you can redistribute it and/or modify
+# it under the terms of the GNU General Public License as published by
+# the Free Software Foundation; either version 3 of the License, or
+# (at your option) any later version.
+#
+# CVXOPT is distributed in the hope that it will be useful,
+# but WITHOUT ANY WARRANTY; without even the implied warranty of
+# MERCHANTABILITY or FITNESS FOR A PARTICULAR PURPOSE.  See the
+# GNU General Public License for more details.
+# 
+# You should have received a copy of the GNU General Public License
+# along with this program.  If not, see <http://www.gnu.org/licenses/>.
+
+import sys
+if sys.version > '3': long = int
+
+__all__ = []
+options = {}
+
+
+def cpl(c, F, G = None, h = None, dims = None, A = None, b = None, 
+    kktsolver = None, xnewcopy = None, xdot = None, xaxpy = None,
+    xscal = None, ynewcopy = None, ydot = None, yaxpy = None, 
+    yscal = None, **kwargs):
+
+    """
+    Solves a convex optimization problem with a linear objective
+
+        minimize    c'*x 
+        subject to  f(x) <= 0
+                    G*x <= h
+                    A*x = b.                      
+
+    f is vector valued, convex and twice differentiable.  The linear 
+    inequalities are with respect to a cone C defined as the Cartesian 
+    product of N + M + 1 cones:
+    
+        C = C_0 x C_1 x .... x C_N x C_{N+1} x ... x C_{N+M}.
+
+    The first cone C_0 is the nonnegative orthant of dimension ml.  The 
+    next N cones are second order cones of dimension mq[0], ..., mq[N-1].
+    The second order cone of dimension m is defined as
+    
+        { (u0, u1) in R x R^{m-1} | u0 >= ||u1||_2 }.
+
+    The next M cones are positive semidefinite cones of order ms[0], ...,
+    ms[M-1] >= 0.  
+
+
+    Input arguments (basic usage).
+
+        c is a dense 'd' matrix of size (n,1). 
+
+        F is a function that handles the following arguments.
+
+            F() returns a tuple (mnl, x0).  mnl is the number of nonlinear 
+            inequality constraints.  x0 is a point in the domain of f.
+
+            F(x) returns a tuple (f, Df).
+
+                f is  a dense 'd' matrix of size (mnl, 1) containing f(x). 
+
+                Df is a dense or sparse 'd' matrix of size (mnl, n), 
+                containing the derivatives of f at x:  Df[k,:] is the 
+                transpose of the gradient of fk at x.  If x is not in 
+                dom f, F(x) returns None or (None, None).
+
+            F(x, z) with z a positive 'd' matrix of size (mnl,1), returns 
+            a tuple (f, Df, H).
+            
+                f and Df are defined as above.
+                
+                H is a dense or sparse 'd' matrix of size (n,n).  The 
+                lower triangular part of H contains the lower triangular
+                part of sum_k z[k] * Hk where Hk is the Hessian of fk at x.
+
+                If F is called with two arguments, it can be assumed that 
+                x is dom f. 
+
+            If Df and H are returned as sparse matrices, their sparsity
+            patterns must be the same for each call to F(x) or F(x,z). 
+
+        dims is a dictionary with the dimensions of the components of C.  
+        It has three fields.
+        - dims['l'] = ml, the dimension of the nonnegative orthant C_0.
+          (ml >= 0.)
+        - dims['q'] = mq = [ mq[0], mq[1], ..., mq[N-1] ], a list of N 
+          integers with the dimensions of the second order cones 
+          C_1, ..., C_N.  (N >= 0 and mq[k] >= 1.)
+        - dims['s'] = ms = [ ms[0], ms[1], ..., ms[M-1] ], a list of M  
+          integers with the orders of the semidefinite cones 
+          C_{N+1}, ..., C_{N+M}.  (M >= 0 and ms[k] >= 0.)
+        The default value of dims is {'l': G.size[0], 'q': [], 's': []}.
+
+        G is a dense or sparse 'd' matrix of size (K,n), where
+
+            K = ml + mq[0] + ... + mq[N-1] + ms[0]**2 + ... + ms[M-1]**2.
+
+        Each column of G describes a vector 
+
+            v = ( v_0, v_1, ..., v_N, vec(v_{N+1}), ..., vec(v_{N+M}) ) 
+
+        in V = R^ml x R^mq[0] x ... x R^mq[N-1] x S^ms[0] x ... x S^ms[M-1]
+        stored as a column vector
+
+            [ v_0; v_1; ...; v_N; vec(v_{N+1}); ...; vec(v_{N+M}) ].
+
+        Here, if u is a symmetric matrix of order m, then vec(u) is the 
+        matrix u stored in column major order as a vector of length m**2.
+        We use BLAS unpacked 'L' storage, i.e., the entries in vec(u) 
+        corresponding to the strictly upper triangular entries of u are 
+        not referenced.
+
+        h is a dense 'd' matrix of size (K,1), representing a vector in V,
+        in the same format as the columns of G.
+    
+        A is a dense or sparse 'd' matrix of size (p,n).  The default
+        value is a sparse 'd' matrix of size (0,n).
+
+        b is a dense 'd' matrix of size (p,1).  The default value is a 
+        dense 'd' matrix of size (0,1).
+
+        It is assumed that rank(A) = p and rank([H; A; Df; G]) = n at all 
+        x in dom f.
+
+        The other arguments are normally not needed.  They make it possible
+        to exploit certain types of structure, as described further below.
+
+
+    Output arguments.
+
+        Returns a dictionary with keys 'status', 'x', 'snl', 'sl', 'znl', 
+        'zl', 'y', 'primal objective', 'dual objective', 'gap', 
+        'relative gap', 'primal infeasibility', 'dual infeasibility',
+        'primal slack', 'dual slack'.
+
+        The 'status' field has values 'optimal' or 'unknown'.
+        If status is 'optimal', x, snl, sl, y, znl, zl are an approximate 
+        solution of the primal and dual optimality conditions 
+
+            f(x) + snl = 0,  G*x + sl = h,  A*x = b 
+            Df(x)'*znl + G'*zl + A'*y + c = 0 
+            snl >= 0,  znl >= 0,  sl >= 0,  zl >= 0
+            snl'*znl + sl'* zl = 0.
+
+        If status is 'unknown', x, snl, sl, y, znl, zl are the last
+        iterates before termination.  They satisfy snl > 0, znl > 0, 
+        sl > 0, zl > 0, but are not necessarily feasible.
+
+        The values of the other fields are defined as follows.
+
+        - 'primal objective': the primal objective c'*x.
+
+        - 'dual objective': the dual objective 
+
+              L(x,y,znl,zl) = c'*x + znl'*f(x) + zl'*(G*x-h) + y'*(A*x-b).
+
+        - 'gap': the duality gap snl'*znl + sl'*zl.
+
+        - 'relative gap': the relative gap, defined as 
+
+              gap / -primal objective
+
+          if the primal objective is negative, 
+
+              gap / dual objective
+
+          if the dual objective is positive, and None otherwise.
+
+        - 'primal infeasibility': the residual in the primal constraints,
+          defined as 
+
+              || (f(x) + snl, G*x + sl - h, A*x-b) ||_2  
+
+          divided by 
+
+              max(1, || (f(x0) + 1, G*x0 + 1 - h, A*x0 - b) ||_2 )
+
+          where x0 is the point returned by F().
+
+        - 'dual infeasibility': the residual in the dual constraints,
+          defined as
+
+              || c + Df(x)'*znl + G'*zl + A'*y ||_2
+ 
+          divided by 
+
+              max(1, || c + Df(x0)'*1 + G'*1 ||_2 ).
+
+        - 'primal slack': the smallest primal slack, min( min_k sl_k,
+          sup {t | sl >= te} ) where 
+
+              e = ( e_0, e_1, ..., e_N, e_{N+1}, ..., e_{M+N} )
+    
+          is the identity vector in C.  e_0 is an ml-vector of ones, 
+          e_k, k = 1,..., N, is the unit vector (1,0,...,0) of length
+          mq[k], and e_k = vec(I) where I is the identity matrix of order
+          ms[k].
+
+        - 'dual slack': the smallest dual slack, min( min_k zl_k,
+          sup {t | zl >= te} ).
+               
+
+        If the exit status is 'optimal', then the primal and dual
+        infeasibilities are guaranteed to be less than 
+        solvers.options['feastol'] (default 1e-7).  The gap is less than
+        solvers.options['abstol'] (default 1e-7) or the relative gap is 
+        less than solvers.options['reltol'] (defaults 1e-6).     
+
+        Termination with status 'unknown' indicates that the algorithm 
+        failed to find a solution that satisfies the specified tolerances.
+        In some cases, the returned solution may be fairly accurate.  If
+        the primal and dual infeasibilities, the gap, and the relative gap
+        are small, then x, y, snl, sl, znl, zl are close to optimal.
+
+
+    Advanced usage.
+
+        Three mechanisms are provided to express problem structure.
+
+        1.  The user can provide a customized routine for solving 
+        linear equations ('KKT systems')
+
+            [ sum_k zk*Hk(x)  A'  GG'   ] [ ux ]   [ bx ]
+            [ A               0   0     ] [ uy ] = [ by ]
+            [ GG              0   -W'*W ] [ uz ]   [ bz ]
+
+        where GG = [ Df(x);  G ], uz = (uznl, uzl), bz = (bznl, bzl).  
+
+        z is a positive vector of length mnl and x is a point in the domain
+        of f.   W is a scaling matrix, i.e., a block diagonal mapping
+
+           W*u = ( Wnl*unl, W0*u_0, ..., W_{N+M}*u_{N+M} )
+
+        defined as follows.
+
+        - For the nonlinear block (Wnl):
+
+              Wnl = diag(dnl),
+
+          with dnl a positive vector of length mnl.
+
+        - For the 'l' block (W_0):
+
+              W_0 = diag(d),
+
+          with d a positive vector of length ml.
+
+        - For the 'q' blocks (W_{k+1}, k = 0, ..., N-1):
+
+              W_{k+1} = beta_k * ( 2 * v_k * v_k' - J )
+
+          where beta_k is a positive scalar, v_k is a vector in R^mq[k]
+          with v_k[0] > 0 and v_k'*J*v_k = 1, and J = [1, 0; 0, -I].
+
+        - For the 's' blocks (W_{k+N}, k = 0, ..., M-1):
+
+              W_k * u = vec(r_k' * mat(u) * r_k)
+
+          where r_k is a nonsingular matrix of order ms[k], and mat(x) is
+          the inverse of the vec operation.
+
+        The optional argument kktsolver is a Python function that will be
+        called as g = kktsolver(x, z, W).  W is a dictionary that contains
+        the parameters of the scaling:
+
+        - W['dnl'] is a positive 'd' matrix of size (mnl, 1).
+        - W['dnli'] is a positive 'd' matrix with the elementwise inverse 
+          of W['dnl'].
+        - W['d'] is a positive 'd' matrix of size (ml, 1).
+        - W['di'] is a positive 'd' matrix with the elementwise inverse of
+          W['d'].
+        - W['beta'] is a list [ beta_0, ..., beta_{N-1} ]
+        - W['v'] is a list [ v_0, ..., v_{N-1} ]
+        - W['r'] is a list [ r_0, ..., r_{M-1} ]
+        - W['rti'] is a list [ rti_0, ..., rti_{M-1} ], with rti_k the
+          inverse of the transpose of r_k.
+
+        The call g = kktsolver(x, z, W) should return a function g that
+        solves the KKT system by g(x, y, z).  On entry, x, y, z contain 
+        the righthand side bx, by, bz.  On exit, they contain the 
+        solution, with uz scaled: W*uz is returned instead of uz.  In other
+        words, on exit x, y, z are the solution of
+
+            [ sum_k zk*Hk(x)  A'   GG'*W^{-1} ] [ ux ]   [ bx ]
+            [ A               0    0          ] [ uy ] = [ by ].
+            [ GG              0   -W'         ] [ uz ]   [ bz ]
+
+
+        2.  The linear operators Df*u, H*u, G*u and A*u can be specified 
+        by providing Python functions instead of matrices.  This can only 
+        be done in combination with 1. above, i.e., it also requires the 
+        kktsolver argument.
+        
+        If G is a function, the call G(u, v, alpha, beta, trans) should 
+        evaluate the matrix-vector products
+
+            v := alpha * G * u + beta * v  if trans is 'N'
+            v := alpha * G' * u + beta * v  if trans is 'T'.
+
+        The arguments u and v are required.  The other arguments have
+        default values alpha = 1.0, beta = 0.0, trans = 'N'.
+
+        If A is a function, the call A(u, v, alpha, beta, trans) should
+        evaluate the matrix-vectors products
+
+            v := alpha * A * u + beta * v if trans is 'N'
+            v := alpha * A' * u + beta * v if trans is 'T'.
+
+        The arguments u and v are required.  The other arguments
+        have default values alpha = 1.0, beta = 0.0, trans = 'N'.
+
+        If Df is a function, the call Df(u, v, alpha, beta, trans) should
+        evaluate the matrix-vectors products
+
+            v := alpha * Df(x) * u + beta * v if trans is 'N'
+            v := alpha * Df(x)' * u + beta * v if trans is 'T'.
+
+        If H is a function, the call H(u, v, alpha, beta) should evaluate 
+        the matrix-vectors product
+
+            v := alpha * H * u + beta * v.
+
+
+        3.  Instead of using the default representation of the primal 
+        variable x and the dual variable y as one-column 'd' matrices, 
+        we can represent these variables and the corresponding parameters 
+        c and b by arbitrary Python objects (matrices, lists, dictionaries,
+        etc).  This can only be done in combination with 1. and 2. above,
+        i.e., it requires a user-provided KKT solver and a function
+        description of the linear mappings.   It also requires the 
+        arguments xnewcopy, xdot, xscal, xaxpy, ynewcopy, ydot, yscal, 
+        yaxpy.  These arguments are functions defined as follows.
+   
+        If X is the vector space of primal variables x, then:
+        - xnewcopy(u) creates a new copy of the vector u in X.
+        - xdot(u, v) returns the inner product of two vectors u and v in X.
+        - xscal(alpha, u) computes u := alpha*u, where alpha is a scalar
+          and u is a vector in X.
+        - xaxpy(u, v, alpha = 1.0, beta = 0.0) computes v := alpha*u + v
+          for a scalar alpha and two vectors u and v in X.
+
+        If Y is the vector space of primal variables y:
+        - ynewcopy(u) creates a new copy of the vector u in Y.
+        - ydot(u, v) returns the inner product of two vectors u and v in Y.
+        - yscal(alpha, u) computes u := alpha*u, where alpha is a scalar
+          and u is a vector in Y.
+        - yaxpy(u, v, alpha = 1.0, beta = 0.0) computes v := alpha*u + v
+          for a scalar alpha and two vectors u and v in Y.
+
+
+    Control parameters.
+
+       The following control parameters can be modified by adding an
+       entry to the dictionary options.
+
+       options['show_progress'] True/False (default: True)
+       options['maxiters'] positive integer (default: 100)
+       options['refinement'] nonnegative integer (default: 1)
+       options['abstol'] scalar (default: 1e-7)
+       options['reltol'] scalar (default: 1e-6)
+       options['feastol'] scalar (default: 1e-7).
+
+    """
+
+    import math 
+    from cvxopt import base, blas, misc
+    from cvxopt.base import matrix, spmatrix 
+
+    STEP = 0.99
+    BETA = 0.5
+    ALPHA = 0.01
+    EXPON = 3
+    MAX_RELAXED_ITERS = 8
+
+    options = kwargs.get('options',globals()['options'])
+
+    DEBUG = options.get('debug',False)
+
+    KKTREG = options.get('kktreg',None)
+    if KKTREG is None:
+        pass
+    elif not isinstance(KKTREG,(float,int,long)) or KKTREG < 0.0:
+        raise ValueError("options['kktreg'] must be a nonnegative scalar")
+    
+    MAXITERS = options.get('maxiters',100)
+    if not isinstance(MAXITERS,(int,long)) or MAXITERS < 1:
+        raise ValueError("options['maxiters'] must be a positive integer")
+
+    ABSTOL = options.get('abstol',1e-7)
+    if not isinstance(ABSTOL,(float,int,long)):
+        raise ValueError("options['abstol'] must be a scalar")
+
+    RELTOL = options.get('reltol',1e-6)
+    if not isinstance(RELTOL,(float,int,long)):
+        raise ValueError("options['reltol'] must be a scalar")
+
+    if RELTOL <= 0.0 and ABSTOL <= 0.0 :
+        raise ValueError("at least one of options['reltol'] and " \
+            "options['abstol'] must be positive")
+
+    FEASTOL = options.get('feastol',1e-7)
+    if not isinstance(FEASTOL,(float,int,long)) or FEASTOL <= 0.0:
+        raise ValueError("options['feastol'] must be a positive scalar")
+
+    show_progress = options.get('show_progress', True)
+
+    refinement = options.get('refinement',1)
+    if not isinstance(refinement,(int,long)) or refinement < 0:
+        raise ValueError("options['refinement'] must be a nonnegative integer")
+
+    if kktsolver is None: 
+        if dims and (dims['q'] or dims['s']):  
+            kktsolver = 'chol'            
+        else:
+            kktsolver = 'chol2'            
+    defaultsolvers = ('ldl', 'ldl2', 'chol', 'chol2')
+    if type(kktsolver) is str and kktsolver not in defaultsolvers:
+        raise ValueError("'%s' is not a valid value for kktsolver" \
+            %kktsolver)
+
+    try: mnl, x0 = F()   
+    except: raise ValueError("function call 'F()' failed")
+    
+    # Argument error checking depends on level of customization.
+    customkkt = type(kktsolver) is not str
+    operatorG = G is not None and type(G) not in (matrix, spmatrix)
+    operatorA = A is not None and type(A) not in (matrix, spmatrix)
+    if (operatorG or operatorA) and not customkkt:
+        raise ValueError("use of function valued G, A requires a "\
+            "user-provided kktsolver")
+    customx = (xnewcopy != None or xdot != None or xaxpy != None or 
+        xscal != None)
+    if customx and (not operatorG or not operatorA or not customkkt):
+        raise ValueError("use of non-vector type for x requires "\
+            "function valued G, A and user-provided kktsolver")
+    customy = (ynewcopy != None or ydot != None or yaxpy != None or 
+        yscal != None) 
+    if customy and (not operatorA or not customkkt):
+        raise ValueError("use of non vector type for y requires "\
+            "function valued A and user-provided kktsolver")
+
+    if not customx:  
+        if type(x0) is not matrix or x0.typecode != 'd' or x0.size[1] != 1:
+            raise TypeError("'x0' must be a 'd' matrix with one column")
+        if type(c) is not matrix or c.typecode != 'd' or c.size != x0.size:
+            raise TypeError("'c' must be a 'd' matrix of size (%d,%d)"\
+                %(x0.size[0],1))
+        
+    if h is None: h = matrix(0.0, (0,1))
+    if type(h) is not matrix or h.typecode != 'd' or h.size[1] != 1:
+        raise TypeError("'h' must be a 'd' matrix with 1 column")
+
+    if not dims:  dims = {'l': h.size[0], 'q': [], 's': []}
+
+    # Dimension of the product cone of the linear inequalities. with 's' 
+    # components unpacked.
+    cdim = dims['l'] + sum(dims['q']) + sum([ k**2 for k in dims['s'] ])
+    if h.size[0] != cdim:
+        raise TypeError("'h' must be a 'd' matrix of size (%d,1)" %cdim)
+
+    if G is None:
+        if customx:
+            def G(x, y, trans = 'N', alpha = 1.0, beta = 0.0):
+                if trans == 'N': pass
+                else: xscal(beta, y)
+        else:
+            G = spmatrix([], [], [], (0, c.size[0]))
+    if not operatorG:
+        if G.typecode != 'd' or G.size != (cdim, c.size[0]):
+            raise TypeError("'G' must be a 'd' matrix with size (%d, %d)"\
+                %(cdim, c.size[0]))
+        def fG(x, y, trans = 'N', alpha = 1.0, beta = 0.0):
+            misc.sgemv(G, x, y, dims, trans = trans, alpha = alpha, 
+                beta = beta)
+    else:
+        fG = G
+
+    if A is None:
+        if customx or customy:
+            def A(x, y, trans = 'N', alpha = 1.0, beta = 0.0):
+                if trans == 'N': pass
+                else: yscal(beta, y)
+        else:
+            A = spmatrix([], [], [], (0, c.size[0]))
+    if not operatorA:
+        if A.typecode != 'd' or A.size[1] != c.size[0]:
+            raise TypeError("'A' must be a 'd' matrix with %d columns" \
+                %c.size[0])
+        def fA(x, y, trans = 'N', alpha = 1.0, beta = 0.0):
+            base.gemv(A, x, y, trans = trans, alpha = alpha, beta = beta)
+    else:
+        fA = A
+    if not customy:
+        if b is None: b = matrix(0.0, (0,1))
+        if type(b) is not matrix or b.typecode != 'd' or b.size[1] != 1:
+            raise TypeError("'b' must be a 'd' matrix with one column")
+        if not operatorA and b.size[0] != A.size[0]:
+            raise TypeError("'b' must have length %d" %A.size[0])
+    if b is None and customy:  
+        raise ValueEror("use of non vector type for y requires b")
+
+   
+    # kktsolver(x, z, W) returns a routine for solving
+    #
+    #     [ sum_k zk*Hk(x)  A'   GG'*W^{-1} ] [ ux ]   [ bx ]
+    #     [ A               0    0          ] [ uy ] = [ by ]
+    #     [ GG              0   -W'         ] [ uz ]   [ bz ]
+    #
+    # where G = [Df(x); G].
+
+    if kktsolver in defaultsolvers:
+         if kktsolver == 'ldl': 
+             factor = misc.kkt_ldl(G, dims, A, mnl, kktreg = KKTREG)
+         elif kktsolver == 'ldl2': 
+             factor = misc.kkt_ldl2(G, dims, A, mnl)
+         elif kktsolver == 'chol':
+             factor = misc.kkt_chol(G, dims, A, mnl)
+         else: 
+             factor = misc.kkt_chol2(G, dims, A, mnl)
+         def kktsolver(x, z, W):
+             f, Df, H = F(x, z)
+             return factor(W, H, Df)             
+
+
+    if xnewcopy is None: xnewcopy = matrix 
+    if xdot is None: xdot = blas.dot
+    if xaxpy is None: xaxpy = blas.axpy 
+    if xscal is None: xscal = blas.scal 
+    def xcopy(x, y): 
+        xscal(0.0, y) 
+        xaxpy(x, y)
+    if ynewcopy is None: ynewcopy = matrix 
+    if ydot is None: ydot = blas.dot 
+    if yaxpy is None: yaxpy = blas.axpy 
+    if yscal is None: yscal = blas.scal
+    def ycopy(x, y): 
+        yscal(0.0, y) 
+        yaxpy(x, y)
+             
+
+    # Initial points
+    x = xnewcopy(x0)
+    y = ynewcopy(b);  yscal(0.0, y)
+    z, s = matrix(0.0, (mnl + cdim, 1)), matrix(0.0, (mnl + cdim, 1))
+    z[: mnl+dims['l']] = 1.0 
+    s[: mnl+dims['l']] = 1.0 
+    ind = mnl + dims['l']
+    for m in dims['q']:
+        z[ind] = 1.0
+        s[ind] = 1.0
+        ind += m
+    for m in dims['s']:
+        z[ind : ind + m*m : m+1] = 1.0
+        s[ind : ind + m*m : m+1] = 1.0
+        ind += m**2
+
+
+    rx, ry = xnewcopy(x0), ynewcopy(b)
+    rznl, rzl = matrix(0.0, (mnl, 1)), matrix(0.0, (cdim, 1)), 
+    dx, dy = xnewcopy(x), ynewcopy(y)   
+    dz, ds = matrix(0.0, (mnl + cdim, 1)), matrix(0.0, (mnl + cdim, 1))
+
+    lmbda = matrix(0.0, (mnl + dims['l'] + sum(dims['q']) + 
+        sum(dims['s']), 1))
+    lmbdasq = matrix(0.0, (mnl + dims['l'] + sum(dims['q']) + 
+        sum(dims['s']), 1))
+    sigs = matrix(0.0, (sum(dims['s']), 1))
+    sigz = matrix(0.0, (sum(dims['s']), 1))
+
+    dz2, ds2 = matrix(0.0, (mnl + cdim, 1)), matrix(0.0, (mnl + cdim, 1))
+
+    newx, newy = xnewcopy(x),  ynewcopy(y)
+    newz, news = matrix(0.0, (mnl + cdim, 1)), matrix(0.0, (mnl + cdim, 1))
+    newrx = xnewcopy(x0)
+    newrznl = matrix(0.0, (mnl, 1))
+
+    rx0, ry0 = xnewcopy(x0), ynewcopy(b)
+    rznl0, rzl0 = matrix(0.0, (mnl, 1)), matrix(0.0, (cdim, 1)), 
+    x0, dx0 = xnewcopy(x), xnewcopy(dx)
+    y0, dy0 = ynewcopy(y), ynewcopy(dy)
+    z0 = matrix(0.0, (mnl + cdim, 1))
+    dz0 = matrix(0.0, (mnl + cdim, 1))
+    dz20 = matrix(0.0, (mnl + cdim, 1))
+    s0 = matrix(0.0, (mnl + cdim, 1))
+    ds0 = matrix(0.0, (mnl + cdim, 1))
+    ds20 = matrix(0.0, (mnl + cdim, 1))
+    W0 = {}
+    W0['dnl'] = matrix(0.0, (mnl, 1))
+    W0['dnli'] = matrix(0.0, (mnl, 1))
+    W0['d'] = matrix(0.0, (dims['l'], 1))
+    W0['di'] = matrix(0.0, (dims['l'], 1))
+    W0['v'] = [ matrix(0.0, (m, 1)) for m in dims['q'] ]
+    W0['beta'] = len(dims['q']) * [ 0.0 ]
+    W0['r'] = [ matrix(0.0, (m, m)) for m in dims['s'] ]
+    W0['rti'] = [ matrix(0.0, (m, m)) for m in dims['s'] ]
+    lmbda0 = matrix(0.0, (mnl + dims['l'] + sum(dims['q']) + 
+        sum(dims['s']), 1))
+    lmbdasq0 = matrix(0.0, (mnl + dims['l'] + sum(dims['q']) + 
+        sum(dims['s']), 1))
+    
+
+    if show_progress: 
+        print("% 10s% 12s% 10s% 8s% 7s" %("pcost", "dcost", "gap", "pres",
+            "dres"))
+
+
+    relaxed_iters = 0
+    for iters in range(MAXITERS + 1):  
+
+        if refinement or DEBUG:  
+            # We need H to compute residuals of KKT equations.
+            f, Df, H = F(x, z[:mnl])
+        else:
+            f, Df = F(x)
+       
+        f = matrix(f, tc='d')
+        if f.typecode != 'd' or f.size != (mnl, 1):
+            raise TypeError("first output argument of F() must be a "\
+                "'d' matrix of size (%d, %d)" %(mnl, 1))
+
+        if type(Df) is matrix or type(Df) is spmatrix:
+            if customx: raise ValueError("use of non-vector type for x "\
+                "requires function valued Df")
+            if Df.typecode != 'd' or Df.size != (mnl, c.size[0]):
+                raise TypeError("second output argument of F() must "\
+                    "be a 'd' matrix of size (%d,%d)" %(mnl, c.size[0]))
+            def fDf(u, v, alpha = 1.0, beta = 0.0, trans = 'N'): 
+                base.gemv(Df, u, v, alpha = alpha, beta = beta, trans = 
+                    trans)
+        else: 
+            if not customkkt:
+                raise ValueError("use of function valued Df requires "\
+                    "a user-provided kktsolver")
+            fDf = Df
+
+        if refinement or DEBUG:
+            if type(H) is matrix or type(H) is spmatrix:
+                if customx: raise ValueError("use of non-vector type "\
+                    "for  x requires function valued H")
+                if H.typecode != 'd' or H.size != (c.size[0], c.size[0]):
+                    raise TypeError("third output argument of F() must "\
+                        "be a 'd' matrix of size (%d,%d)" \
+                        %(c.size[0], c.size[0]))
+                def fH(u, v, alpha = 1.0, beta = 0.0): 
+                    base.symv(H, u, v, alpha = alpha, beta = beta)
+            else: 
+                if not customkkt:
+                    raise ValueError("use of function valued H requires "\
+                        "a user-provided kktsolver")
+                fH = H
+           
+
+        gap = misc.sdot(s, z, dims, mnl) 
+
+        # rx = c + A'*y + Df'*z[:mnl] + G'*z[mnl:]
+        xcopy(c, rx) 
+        fA(y, rx, beta = 1.0, trans = 'T')
+        fDf(z[:mnl], rx, beta = 1.0, trans = 'T')
+        fG(z[mnl:], rx, beta = 1.0, trans = 'T')
+        resx = math.sqrt(xdot(rx, rx))
+           
+        # ry = A*x - b
+        ycopy(b, ry)
+        fA(x, ry, alpha = 1.0, beta = -1.0)
+        resy = math.sqrt(ydot(ry, ry))
+
+        # rznl = s[:mnl] + f 
+        blas.copy(s[:mnl], rznl)
+        blas.axpy(f, rznl)
+        resznl = blas.nrm2(rznl)
+
+        # rzl = s[mnl:] + G*x - h
+        blas.copy(s[mnl:], rzl)
+        blas.axpy(h, rzl, alpha = -1.0)
+        fG(x, rzl, beta = 1.0)
+        reszl = misc.snrm2(rzl, dims)
+
+        # Statistics for stopping criteria.
+
+        # pcost = c'*x
+        # dcost = c'*x + y'*(A*x-b) + znl'*f(x) + zl'*(G*x-h)
+        #       = c'*x + y'*(A*x-b) + znl'*(f(x)+snl) + zl'*(G*x-h+sl) 
+        #         - z'*s
+        #       = c'*x + y'*ry + znl'*rznl + zl'*rzl - gap
+        pcost = xdot(c,x)
+        dcost = pcost + ydot(y, ry) + blas.dot(z[:mnl], rznl) + \
+            misc.sdot(z[mnl:], rzl, dims) - gap
+        if pcost < 0.0:
+            relgap = gap / -pcost
+        elif dcost > 0.0:
+            relgap = gap / dcost
+        else:
+            relgap = None
+        pres = math.sqrt( resy**2 + resznl**2 + reszl**2 )
+        dres = resx
+        if iters == 0: 
+            resx0 = max(1.0, resx)
+            resznl0 = max(1.0, resznl)
+            pres0 = max(1.0, pres)
+            dres0 = max(1.0, dres)
+            gap0 = gap
+            theta1 = 1.0 / gap0
+            theta2 = 1.0 / resx0
+            theta3 = 1.0 / resznl0
+        phi = theta1 * gap + theta2 * resx + theta3 * resznl
+        pres = pres / pres0
+        dres = dres / dres0
+
+        if show_progress:
+            print("%2d: % 8.4e % 8.4e % 4.0e% 7.0e% 7.0e" \
+                %(iters, pcost, dcost, gap, pres, dres))
+
+        # Stopping criteria.    
+        if ( pres <= FEASTOL and dres <= FEASTOL and ( gap <= ABSTOL or 
+            (relgap is not None and relgap <= RELTOL) )) or \
+            iters == MAXITERS:
+            sl, zl = s[mnl:], z[mnl:]
+            ind = dims['l'] + sum(dims['q'])
+            for m in dims['s']:
+                misc.symm(sl, m, ind)
+                misc.symm(zl, m, ind)
+                ind += m**2
+            ts = misc.max_step(s, dims, mnl)
+            tz = misc.max_step(z, dims, mnl)
+            if iters == MAXITERS:
+                if show_progress:
+                    print("Terminated (maximum number of iterations "\
+                        "reached).")
+                status = 'unknown'
+            else:
+                if show_progress:
+                    print("Optimal solution found.")
+                status = 'optimal'
+
+            return {'status': status, 'x': x,  'y': y, 'znl': z[:mnl],  
+                'zl': zl, 'snl': s[:mnl], 'sl': sl, 'gap': gap, 
+                'relative gap': relgap, 'primal objective': pcost, 
+                'dual objective': dcost,  'primal slack': -ts, 
+                'dual slack': -tz, 'primal infeasibility': pres,
+                'dual infeasibility': dres }
+
+
+        # Compute initial scaling W: 
+        #
+        #     W * z = W^{-T} * s = lambda.
+        #
+        # lmbdasq = lambda o lambda 
+
+        if iters == 0:  
+            W = misc.compute_scaling(s, z, lmbda, dims, mnl)
+        misc.ssqr(lmbdasq, lmbda, dims, mnl)
+
+
+        # f3(x, y, z) solves
+        #
+        #     [ H   A'  GG'*W^{-1} ] [ ux ]   [ bx ]
+        #     [ A   0   0          ] [ uy ] = [ by ].
+        #     [ GG  0  -W'         ] [ uz ]   [ bz ]
+        #
+        # On entry, x, y, z contain bx, by, bz.
+        # On exit, they contain ux, uy, uz.
+        
+        try: f3 = kktsolver(x, z[:mnl], W)
+        except ArithmeticError: 
+            singular_kkt_matrix = False
+            if iters == 0:
+                raise ValueError("Rank(A) < p or "\
+                    "Rank([H(x); A; Df(x); G]) < n")
+
+            elif 0 < relaxed_iters < MAX_RELAXED_ITERS > 0:
+                # The arithmetic error may be caused by a relaxed line 
+                # search in the previous iteration.  Therefore we restore 
+                # the last saved state and require a standard line search. 
+
+                phi, gap = phi0, gap0
+                mu = gap / ( mnl + dims['l'] + len(dims['q']) + 
+                    sum(dims['s']) )
+                blas.copy(W0['dnl'], W['dnl'])
+                blas.copy(W0['dnli'], W['dnli'])
+                blas.copy(W0['d'], W['d'])
+                blas.copy(W0['di'], W['di'])
+                for k in range(len(dims['q'])):
+                    blas.copy(W0['v'][k], W['v'][k])
+                    W['beta'][k] = W0['beta'][k]
+                for k in range(len(dims['s'])):
+                    blas.copy(W0['r'][k], W['r'][k])
+                    blas.copy(W0['rti'][k], W['rti'][k])
+                xcopy(x0, x); 
+                ycopy(y0, y); 
+                blas.copy(s0, s); blas.copy(z0, z)
+                blas.copy(lmbda0, lmbda)
+                blas.copy(lmbdasq, lmbdasq0)
+                xcopy(rx0, rx); ycopy(ry0, ry)
+                resx = math.sqrt(xdot(rx, rx))
+                blas.copy(rznl0, rznl);  blas.copy(rzl0, rzl);
+                resznl = blas.nrm2(rznl)
+
+                relaxed_iters = -1
+
+                try: f3 = kktsolver(x, z[:mnl], W)
+                except ArithmeticError: 
+                     singular_kkt_matrix = True
+
+            else:  
+                 singular_kkt_matrix = True
+
+            if singular_kkt_matrix:
+                sl, zl = s[mnl:], z[mnl:]
+                ind = dims['l'] + sum(dims['q'])
+                for m in dims['s']:
+                    misc.symm(sl, m, ind)
+                    misc.symm(zl, m, ind)
+                    ind += m**2
+                ts = misc.max_step(s, dims, mnl)
+                tz = misc.max_step(z, dims, mnl)
+                if show_progress:
+                    print("Terminated (singular KKT matrix).")
+                status = 'unknown'
+                return {'status': status, 'x': x,  'y': y, 
+                    'znl': z[:mnl],  'zl': zl, 'snl': s[:mnl], 
+                    'sl': sl, 'gap': gap, 'relative gap': relgap, 
+                    'primal objective': pcost, 'dual objective': dcost,  
+                    'primal infeasibility': pres, 
+                    'dual infeasibility': dres, 'primal slack': -ts,
+                    'dual slack': -tz }
+
+
+        # f4_no_ir(x, y, z, s) solves
+        # 
+        #     [ 0     ]   [ H   A'  GG' ] [ ux        ]   [ bx ]
+        #     [ 0     ] + [ A   0   0   ] [ uy        ] = [ by ]
+        #     [ W'*us ]   [ GG  0   0   ] [ W^{-1}*uz ]   [ bz ]
+        #
+        #     lmbda o (uz + us) = bs.
+        #
+        # On entry, x, y, z, x, contain bx, by, bz, bs.
+        # On exit, they contain ux, uy, uz, us.
+
+        if iters == 0:
+            ws3 = matrix(0.0, (mnl + cdim, 1))
+            wz3 = matrix(0.0, (mnl + cdim, 1))
+
+        def f4_no_ir(x, y, z, s):
+
+            # Solve 
+            #
+            #     [ H  A'  GG'  ] [ ux        ]   [ bx                    ]
+            #     [ A  0   0    ] [ uy        ] = [ by                    ]
+            #     [ GG 0  -W'*W ] [ W^{-1}*uz ]   [ bz - W'*(lmbda o\ bs) ]
+            #
+            #     us = lmbda o\ bs - uz.
+            
+            # s := lmbda o\ s 
+            #    = lmbda o\ bs
+            misc.sinv(s, lmbda, dims, mnl)
+
+            # z := z - W'*s 
+            #    = bz - W' * (lambda o\ bs)
+            blas.copy(s, ws3)
+            misc.scale(ws3, W, trans = 'T')
+            blas.axpy(ws3, z, alpha = -1.0)
+
+            # Solve for ux, uy, uz
+            f3(x, y, z)
+
+            # s := s - z 
+            #    = lambda o\ bs - z.
+            blas.axpy(z, s, alpha = -1.0)
+
+
+        if iters == 0:
+            wz2nl, wz2l = matrix(0.0, (mnl,1)), matrix(0.0, (cdim, 1))
+
+        def res(ux, uy, uz, us, vx, vy, vz, vs):
+
+            # Evaluates residuals in Newton equations:
+            #
+            #     [ vx ]     [ 0     ]   [ H  A' GG' ] [ ux        ]
+            #     [ vy ] -=  [ 0     ] + [ A  0  0   ] [ uy        ]
+            #     [ vz ]     [ W'*us ]   [ GG 0  0   ] [ W^{-1}*uz ]
+            #
+            #     vs -= lmbda o (uz + us).
+
+            # vx := vx - H*ux - A'*uy - GG'*W^{-1}*uz
+            fH(ux, vx, alpha = -1.0, beta = 1.0)
+            fA(uy, vx, alpha = -1.0, beta = 1.0, trans = 'T') 
+            blas.copy(uz, wz3)
+            misc.scale(wz3, W, inverse = 'I')
+            fDf(wz3[:mnl], vx, alpha = -1.0, beta = 1.0, trans = 'T')
+            fG(wz3[mnl:], vx, alpha = -1.0, beta = 1.0, trans = 'T') 
+
+            # vy := vy - A*ux 
+            fA(ux, vy, alpha = -1.0, beta = 1.0)
+
+            # vz := vz - W'*us - GG*ux 
+            fDf(ux, wz2nl)
+            blas.axpy(wz2nl, vz, alpha = -1.0)
+            fG(ux, wz2l)
+            blas.axpy(wz2l, vz, alpha = -1.0, offsety = mnl)
+            blas.copy(us, ws3) 
+            misc.scale(ws3, W, trans = 'T')
+            blas.axpy(ws3, vz, alpha = -1.0)
+
+            # vs -= lmbda o (uz + us)
+            blas.copy(us, ws3)
+            blas.axpy(uz, ws3)
+            misc.sprod(ws3, lmbda, dims, mnl, diag = 'D')
+            blas.axpy(ws3, vs, alpha = -1.0)
+
+
+        # f4(x, y, z, s) solves the same system as f4_no_ir, but applies
+        # iterative refinement.
+
+        if iters == 0:
+            if refinement or DEBUG:
+                wx, wy = xnewcopy(c), ynewcopy(b)
+                wz = matrix(0.0, (mnl + cdim, 1))
+                ws = matrix(0.0, (mnl + cdim, 1))
+            if refinement:
+                wx2, wy2 = xnewcopy(c), ynewcopy(b)
+                wz2 = matrix(0.0, (mnl + cdim, 1))
+                ws2 = matrix(0.0, (mnl + cdim, 1))
+
+        def f4(x, y, z, s):
+            if refinement or DEBUG: 
+                xcopy(x, wx)        
+                ycopy(y, wy)        
+                blas.copy(z, wz)        
+                blas.copy(s, ws)        
+            f4_no_ir(x, y, z, s)        
+            for i in range(refinement):
+                xcopy(wx, wx2)        
+                ycopy(wy, wy2)        
+                blas.copy(wz, wz2)        
+                blas.copy(ws, ws2)        
+                res(x, y, z, s, wx2, wy2, wz2, ws2) 
+                f4_no_ir(wx2, wy2, wz2, ws2)
+                xaxpy(wx2, x)
+                yaxpy(wy2, y)
+                blas.axpy(wz2, z)
+                blas.axpy(ws2, s)
+            if DEBUG:
+                res(x, y, z, s, wx, wy, wz, ws)
+                print("KKT residuals:")
+                print("    'x': %e" %math.sqrt(xdot(wx, wx)))
+                print("    'y': %e" %math.sqrt(ydot(wy, wy)))
+                print("    'z': %e" %misc.snrm2(wz, dims, mnl))
+                print("    's': %e" %misc.snrm2(ws, dims, mnl))
+     
+
+        sigma, eta = 0.0, 0.0
+        for i in [0, 1]:
+
+            # Solve
+            #
+            #     [ 0     ]   [ H  A' GG' ] [ dx        ]
+            #     [ 0     ] + [ A  0  0   ] [ dy        ] = -(1 - eta)*r  
+            #     [ W'*ds ]   [ GG 0  0   ] [ W^{-1}*dz ]
+            #
+            #     lmbda o (dz + ds) = -lmbda o lmbda + sigma*mu*e.
+            #
+
+            mu = gap / (mnl + dims['l'] + len(dims['q']) + sum(dims['s']))
+
+            # ds = -lmbdasq + sigma * mu * e  
+            blas.scal(0.0, ds)
+            blas.axpy(lmbdasq, ds, n = mnl + dims['l'] + sum(dims['q']), 
+                alpha = -1.0)
+            ds[:mnl + dims['l']] += sigma*mu
+            ind = mnl + dims['l']
+            for m in dims['q']:
+                ds[ind] += sigma*mu
+                ind += m
+            ind2 = ind
+            for m in dims['s']:
+                blas.axpy(lmbdasq, ds, n = m, offsetx = ind2, offsety =  
+                    ind, incy = m + 1, alpha = -1.0)
+                ds[ind : ind + m*m : m+1] += sigma*mu
+                ind += m*m
+                ind2 += m
+       
+            # (dx, dy, dz) := -(1-eta) * (rx, ry, rz)
+            xscal(0.0, dx);  xaxpy(rx, dx, alpha = -1.0 + eta)
+            yscal(0.0, dy);  yaxpy(ry, dy, alpha = -1.0 + eta)
+            blas.scal(0.0, dz) 
+            blas.axpy(rznl, dz, alpha = -1.0 + eta)
+            blas.axpy(rzl, dz, alpha = -1.0 + eta, offsety = mnl)
+            
+            try: f4(dx, dy, dz, ds)
+            except ArithmeticError: 
+                if iters == 0:
+                    raise ValueError("Rank(A) < p or "\
+                        "Rank([H(x); A; Df(x); G]) < n")
+                else:
+                    sl, zl = s[mnl:], z[mnl:]
+                    ind = dims['l'] + sum(dims['q'])
+                    for m in dims['s']:
+                        misc.symm(sl, m, ind)
+                        misc.symm(zl, m, ind)
+                        ind += m**2
+                    ts = misc.max_step(s, dims, mnl)
+                    tz = misc.max_step(z, dims, mnl)
+                    if show_progress:
+                        print("Terminated (singular KKT matrix).")
+                    return {'status': 'unknown', 'x': x,  'y': y, 
+                        'znl': z[:mnl],  'zl': zl, 'snl': s[:mnl], 
+                        'sl': sl, 'gap': gap, 'relative gap': relgap, 
+                        'primal objective': pcost, 'dual objective': dcost,
+                        'primal infeasibility': pres, 
+                        'dual infeasibility': dres, 'primal slack': -ts,
+                        'dual slack': -tz }
+
+            # Inner product ds'*dz and unscaled steps are needed in the 
+            # line search.
+            dsdz = misc.sdot(ds, dz, dims, mnl)
+            blas.copy(dz, dz2)
+            misc.scale(dz2, W, inverse = 'I')
+            blas.copy(ds, ds2)
+            misc.scale(ds2, W, trans = 'T')
+
+            # Maximum steps to boundary. 
+            # 
+            # Also compute the eigenvalue decomposition of 's' blocks in 
+            # ds, dz.  The eigenvectors Qs, Qz are stored in ds, dz.
+            # The eigenvalues are stored in sigs, sigz.
+
+            misc.scale2(lmbda, ds, dims, mnl)
+            ts = misc.max_step(ds, dims, mnl, sigs)
+            misc.scale2(lmbda, dz, dims, mnl)
+            tz = misc.max_step(dz, dims, mnl, sigz)
+            t = max([ 0.0, ts, tz ])
+            if t == 0:
+                step = 1.0
+            else:
+                step = min(1.0, STEP / t)
+
+            # Backtrack until newx is in domain of f.
+            backtrack = True
+            while backtrack:
+                xcopy(x, newx);  xaxpy(dx, newx, alpha = step)
+                t = F(newx)
+                if t is None: newf = None
+                else: newf, newDf = t[0], t[1]
+                if newf is not None:
+                    backtrack = False
+                else:
+                    step *= BETA
+
+
+            # Merit function 
+            #
+            #     phi = theta1 * gap + theta2 * norm(rx) + 
+            #         theta3 * norm(rznl)
+            #
+            # and its directional derivative dphi.
+
+            phi = theta1 * gap + theta2 * resx + theta3 * resznl
+            if i == 0:
+                dphi = -phi 
+            else:
+                dphi = -theta1 * (1 - sigma) * gap -  \
+                    theta2 * (1 - eta) * resx - \
+                    theta3 * (1 - eta) * resznl  
+
+
+            # Line search.
+            #
+            # We use two types of line search.  In a standard iteration we
+            # use is a normal backtracking line search terminating with a 
+            # sufficient decrease of phi.  In a "relaxed" iteration the 
+            # line search is terminated after one step, regardless of the 
+            # value of phi.  We make at most MAX_RELAXED_ITERS consecutive
+            # relaxed iterations.  When starting a series of relaxed 
+            # iteration, we save the state at the end of the first line 
+            # search in the series (scaling, primal and dual iterates, 
+            # steps, sigma, eta, i.e., all information needed to resume 
+            # the line search at some later point).  If a series of
+            # MAX_RELAXED_ITERS relaxed iterations does not result in a 
+            # sufficient decrease compared to the value of phi at the start
+            # of the series, then we resume the first line search in the 
+            # series as a standard line search (using the saved state).
+            # On the other hand, if at some point during the series of 
+            # relaxed iterations we obtain a sufficient decrease of phi 
+            # compared with the value at the start of the series, then we 
+            # start a new series of relaxed line searches. 
+            #  
+            # To implement this we use a counter relaxed_iters.
+            #
+            # 1. If 0 <= relaxed_iters < MAX_RELAXED_ITERS, we use a 
+            #    relaxed line search (one full step).  If relaxed_iters 
+            #    is 0, we save the value phi0 of the merit function at the
+            #    current point, as well as the state at the end of the 
+            #    line search.  If the relaxed line search results in a 
+            #    sufficient decrease w.r.t. phi0, we reset relaxed_iters 
+            #    to 0.  Otherwise we increment relaxed_iters.
+            #
+            # 2. If relaxed_iters is MAX_RELAXED_ITERS, we use a standard
+            #    line search.  If this results in a sufficient decrease 
+            #    of the merit function compared with phi0, we set 
+            #    relaxed_iters to 0.  If phi decreased compared with phi0,
+            #    but not sufficiently, we set relaxed_iters to -1.  
+            #    If phi increased compared with phi0, we resume the 
+            #    backtracking at the last saved iteration, and after 
+            #    completing the line search, set relaxed_iters to 0.
+            # 
+            # 3. If relaxed_iters is -1, we use a standard line search
+            #    and increment relaxed_iters to 0. 
+
+
+            backtrack = True
+            while backtrack:
+                xcopy(x, newx);  xaxpy(dx, newx, alpha = step)
+                ycopy(y, newy);  yaxpy(dy, newy, alpha = step)
+                blas.copy(z, newz);  blas.axpy(dz2, newz, alpha = step) 
+                blas.copy(s, news);  blas.axpy(ds2, news, alpha = step) 
+
+                t = F(newx)
+                newf, newDf = matrix(t[0], tc = 'd'), t[1]
+                if type(newDf) is matrix or type(Df) is spmatrix:
+                    if newDf.typecode != 'd' or \
+                        newDf.size != (mnl, c.size[0]):
+                            raise TypeError("second output argument "\
+                                "of F() must be a 'd' matrix of size "\
+                                "(%d,%d)" %(mnl, c.size[0]))
+                    def newfDf(u, v, alpha = 1.0, beta = 0.0, trans = 'N'):
+                        base.gemv(newDf, u, v, alpha = alpha, beta = 
+                                beta, trans = trans)
+                else: 
+                    newfDf = newDf
+
+                # newrx = c + A'*newy + newDf'*newz[:mnl] + G'*newz[mnl:]
+                xcopy(c, newrx) 
+                fA(newy, newrx, beta = 1.0, trans = 'T')
+                newfDf(newz[:mnl], newrx, beta = 1.0, trans = 'T')
+                fG(newz[mnl:], newrx, beta = 1.0, trans = 'T')
+                newresx = math.sqrt(xdot(newrx, newrx))
+           
+                # newrznl = news[:mnl] + newf 
+                blas.copy(news[:mnl], newrznl)
+                blas.axpy(newf, newrznl)
+                newresznl = blas.nrm2(newrznl)
+
+                newgap = (1.0 - (1.0 - sigma) * step) * gap \
+                    + step**2 * dsdz
+                newphi = theta1 * newgap  + theta2 * newresx + \
+                    theta3 * newresznl
+
+                if i == 0:
+                    if newgap <= (1.0 - ALPHA * step) * gap and \
+                        ( 0 <= relaxed_iters < MAX_RELAXED_ITERS or \
+                        newphi <= phi + ALPHA * step * dphi ):
+                        backtrack = False
+                        sigma = min(newgap/gap, (newgap/gap) ** EXPON)
+                        eta = 0.0 
+                    else:
+                        step *= BETA
+
+                else:
+                    if relaxed_iters == -1 or ( relaxed_iters == 0 == 
+                        MAX_RELAXED_ITERS ):
+                        # Do a standard line search.
+                        if newphi <= phi + ALPHA * step * dphi:
+                            relaxed_iters == 0
+                            backtrack = False
+                        else:
+                            step *= BETA
+
+                    elif relaxed_iters == 0 < MAX_RELAXED_ITERS:
+                        if newphi <= phi + ALPHA * step * dphi:
+                            # Relaxed l.s. gives sufficient decrease.
+                            relaxed_iters = 0
+
+                        else:
+                            # Save state.
+                            phi0, dphi0, gap0 = phi, dphi, gap
+                            step0 = step
+                            blas.copy(W['dnl'], W0['dnl'])
+                            blas.copy(W['dnli'], W0['dnli'])
+                            blas.copy(W['d'], W0['d'])
+                            blas.copy(W['di'], W0['di'])
+                            for k in range(len(dims['q'])):
+                                blas.copy(W['v'][k], W0['v'][k])
+                                W0['beta'][k] = W['beta'][k]
+                            for k in range(len(dims['s'])):
+                                blas.copy(W['r'][k], W0['r'][k])
+                                blas.copy(W['rti'][k], W0['rti'][k])
+                            xcopy(x, x0); xcopy(dx, dx0)
+                            ycopy(y, y0); ycopy(dy, dy0)
+                            blas.copy(s, s0); blas.copy(z, z0)
+                            blas.copy(ds, ds0)
+                            blas.copy(dz, dz0)
+                            blas.copy(ds2, ds20)
+                            blas.copy(dz2, dz20)
+                            blas.copy(lmbda, lmbda0)
+                            blas.copy(lmbdasq, lmbdasq0)
+                            dsdz0 = dsdz
+                            sigma0, eta0 = sigma, eta
+                            xcopy(rx, rx0);  ycopy(ry, ry0)
+                            blas.copy(rznl, rznl0); blas.copy(rzl, rzl0)
+                            relaxed_iters = 1
+
+                        backtrack = False
+
+                    elif 0 <= relaxed_iters < MAX_RELAXED_ITERS > 0:
+                        if newphi <= phi0 + ALPHA * step0 * dphi0:
+                            # Relaxed l.s. gives sufficient decrease.
+                            relaxed_iters = 0
+
+                        else: 
+                            # Relaxed line search 
+                            relaxed_iters += 1
+
+                        backtrack = False
+
+                    elif relaxed_iters == MAX_RELAXED_ITERS > 0:
+                        if newphi <= phi0 + ALPHA * step0 * dphi0:
+                            # Series of relaxed line searches ends 
+                            # with sufficient decrease w.r.t. phi0.
+                            backtrack = False
+                            relaxed_iters = 0
+
+                        elif newphi >= phi0:
+                            # Resume last saved line search.
+                            phi, dphi, gap = phi0, dphi0, gap0
+                            step = step0
+                            blas.copy(W0['dnl'], W['dnl'])
+                            blas.copy(W0['dnli'], W['dnli'])
+                            blas.copy(W0['d'], W['d'])
+                            blas.copy(W0['di'], W['di'])
+                            for k in range(len(dims['q'])):
+                                blas.copy(W0['v'][k], W['v'][k])
+                                W['beta'][k] = W0['beta'][k]
+                            for k in range(len(dims['s'])):
+                                blas.copy(W0['r'][k], W['r'][k])
+                                blas.copy(W0['rti'][k], W['rti'][k])
+                            xcopy(x0, x); xcopy(dx0, dx);
+                            ycopy(y0, y); ycopy(dy0, dy);
+                            blas.copy(s0, s); blas.copy(z0, z)
+                            blas.copy(ds0, ds)
+                            blas.copy(dz0, dz)
+                            blas.copy(ds20, ds2)
+                            blas.copy(dz20, dz2)
+                            blas.copy(lmbda0, lmbda)
+                            dsdz = dsdz0
+                            sigma, eta = sigma0, eta0
+                            relaxed_iters = -1
+
+                        elif newphi <= phi + ALPHA * step * dphi:
+                            # Series of relaxed line searches ends with
+                            # with insufficient decrease w.r.t. phi0" 
+                            backtrack = False
+                            relaxed_iters = -1
+
+
+        # Update x, y.
+        xaxpy(dx, x, alpha = step)
+        yaxpy(dy, y, alpha = step)
+
+
+        # Replace nonlinear, 'l' and 'q' blocks of ds and dz with the 
+        # updated variables in the current scaling.
+        # Replace 's' blocks of ds and dz with the factors Ls, Lz in a
+        # factorization Ls*Ls', Lz*Lz' of the updated variables in the 
+        # current scaling.
+
+        # ds := e + step*ds for nonlinear, 'l' and 'q' blocks.
+        # dz := e + step*dz for nonlinear, 'l' and 'q' blocks.
+        blas.scal(step, ds, n = mnl + dims['l'] + sum(dims['q']))
+        blas.scal(step, dz, n = mnl + dims['l'] + sum(dims['q']))
+        ind = mnl + dims['l']
+        ds[:ind] += 1.0
+        dz[:ind] += 1.0
+        for m in dims['q']:
+            ds[ind] += 1.0
+            dz[ind] += 1.0
+            ind += m
+
+
+        # ds := H(lambda)^{-1/2} * ds and dz := H(lambda)^{-1/2} * dz.
+        # 
+        # This replaces the nonlinear, 'l' and 'q' components of ds and dz
+        # with the updated variables in the new scaling.
+        # The 's' components of ds and dz are replaced with
+        #
+        #     diag(lmbda_k)^{1/2} * Qs * diag(lmbda_k)^{1/2}
+        #     diag(lmbda_k)^{1/2} * Qz * diag(lmbda_k)^{1/2}
+         
+        misc.scale2(lmbda, ds, dims, mnl, inverse = 'I')
+        misc.scale2(lmbda, dz, dims, mnl, inverse = 'I')
+
+        # sigs := ( e + step*sigs ) ./ lambda for 's' blocks.
+        # sigz := ( e + step*sigz ) ./ lambda for 's' blocks.
+        blas.scal(step, sigs)
+        blas.scal(step, sigz)
+        sigs += 1.0
+        sigz += 1.0
+        blas.tbsv(lmbda, sigs, n = sum(dims['s']), k = 0, ldA = 1, 
+            offsetA = mnl + dims['l'] + sum(dims['q']) )
+        blas.tbsv(lmbda, sigz, n = sum(dims['s']), k = 0, ldA = 1, 
+            offsetA = mnl + dims['l'] + sum(dims['q']) )
+
+        # dsk := Ls = dsk * sqrt(sigs).
+        # dzk := Lz = dzk * sqrt(sigz).
+        ind2, ind3 = mnl + dims['l'] + sum(dims['q']), 0
+        for k in range(len(dims['s'])):
+            m = dims['s'][k]
+            for i in range(m):
+                blas.scal(math.sqrt(sigs[ind3+i]), ds, offset = ind2 + m*i,
+                    n = m)
+                blas.scal(math.sqrt(sigz[ind3+i]), dz, offset = ind2 + m*i,
+                    n = m)
+            ind2 += m*m
+            ind3 += m
+
+
+        # Update lambda and scaling.
+
+        misc.update_scaling(W, lmbda, ds, dz)
+
+
+        # Unscale s, z (unscaled variables are used only to compute 
+        # feasibility residuals).
+
+        blas.copy(lmbda, s, n = mnl + dims['l'] + sum(dims['q']))
+        ind = mnl + dims['l'] + sum(dims['q'])
+        ind2 = ind
+        for m in dims['s']:
+            blas.scal(0.0, s, offset = ind2)
+            blas.copy(lmbda, s, offsetx = ind, offsety = ind2, n = m, 
+                incy = m+1)
+            ind += m
+            ind2 += m*m
+        misc.scale(s, W, trans = 'T')
+
+        blas.copy(lmbda, z, n = mnl + dims['l'] + sum(dims['q']))
+        ind = mnl + dims['l'] + sum(dims['q'])
+        ind2 = ind
+        for m in dims['s']:
+            blas.scal(0.0, z, offset = ind2)
+            blas.copy(lmbda, z, offsetx = ind, offsety = ind2, n = m, 
+                incy = m+1)
+            ind += m
+            ind2 += m*m
+        misc.scale(z, W, inverse = 'I')
+
+        gap = blas.dot(lmbda, lmbda) 
+
+
+
+def cp(F, G = None, h = None, dims = None, A = None, b = None,
+    kktsolver = None, xnewcopy = None, xdot = None, xaxpy = None,
+    xscal = None, ynewcopy = None, ydot = None, yaxpy = None, 
+    yscal = None, **kwargs):
+
+    """
+    Solves a convex optimization problem
+    
+        minimize    f0(x)
+        subject to  fk(x) <= 0, k = 1, ..., mnl
+                    G*x   <= h
+                    A*x   =  b.                      
+
+    f = (f0, f1, ..., fmnl) is convex and twice differentiable.  The linear
+    inequalities are with respect to a cone C defined as the Cartesian 
+    product of N + M + 1 cones:
+    
+        C = C_0 x C_1 x .... x C_N x C_{N+1} x ... x C_{N+M}.
+
+    The first cone C_0 is the nonnegative orthant of dimension ml.  The 
+    next N cones are second order cones of dimension mq[0], ..., mq[N-1].
+    The second order cone of dimension m is defined as
+    
+        { (u0, u1) in R x R^{m-1} | u0 >= ||u1||_2 }.
+
+    The next M cones are positive semidefinite cones of order ms[0], ...,
+    ms[M-1] >= 0.  
+
+
+    Input arguments (basic usage).
+
+        F is a function that handles the following arguments.
+
+            F() returns a tuple (mnl, x0).  mnl is the number of nonlinear 
+            inequality constraints.  x0 is a point in the domain of f.
+
+            F(x) returns a tuple (f, Df).
+
+                f is  a dense 'd' matrix of size (mnl+1,1) containing f(x).
+
+                Df is a dense or sparse 'd' matrix of size (mnl+1, n), 
+                containing the derivatives of f at x:  Df[k,:] is the 
+                transpose of the gradient of fk at x.  If x is not in 
+                dom f, F(x) returns None or (None, None).
+
+            F(x, z) with z a positive 'd' matrix of size (mnl+1,1), returns
+            a tuple (f, Df, H).
+            
+                f and Df are defined as above.
+                
+                H is a dense or sparse 'd' matrix of size (n,n).  The lower
+                triangular part of H contains the lower triangular part of
+                sum_k z[k] * Hk where Hk is the Hessian of fk at x.
+
+                If F is called with two arguments, it can be assumed that 
+                x is dom f. 
+
+            If Df and H are returned as sparse matrices, their sparsity
+            patterns must be the same for each call to F(x) or F(x,z). 
+
+        dims is a dictionary with the dimensions of the components of C.  
+        It has three fields.
+        - dims['l'] = ml, the dimension of the nonnegative orthant C_0.
+          (ml >= 0.)
+        - dims['q'] = mq = [ mq[0], mq[1], ..., mq[N-1] ], a list of N 
+          integers with the dimensions of the second order cones 
+          C_1, ..., C_N.  (N >= 0 and mq[k] >= 1.)
+        - dims['s'] = ms = [ ms[0], ms[1], ..., ms[M-1] ], a list of M  
+          integers with the orders of the semidefinite cones 
+          C_{N+1}, ..., C_{N+M}.  (M >= 0 and ms[k] >= 0.)
+        The default value of dims = {'l': G.size[0], 'q': [], 's': []}.
+
+        G is a dense or sparse 'd' matrix of size (K,n), where
+
+            K = ml + mq[0] + ... + mq[N-1] + ms[0]**2 + ... + ms[M-1]**2.
+
+        Each column of G describes a vector 
+
+            v = ( v_0, v_1, ..., v_N, vec(v_{N+1}), ..., vec(v_{N+M}) ) 
+
+        in V = R^ml x R^mq[0] x ... x R^mq[N-1] x S^ms[0] x ... x S^ms[M-1]
+        stored as a column vector
+
+            [ v_0; v_1; ...; v_N; vec(v_{N+1}); ...; vec(v_{N+M}) ].
+
+        Here, if u is a symmetric matrix of order m, then vec(u) is the 
+        matrix u stored in column major order as a vector of length m**2.
+        We use BLAS unpacked 'L' storage, i.e., the entries in vec(u) 
+        corresponding to the strictly upper triangular entries of u are 
+        not referenced.
+
+        h is a dense 'd' matrix of size (K,1), representing a vector in V,
+        in the same format as the columns of G.
+    
+        A is a dense or sparse 'd' matrix of size (p,n).   The default
+        value is a sparse 'd' matrix of size (0,n).
+
+        b is a dense 'd' matrix of size (p,1).  The default value is a 
+        dense 'd' matrix of size (0,1).
+
+        It is assumed that rank(A) = p and rank([H; A; Df; G]) = n at all 
+        x in dom f.
+
+        The other arguments are normally not needed.  They make it possible
+        to exploit certain types of structure, as described below.
+
+
+    Output arguments.
+
+        cp() returns a dictionary with keys 'status', 'x', 'snl', 'sl',
+        'znl', 'zl', 'y', 'primal objective', 'dual objective', 'gap',
+        'relative gap', 'primal infeasibility', 'dual infeasibility',
+        'primal slack', 'dual slack'.
+
+        The 'status' field has values 'optimal' or 'unknown'.
+        If status is 'optimal', x, snl, sl, y, znl, zl  are approximate 
+        solutions of the primal and dual optimality conditions
+
+            f(x)[1:] + snl = 0,  G*x + sl = h,  A*x = b 
+            Df(x)'*[1; znl] + G'*zl + A'*y + c = 0 
+            snl >= 0,  znl >= 0,  sl >= 0,  zl >= 0
+            snl'*znl + sl'* zl = 0.
+
+        If status is 'unknown', x, snl, sl, y, znl, zl are the last
+        iterates before termination.  They satisfy snl > 0, znl > 0, 
+        sl > 0, zl > 0, but are not necessarily feasible.
+
+        The values of the other fields are the values returned by cpl()
+        applied to the epigraph form problem
+
+            minimize   t 
+            subjec to  f0(x) <= t
+                       fk(x) <= 0, k = 1, ..., mnl
+                       G*x <= h
+                       A*x = b.
+
+        Termination with status 'unknown' indicates that the algorithm 
+        failed to find a solution that satisfies the specified tolerances.
+        In some cases, the returned solution may be fairly accurate.  If
+        the primal and dual infeasibilities, the gap, and the relative gap
+        are small, then x, y, snl, sl, znl, zl are close to optimal.
+
+
+    Advanced usage.
+
+        Three mechanisms are provided to express problem structure.
+
+        1.  The user can provide a customized routine for solving linear 
+        equations (`KKT systems')
+
+            [ sum_k zk*Hk(x)  A'  GG'   ] [ ux ]   [ bx ]
+            [ A               0   0     ] [ uy ] = [ by ]
+            [ GG              0   -W'*W ] [ uz ]   [ bz ]
+
+        where GG = [ Df[1:,:]; G ], uz = (uznl, uzl), bz = (bznl, bzl). 
+
+        z is a positive vector of length mnl+1 and x is a point in the 
+        domain of f.   W is a scaling matrix, a block diagonal mapping
+
+           W*u = ( Wnl*unl, W0*u_0, ..., W_{N+M}*u_{N+M} )
+
+        defined as follows.
+
+        - For the nonlinear block (Wnl):
+
+              Wnl = diag(dnl),
+
+          with dnl a positive vector of length mnl.
+
+        - For the 'l' block (W_0):
+
+              W_0 = diag(d),
+
+          with d a positive vector of length ml.
+
+        - For the 'q' blocks (W_{k+1}, k = 0, ..., N-1):
+
+              W_{k+1} = beta_k * ( 2 * v_k * v_k' - J )
+
+          where beta_k is a positive scalar, v_k is a vector in R^mq[k]
+          with v_k[0] > 0 and v_k'*J*v_k = 1, and J = [1, 0; 0, -I].
+
+        - For the 's' blocks (W_{k+N}, k = 0, ..., M-1):
+
+              W_k * u = vec(r_k' * mat(u) * r_k)
+
+          where r_k is a nonsingular matrix of order ms[k], and mat(x) is
+          the inverse of the vec operation.
+
+        The optional argument kktsolver is a Python function that will be
+        called as g = kktsolver(x, z, W).  W is a dictionary that contains
+        the parameters of the scaling:
+
+        - W['dnl'] is a positive 'd' matrix of size (mnl, 1).
+        - W['dnli'] is a positive 'd' matrix with the elementwise inverse 
+          of W['dnl'].
+        - W['d'] is a positive 'd' matrix of size (ml, 1).
+        - W['di'] is a positive 'd' matrix with the elementwise inverse of
+          W['d'].
+        - W['beta'] is a list [ beta_0, ..., beta_{N-1} ]
+        - W['v'] is a list [ v_0, ..., v_{N-1} ]
+        - W['r'] is a list [ r_0, ..., r_{M-1} ]
+        - W['rti'] is a list [ rti_0, ..., rti_{M-1} ], with rti_k the
+          inverse of the transpose of r_k.
+
+        The call g = kktsolver(x, z, W) should return a function g that
+        solves the KKT system by g(ux, uy, uz).  On entry, ux, uy, uz 
+        contain the righthand side bx, by, bz.  On exit, they contain the 
+        solution, with uz scaled: (Wnl*uznl, Wl*uzl) is returned instead 
+        of (uznl, uzl).
+
+        2.  The linear operators Df*u, H*u, G*u and A*u can be specified 
+        by providing Python functions instead of matrices.  This can only 
+        be done in combination with 1. above, i.e., it requires the 
+        kktsolver argument.
+        
+        If G is a function, the call G(u, v, alpha, beta, trans) should 
+        evaluate the matrix-vector products
+
+            v := alpha * G * u + beta * v  if trans is 'N'
+            v := alpha * G' * u + beta * v  if trans is 'T'.
+
+        The arguments u and v are required.  The other arguments have
+        default values alpha = 1.0, beta = 0.0, trans = 'N'.
+
+        If A is a function, the call A(u, v, alpha, beta, trans) should
+        evaluate the matrix-vectors products
+
+            v := alpha * A * u + beta * v if trans is 'N'
+            v := alpha * A' * u + beta * v if trans is 'T'.
+
+        The arguments u and v are required.  The other arguments
+        have default values alpha = 1.0, beta = 0.0, trans = 'N'.
+
+        If Df is a function, the call Df(u, v, alpha, beta, trans) should
+        evaluate the matrix-vectors products
+
+            v := alpha * Df(x) * u + beta * v if trans is 'N'
+            v := alpha * Df(x)' * u + beta * v if trans is 'T'.
+
+        If H is a function, the call H(u, v, alpha, beta) should evaluate 
+        the matrix-vectors product
+
+            v := alpha * H * u + beta * v.
+
+
+        3.  Instead of using the default representation of the primal 
+        variable x and the dual variable y as one-column 'd' matrices, 
+        we can represent these variables and the corresponding parameters 
+        c and b by arbitrary Python objects (matrices, lists, dictionaries,
+        etc).  This can only be done in combination with 1. and 2. above,
+        i.e., it requires a user-provided KKT solver and a function
+        description of the linear mappings.   It also requires the 
+        arguments xnewcopy, xdot, xscal, xaxpy, ynewcopy, ydot, yscal, 
+        yaxpy.  These arguments are functions defined as follows.
+   
+        If X is the vector space of primal variables x, then:
+        - xnewcopy(u) creates a new copy of the vector u in X.
+        - xdot(u, v) returns the inner product of two vectors u and v in X.
+        - xscal(alpha, u) computes u := alpha*u, where alpha is a scalar
+          and u is a vector in X.
+        - xaxpy(u, v, alpha = 1.0, beta = 0.0) computes v := alpha*u + v
+          for a scalar alpha and two vectors u and v in X.
+
+        If Y is the vector space of primal variables y:
+        - ynewcopy(u) creates a new copy of the vector u in Y.
+        - ydot(u, v) returns the inner product of two vectors u and v in Y.
+        - yscal(alpha, u) computes u := alpha*u, where alpha is a scalar
+          and u is a vector in Y.
+        - yaxpy(u, v, alpha = 1.0, beta = 0.0) computes v := alpha*u + v
+          for a scalar alpha and two vectors u and v in Y.
+
+
+    Control parameters.
+
+       The following control parameters can be modified by adding an
+       entry to the dictionary options.
+
+       options['show_progress'] True/False (default: True)
+       options['maxiters'] positive integer (default: 100)
+       options['refinement'] nonnegative integer (default: 1)
+       options['abstol'] scalar (default: 1e-7)
+       options['reltol'] scalar (default: 1e-6)
+       options['feastol'] scalar (default: 1e-7).
+
+    """
+
+    options = kwargs.get('options',globals()['options'])
+    KKTREG = options.get('kktreg',None)
+    
+    import math 
+    from cvxopt import base, blas, misc
+    from cvxopt.base import matrix, spmatrix 
+
+    mnl, x0 = F()
+
+    # Argument error checking depends on level of customization.
+    customkkt = type(kktsolver) is not str
+    operatorG = G is not None and type(G) not in (matrix, spmatrix)
+    operatorA = A is not None and type(A) not in (matrix, spmatrix)
+    if (operatorG or operatorA) and not customkkt:
+        raise ValueError("use of function valued G, A requires a "\
+            "user-provided kktsolver")
+    customx = (xnewcopy != None or xdot != None or xaxpy != None or
+        xscal != None)
+    if customx and (not operatorG or not operatorA or not customkkt):
+        raise ValueError("use of non-vector type for x requires "\
+            "function valued G, A and user-provided kktsolver")
+    customy = (ynewcopy != None or ydot != None or yaxpy != None or 
+        yscal != None)
+    if customy and (not operatorA or not customkkt):
+        raise ValueError("use of non vector type for y requires "\
+            "function valued A and user-provided kktsolver")
+
+    if not customx:  
+        if type(x0) is not matrix or x0.typecode != 'd' or x0.size[1] != 1:
+            raise TypeError("'x0' must be a 'd' matrix with one column")
+        
+    if h is None: h = matrix(0.0, (0,1))
+    if type(h) is not matrix or h.typecode != 'd' or h.size[1] != 1:
+        raise TypeError("'h' must be a 'd' matrix with one column")
+    if not dims: dims = {'l': h.size[0], 'q': [], 's': []}
+
+    # Dimension of the product cone of the linear inequalities. with 's' 
+    # components unpacked.
+    cdim = dims['l'] + sum(dims['q']) + sum([ k**2 for k in dims['s'] ])
+    if h.size[0] != cdim:
+        raise TypeError("'h' must be a 'd' matrix of size (%d,1)" %cdim)
+
+    if G is None:
+        if customx:
+            def G(x, y, trans = 'N', alpha = 1.0, beta = 0.0):
+                if trans == 'N': pass
+                else: xscal(beta, y)
+        else:
+            G = spmatrix([], [], [], (0, x0.size[0]))
+    if type(G) is matrix or type(G) is spmatrix:
+        if G.typecode != 'd' or G.size != (cdim, x0.size[0]):
+            raise TypeError("'G' must be a 'd' matrix with size (%d, %d)"\
+                %(cdim, x0.size[0]))
+        def fG(x, y, trans = 'N', alpha = 1.0, beta = 0.0):
+            misc.sgemv(G, x, y, dims, trans = trans, alpha = alpha, 
+                beta = beta)
+    else:
+        fG = G
+
+    if A is None:
+        if customy:
+            def A(x, y, trans = 'N', alpha = 1.0, beta = 0.0):
+                if trans == 'N': pass
+                else: xscal(beta, y)
+        else:
+            A = spmatrix([], [], [], (0, x0.size[0]))
+    if type(A) is matrix or type(A) is spmatrix:
+        if A.typecode != 'd' or A.size[1] != x0.size[0]:
+            raise TypeError("'A' must be a 'd' matrix with %d columns" \
+                %x0.size[0])
+        def fA(x, y, trans = 'N', alpha = 1.0, beta = 0.0):
+            base.gemv(A, x, y, trans = trans, alpha = alpha, beta = beta)
+    else:
+        fA = A
+    if not customy:
+        if b is None: b = matrix(0.0, (0,1))
+        if type(b) is not matrix or b.typecode != 'd' or b.size[1] != 1:
+            raise TypeError("'b' must be a 'd' matrix with one column")
+        if not operatorA and b.size[0] != A.size[0]:
+            raise TypeError("'b' must have length %d" %A.size[0])
+    if b is None and customy:  
+        raise ValueEror("use of non vector type for y requires b")
+
+
+    if xnewcopy is None: xnewcopy = matrix 
+    if xdot is None: xdot = blas.dot
+    if xaxpy is None: xaxpy = blas.axpy 
+    if xscal is None: xscal = blas.scal 
+    def xcopy(x, y): 
+        xscal(0.0, y) 
+        xaxpy(x, y)
+    if ynewcopy is None: ynewcopy = matrix 
+    if ydot is None: ydot = blas.dot 
+    if yaxpy is None: yaxpy = blas.axpy 
+    if yscal is None: yscal = blas.scal
+    def ycopy(x, y): 
+        yscal(0.0, y) 
+        yaxpy(x, y)
+             
+
+    # The problem is solved by applying cpl() to the epigraph form 
+    #
+    #     minimize   t 
+    #     subject to f0(x) - t <= 0
+    #                f1(x) <= 0
+    #                ...
+    #                fmnl(x) <= 0
+    #                G*x <= h
+    #                A*x = b.
+    #
+    # The epigraph form variable is stored as a list [x, t].
+
+    # Epigraph form objective c = (0, 1).
+    c = [ xnewcopy(x0), 1 ] 
+    xscal(0.0, c[0])
+
+    # Nonlinear inequalities for the epigraph problem
+    #
+    #     f_e(x,t) = (f0(x) - t, f1(x), ..., fmnl(x)).
+    #     
+
+    def F_e(x = None, z = None):
+
+        if x is None: 
+            return mnl+1, [ x0, 0.0 ]
+
+        else:
+            if z is None:
+                v = F(x[0])
+                if v is None or v[0] is None: return None, None
+                val = matrix(v[0], tc = 'd')
+                val[0] -= x[1]
+                Df = v[1]
+            else:
+                val, Df, H = F(x[0], z)
+                val = matrix(val, tc = 'd')
+                val[0] -= x[1]
+
+            if type(Df) in (matrix, spmatrix):
+                def Df_e(u, v, alpha = 1.0, beta = 0.0, trans = 'N'):  
+                    if trans == 'N':
+                        base.gemv(Df, u[0], v, alpha = alpha, beta = beta,
+                            trans = 'N')
+                        v[0] -= alpha * u[1]
+                    else:
+                        base.gemv(Df, u, v[0], alpha = alpha, beta = beta,
+                            trans = 'T')
+                        v[1] = -alpha * u[0] + beta * v[1]
+            else:
+                def Df_e(u, v, alpha = 1.0, beta = 0.0, trans = 'N'):  
+                    if trans == 'N':
+                        Df(u[0], v, alpha = alpha, beta = beta, 
+                            trans = 'N')
+                        v[0] -= alpha * u[1]
+                    else:
+                        Df(u, v[0], alpha = alpha, beta = beta, 
+                            trans = 'T')
+                        v[1] = -alpha * u[0] + beta * v[1]
+
+            if z is None:
+                return val, Df_e
+            else:
+                if type(H) in (matrix, spmatrix):
+                    def H_e(u, v, alpha = 1.0, beta = 1.0):
+                        base.symv(H, u[0], v[0], alpha = alpha, 
+                            beta = beta) 
+                        v[1] += beta*v[1]
+                else:
+                    def H_e(u, v, alpha = 1.0, beta = 1.0):
+                        H(u[0], v[0], alpha = alpha, beta = beta)
+                        v[1] += beta*v[1]
+                return val, Df_e, H_e
+
+
+    # Linear inequality constraints.
+    #
+    #     G_e  = [ G, 0 ]
+    #
+
+    if type(G) in (matrix, spmatrix):
+        def G_e(u, v, alpha = 1.0, beta = 0.0, trans = 'N'):
+            if trans == 'N':
+                misc.sgemv(G, u[0], v, dims, alpha = alpha, beta = beta) 
+            else:
+                misc.sgemv(G, u, v[0], dims, alpha = alpha, beta = beta, 
+                    trans = 'T') 
+                v[1] *= beta
+    else:
+        def G_e(u, v, alpha = 1.0, beta = 0.0, trans = 'N'):
+            if trans == 'N':
+                G(u[0], v, alpha = alpha, beta = beta) 
+            else:
+                G(u, v[0], alpha = alpha, beta = beta, trans = 'T') 
+                v[1] *= beta
+
+
+    # Linear equality constraints.
+    #
+    #     A_e = [ A, 0 ]
+    #
+
+    if type(A) in (matrix, spmatrix):
+        def A_e(u, v, alpha = 1.0, beta = 0.0, trans = 'N'):
+            if trans == 'N':
+                base.gemv(A, u[0], v, alpha = alpha, beta = beta) 
+            else:
+                base.gemv(A, u, v[0], alpha = alpha, beta = beta, 
+                    trans = 'T') 
+                v[1] *= beta
+    else:
+        def A_e(u, v, alpha = 1.0, beta = 0.0, trans = 'N'):
+            if trans == 'N':
+                A(u[0], v, alpha = alpha, beta = beta) 
+            else:
+                A(u, v[0], alpha = alpha, beta = beta, trans = 'T') 
+                v[1] *= beta
+ 
+
+    # kktsolver(x, z, W) returns a routine for solving equations with 
+    # coefficient matrix
+    #
+    #         [ H             A'   [Df[1:]; G]' ]
+    #     K = [ A             0    0            ]. 
+    #         [ [Df[1:]; G]   0    -W'*W        ]
+ 
+    if kktsolver is None: 
+        if dims and (dims['q'] or dims['s']):  
+            kktsolver = 'chol'            
+        else:
+            kktsolver = 'chol2'            
+    if kktsolver in ('ldl', 'chol', 'chol2', 'qr'):
+        if kktsolver == 'ldl':
+            factor = misc.kkt_ldl(G, dims, A, mnl, kktreg = KKTREG)
+        elif kktsolver == 'qr':
+            factor = misc.kkt_qr(G, dims, A, mnl)
+        elif kktsolver == 'chol':
+            factor = misc.kkt_chol(G, dims, A, mnl)
+        else: 
+            factor = misc.kkt_chol2(G, dims, A, mnl)
+        def kktsolver(x, z, W):
+            f, Df, H = F(x, z)
+            return factor(W, H, Df[1:,:])             
+
+    ux, uz = xnewcopy(x0), matrix(0.0, (mnl + cdim, 1))
+    def kktsolver_e(x, znl, W):
+
+        We = W.copy()
+        We['dnl'] = W['dnl'][1:]
+        We['dnli'] = W['dnli'][1:]
+        g = kktsolver(x[0], znl, We)
+
+        f, Df = F(x[0])
+        if type(Df) is matrix:
+            gradf0 = Df[0,:].T
+        elif type(Df) is spmatrix:        
+            gradf0 = matrix(Df[0,:].T)
+        else:
+            gradf0 = xnewcopy(x[0])
+            e0 = matrix(0.0, (mnl + 1, 1))
+            e0[0] = 1.0
+            Df(e0, gradf0, trans = 'T')
+
+        def solve(x, y, z):
+
+            # Solves 
+            #
+            #    [ [ H   0  ]   [ A' ]  [ Df'  G'] ] [ ux ]    [ bx ]
+            #    [ [ 0   0  ]   [ 0  ]  [ -e0' 0 ] ] [    ]    [    ]
+            #    [                                 ] [    ]    [    ]
+            #    [ [ A   0  ]   0       0          ] [ uy ] =  [ by ].
+            #    [                                 ] [    ]    [    ]
+            #    [ [ Df -e0 ]   0       -W'*W      ] [ uz ]    [ bz ]
+            #    [ [ G   0  ]                      ] [    ]    [    ]
+            # 
+            # The solution is:
+            #
+            #     uz[0] = -bx[1] 
+            #
+            #     [ ux[0]  ]          [ bx[0] + bx[1] * gradf0 ]
+            #     [ uy     ] = K^-1 * [ by                     ].
+            #     [ uz[1:] ]          [ bz[1:]                 ]
+            #
+            #     ux[1] = gradf0' * ux[0] - W['dnl'][0]**2 * uz[0] - bz[0]
+            #           = gradf0' * ux[0] + W['dnl'][0]**2 * bx[1] - bz[0].
+            #
+            # Instead of uz we return the scaled solution W*uz.
+
+            a = z[0]
+            xcopy(x[0], ux)
+            xaxpy(gradf0, ux, alpha = x[1])
+            blas.copy(z, uz, offsetx = 1)
+            g(ux, y, uz)
+            z[0] = -x[1] * W['dnl'][0]
+            blas.copy(uz, z, offsety = 1)
+            xcopy(ux, x[0])
+            x[1] = xdot(gradf0, x[0]) + W['dnl'][0]**2 * x[1] - a
+
+        return solve
+
+    def xnewcopy_e(x):
+        return [ xnewcopy(x[0]), x[1] ]
+
+    def xdot_e(x, y):
+        return xdot(x[0], y[0]) + x[1]*y[1]
+
+    def xaxpy_e(x, y, alpha = 1.0):
+        xaxpy(x[0], y[0], alpha = alpha)
+        y[1] += alpha*x[1]
+
+    def xscal_e(alpha, x):
+        xscal(alpha, x[0])
+        x[1] *= alpha
+
+    sol = cpl(c, F_e, G_e, h, dims, A_e, b, kktsolver_e, xnewcopy_e, 
+         xdot_e, xaxpy_e, xscal_e, options = options)
+
+    sol['x'] = sol['x'][0]
+    sol['znl'], sol['snl'] = sol['znl'][1:], sol['snl'][1:]
+    return sol
+
+
+def gp(K, F, g, G=None, h=None, A=None, b=None, kktsolver=None, **kwargs):
+
+    """
+    Solves a geometric program
+
+        minimize    log sum exp (F0*x+g0)
+        subject to  log sum exp (Fi*x+gi) <= 0,  i=1,...,m
+                    G*x <= h      
+                    A*x = b
+
+    Input arguments.
+
+        K is a list of positive integers [K0, K1, K2, ..., Km].
+
+        F is a sum(K)xn dense or sparse 'd' matrix with block rows F0, 
+        F1, ..., Fm.  Each Fi is Kixn.
+
+        g is a sum(K)x1 dense or sparse 'd' matrix with blocks g0, g1, 
+        g2, ..., gm.  Each gi is Kix1.
+
+        G is an mxn dense or sparse 'd' matrix.
+
+        h is an mx1 dense 'd' matrix.
+
+        A is a pxn dense or sparse 'd' matrix.
+
+        b is a px1 dense 'd' matrix.
+
+        The default values for G, h, A and b are empty matrices with 
+        zero rows.
+
+
+    Output arguments.
+
+        Returns a dictionary with keys 'status', 'x', 'snl', 'sl',
+        'znl', 'zl', 'y', 'primal objective', 'dual objective', 'gap',
+        'relative gap', 'primal infeasibility', 'dual infeasibility',
+        'primal slack', 'dual slack'.
+
+        The 'status' field has values 'optimal' or 'unknown'.
+        If status is 'optimal', x, snl, sl, y, znl, zl  are approximate 
+        solutions of the primal and dual optimality conditions
+
+            f(x)[1:] + snl = 0,  G*x + sl = h,  A*x = b 
+            Df(x)'*[1; znl] + G'*zl + A'*y + c = 0 
+            snl >= 0,  znl >= 0,  sl >= 0,  zl >= 0
+            snl'*znl + sl'* zl = 0,
+
+        where fk(x) = log sum exp (Fk*x + gk). 
+
+        If status is 'unknown', x, snl, sl, y, znl, zl are the last
+        iterates before termination.  They satisfy snl > 0, znl > 0, 
+        sl > 0, zl > 0, but are not necessarily feasible.
+
+        The values of the other fields are the values returned by cpl()
+        applied to the epigraph form problem
+
+            minimize   t 
+            subjec to  f0(x) <= t
+                       fk(x) <= 0, k = 1, ..., mnl
+                       G*x <= h
+                       A*x = b.
+
+        Termination with status 'unknown' indicates that the algorithm 
+        failed to find a solution that satisfies the specified tolerances.
+        In some cases, the returned solution may be fairly accurate.  If
+        the primal and dual infeasibilities, the gap, and the relative gap
+        are small, then x, y, snl, sl, znl, zl are close to optimal.
+
+
+    Control parameters.
+
+       The following control parameters can be modified by adding an
+       entry to the dictionary options.
+
+       options['show_progress'] True/False (default: True)
+       options['maxiters'] positive integer (default: 100)
+       options['refinement'] nonnegative integer (default: 1)
+       options['abstol'] scalar (default: 1e-7)
+       options['reltol'] scalar (default: 1e-6)
+       options['feastol'] scalar (default: 1e-7).
+    """
+
+    options = kwargs.get('options',globals()['options'])
+
+    import math 
+    from cvxopt import base, blas, misc
+    from cvxopt.base import matrix, spmatrix 
+
+    if type(K) is not list or [ k for k in K if type(k) is not int 
+        or k <= 0 ]:
+        raise TypeError("'K' must be a list of positive integers")
+    mnl = len(K)-1
+    l = sum(K)
+
+    if type(F) not in (matrix, spmatrix) or F.typecode != 'd' or \
+        F.size[0] != l:
+        raise TypeError("'F' must be a dense or sparse 'd' matrix "\
+            "with %d rows" %l)
+    if type(g) is not matrix or g.typecode != 'd' or g.size != (l,1): 
+        raise TypeError("'g' must be a dene 'd' matrix of "\
+            "size (%d,1)" %l)
+    n = F.size[1]
+
+    if G is None: G = spmatrix([], [], [], (0,n))
+    if h is None: h = matrix(0.0, (0,1))
+    if type(G) not in (matrix, spmatrix) or G.typecode != 'd' or \
+        G.size[1] != n:
+        raise TypeError("'G' must be a dense or sparse 'd' matrix "\
+            "with %d columns" %n)
+    ml = G.size[0]
+    if type(h) is not matrix or h.typecode != 'd' or h.size != (ml,1):
+        raise TypeError("'h' must be a dense 'd' matrix of "\
+            "size (%d,1)" %ml)
+    dims = {'l': ml, 's': [], 'q': []}
+
+    if A is None: A = spmatrix([], [], [], (0,n))
+    if b is None: b = matrix(0.0, (0,1))
+    if type(A) not in (matrix, spmatrix) or A.typecode != 'd' or \
+        A.size[1] != n:
+        raise TypeError("'A' must be a dense or sparse 'd' matrix "\
+            "with %d columns" %n)
+    p = A.size[0]
+    if type(b) is not matrix or b.typecode != 'd' or b.size != (p,1): 
+        raise TypeError("'b' must be a dense 'd' matrix of "\
+            "size (%d,1)" %p)
+
+    y = matrix(0.0, (l,1))
+    u = matrix(0.0, (max(K),1))
+    Fsc = matrix(0.0, (max(K),n))
+
+    cs1 = [ sum(K[:i]) for i in range(mnl+1) ] 
+    cs2 = [ cs1[i] + K[i] for i in range(mnl+1) ]
+    ind = list(zip(range(mnl+1), cs1, cs2))
+
+    def Fgp(x = None, z = None):
+
+        if x is None: return mnl, matrix(0.0, (n,1))
+	
+        f = matrix(0.0, (mnl+1,1))
+        Df = matrix(0.0, (mnl+1,n))
+
+        # y = F*x+g
+        blas.copy(g, y)
+        base.gemv(F, x, y, beta=1.0)
+
+        if z is not None: H = matrix(0.0, (n,n))
+
+        for i, start, stop in ind:
+
+            # yi := exp(yi) = exp(Fi*x+gi) 
+            ymax = max(y[start:stop])
+            y[start:stop] = base.exp(y[start:stop] - ymax)
+
+            # fi = log sum yi = log sum exp(Fi*x+gi)
+            ysum = blas.asum(y, n=stop-start, offset=start)
+            f[i] = ymax + math.log(ysum)
+
+            # yi := yi / sum(yi) = exp(Fi*x+gi) / sum(exp(Fi*x+gi))
+            blas.scal(1.0/ysum, y, n=stop-start, offset=start)
+
+            # gradfi := Fi' * yi 
+            #        = Fi' * exp(Fi*x+gi) / sum(exp(Fi*x+gi))
+            base.gemv(F, y, Df, trans='T', m=stop-start, incy=mnl+1,
+                offsetA=start, offsetx=start, offsety=i)
+
+            if z is not None:
+
+                # Hi = Fi' * (diag(yi) - yi*yi') * Fi 
+                #    = Fisc' * Fisc
+                # where 
+                # Fisc = diag(yi)^1/2 * (I - 1*yi') * Fi
+                #      = diag(yi)^1/2 * (Fi - 1*gradfi')
+
+                Fsc[:K[i], :] = F[start:stop, :] 
+                for k in range(start,stop):
+                   blas.axpy(Df, Fsc, n=n, alpha=-1.0, incx=mnl+1,
+                       incy=Fsc.size[0], offsetx=i, offsety=k-start)
+                   blas.scal(math.sqrt(y[k]), Fsc, inc=Fsc.size[0],
+                       offset=k-start)
+
+                # H += z[i]*Hi = z[i] * Fisc' * Fisc
+                blas.syrk(Fsc, H, trans='T', k=stop-start, alpha=z[i],
+                    beta=1.0)
+
+        if z is None: return f, Df
+        else: return f, Df, H
+
+    return cp(Fgp, G, h, dims, A, b, kktsolver = kktsolver, options = options)