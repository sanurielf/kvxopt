--- conflicted
+++ resolved
@@ -1,6569 +1,3283 @@
-<<<<<<< HEAD
-"""
-Modeling tools for PWL convex optimization.
-
-Routines for specifying and solving convex optimization problems with
-piecewise-linear objective and constraint functions.
-"""
-
-# Copyright 2012-2015 M. Andersen and L. Vandenberghe.
-# Copyright 2010-2011 L. Vandenberghe.
-# Copyright 2004-2009 J. Dahl and L. Vandenberghe.
-# 
-# This file is part of CVXOPT version 1.1.8.
-#
-# CVXOPT is free software; you can redistribute it and/or modify
-# it under the terms of the GNU General Public License as published by
-# the Free Software Foundation; either version 3 of the License, or
-# (at your option) any later version.
-#
-# CVXOPT is distributed in the hope that it will be useful,
-# but WITHOUT ANY WARRANTY; without even the implied warranty of
-# MERCHANTABILITY or FITNESS FOR A PARTICULAR PURPOSE.  See the
-# GNU General Public License for more details.
-# 
-# You should have received a copy of the GNU General Public License
-# along with this program.  If not, see <http://www.gnu.org/licenses/>.
-
-from cvxopt.base import matrix, spmatrix
-from cvxopt import blas, solvers 
-import sys
-if sys.version_info.major < 3: 
-    import __builtin__ as builtins
-else:
-    import builtins
-
-__all__ = ["variable", "constraint", "op", "min", "max", "sum", "dot"]
- 
-class variable(object):
-
-    """
-    Vector valued optimization variable.
-
-    variable(size=1, name='') creates a variable of length size.
-
-
-    Arguments:
-
-    size      length of the variable (positive integer)
-    name      name of the variable (string)
-
-
-    Attributes:
-
-    name      the name of the variable
-    value     None or a 'd' matrix of size (len(self),1)
-    _size     the length of the variable  
-    """
-
-    def __init__(self, size=1, name=''):
-
-        self.name = name   
-        self.value = None
-        if type(size) is int and size > 0: 
-            self._size = size
-        else: 
-            raise TypeError("size must be a positive integer")
-
-
-    def __len__(self):
-         
-        return self._size
-
-
-    def __repr__(self):
-
-        return "variable(%d,'%s')" %(len(self),self.name)  
-
-
-    def __str__(self):
-
-        s = self.name
-        if self.name:  s += ': '
-        s += 'variable of length %d\nvalue: ' %len(self)
-        if self.value is None: 
-            s += 'None'
-        else: 
-            s += '\n' + str(self.value)
-        return s
-
-
-    def __setattr__(self,name,value):
-
-        if name == 'value':
-            if value is None or (_isdmatrix(value) and 
-                value.size == (len(self),1)):
-                object.__setattr__(self, name, value)
-
-            elif type(value) is int or type(value) is float:
-                object.__setattr__(self, name, 
-                    matrix(value, (len(self),1), tc='d'))
-
-            else:
-                raise AttributeError("invalid type or size for "\
-                    "attribute 'value'")
-
-        elif name == 'name':
-            if type(value) is str:
-                object.__setattr__(self,name,value)
-
-            else:
-                raise AttributeError("invalid type for attribute "\
-                    "'name'")
-
-        elif name == '_size':
-            object.__setattr__(self,name,value)
-
-        else:
-            raise AttributeError("'variable' object has no attribute "\
-                "'%s'" %name)
-
-
-    def __pos__(self):
-
-        f = _function()
-        f._linear._coeff[self] = matrix(1.0)
-        return f
-
-
-    def __neg__(self):
-
-        f = _function()
-        f._linear._coeff[self] = matrix(-1.0)
-        return f
-
-
-    def __abs__(self):
-
-        return max(self,-self)
-        
-
-    def __add__(self,other):
-
-        return (+self).__add__(other)
-
-
-    def __radd__(self,other):
-
-        return (+self).__radd__(other)
-
-
-    def __iadd__(self,other):
-
-        raise NotImplementedError("in-place addition not implemented"\
-            " for 'variable' objects")
-
-
-    def __sub__(self,other):
-
-        return (+self).__sub__(other)
-
-
-    def __rsub__(self,other):
-
-        return (+self).__rsub__(other)
-
-
-    def __isub__(self,other):
-
-        raise NotImplementedError("in-place subtraction not "\
-            "implemented for 'variable' objects")
-
-
-    def __mul__(self,other):
-
-        return (+self).__mul__(other)
-
-
-    def __rmul__(self,other):
-
-        return (+self).__rmul__(other)
-
-
-    def __imul__(self,other):
-
-        raise NotImplementedError("in-place multiplication not "\
-            "implemented for 'variable' objects")
-
-
-    if sys.version_info.major < 3: 
-
-        def __div__(self,other):
-
-            return (+self).__div__(other)
-
-
-        def __idiv__(self,other):
-
-            raise NotImplementedError("in-place division not implemented "\
-                "for 'variable' objects")
-
-    else:
-    
-        def __truediv__(self,other):
-
-            return (+self).__truediv__(other)
-
-
-        def __itruediv__(self,other):
-
-            raise NotImplementedError("in-place division not implemented "\
-                "for 'variable' objects")
-
-
-    def __eq__(self,other):
-
-        return constraint(self-other, '=')
-
-
-    def __le__(self,other):
-
-        return constraint(self-other, '<')
-
-
-    def __ge__(self,other):
-
-        return constraint(other-self, '<')
-
-
-    def __lt__(self,other):
-
-        raise NotImplementedError
-
-
-    def __gt__(self,other):
-
-        raise NotImplementedError
-
-
-    def __getitem__(self,key):
-
-        return (+self).__getitem__(key)
-
-
-    if sys.version_info.major >= 3: 
-
-        def __hash__(self):
-
-            return id(self)
-
-
-class _function(object):
-
-    """
-    Vector valued function.
-
-    General form: 
-
-        f = constant + linear + sum of nonlinear convex terms + 
-            sum of nonlinear concave terms 
-
-    The length of f is the maximum of the lengths of the terms in the 
-    sum.  Each term must have length 1 or length equal to len(f).
-
-    _function() creates the constant function f=0 with length 1.
-
-
-    Attributes:
-
-    _constant      constant term as a 1-column dense 'd' matrix of 
-                   length 1 or length len(self)
-    _linear        linear term as a _lin  object of length 1 or length
-                   len(self)
-    _cvxterms      nonlinear convex terms as a list [f1,f2,...] with 
-                   each fi of type _minmax or _sum_minmax.  Each fi has
-                   length 1 or length equal to len(self).
-    _ccvterms      nonlinear concave terms as a list [f1,f2,...] with 
-                   each fi of type _minmax or _sum_minmax.  Each fi has
-                   length 1 or length equal to len(self).
-
-
-    Methods:
-
-    value()        returns the value of the function: None if one of the
-                   variables has value None;  a dense 'd' matrix of size
-                   (len(self),1) if all the variables have values
-    variables()    returns a (copy of) the list of variables
-    _iszero()      True if self is identically zero
-    _isconstant()  True if there are no linear/convex/concave terms
-    _islinear()    True if there are no constant/convex/concave terms
-    _isaffine()    True if there are no nonlinear convex/concave terms 
-    _isconvex()    True if there are no nonlinear concave terms
-    _isconcave()   True if there are no nonlinear convex terms
-    """
-
-    def __init__(self): 
-
-        self._constant = matrix(0.0)
-        self._linear = _lin()
-        self._cvxterms = []
-        self._ccvterms = []
-
-
-    def __len__(self):
-
-        if len(self._constant) > 1: return len(self._constant)
-
-        lg = len(self._linear)
-        if lg > 1: return lg
-
-        for f in self._cvxterms:
-            lg = len(f)
-            if lg > 1: return lg
-
-        for f in self._ccvterms:
-            lg = len(f)
-            if lg > 1: return lg
-
-        return 1
-
-
-    def __repr__(self):
-
-        if self._iszero():
-            return '<zero function of length %d>' %len(self)
-
-        elif self._isconstant():
-            return '<constant function of length %d>' %len(self)
-
-        elif self._islinear():
-            return '<linear function of length %d>' %len(self)
-
-        elif self._isaffine():
-            return '<affine function of length %d>' %len(self)
-
-        elif self._isconvex():
-            return '<convex function of length %d>' %len(self)
-
-        elif self._isconcave():
-            return '<concave function of length %d>' %len(self)
-
-        else:
-            return '<function of length %d>' %len(self)
-
-
-    def __str__(self):
-
-        s = repr(self)[1:-1] 
-
-        # print constant term if nonzero
-        if not self._iszero() and (len(self._constant) != 1 or 
-            self._constant[0]):
-            s += '\nconstant term:\n' + str(self._constant)
-
-        else:
-            s += '\n'
-
-        # print linear term if nonzero
-        if self._linear._coeff:
-            s += 'linear term: ' + str(self._linear)
-
-        # print nonlinear convex term if nonzero
-        if self._cvxterms: 
-            s += '%d nonlinear convex term(s):' %len(self._cvxterms)
-            for f in self._cvxterms: s += '\n' + str(f) 
-
-        # print nonlinear concave term if nonzero
-        if self._ccvterms: 
-            s += '%d nonlinear concave term(s):' %len(self._ccvterms)
-            for f in self._ccvterms: s += '\n' + str(f) 
-
-        return s
-
-    
-    def value(self):
-
-        val = self._constant
-
-        if self._linear._coeff:
-            nval = self._linear.value()     
-            if nval is None: return None
-            else: val = val + nval 
-
-        for f in self._cvxterms:
-            nval = f.value()
-            if nval is None: return None
-            else: val = val + nval
-
-        for f in self._ccvterms:
-            nval = f.value()
-            if nval is None: return None
-            else: val = val + nval
-
-        return val
-
-
-    def variables(self):
-
-        l = self._linear.variables()
-        for f in self._cvxterms:
-            l += [v for v in f.variables() if v not in l]
-        for f in self._ccvterms:
-            l += [v for v in f.variables() if v not in l]
-        return l
-
-
-    def _iszero(self):
-
-        if not self._linear._coeff and not self._cvxterms and \
-            not self._ccvterms and not blas.nrm2(self._constant): 
-            return True
-        else: return False
-
-
-    def _isconstant(self):
-
-        if not self._linear._coeff and not self._cvxterms and \
-            not self._ccvterms: return True
-        else: return False
-
-
-    def _islinear(self):
-
-        if len(self._constant) == 1 and not self._constant[0] and \
-            not self._cvxterms and not self._ccvterms: return True
-        else: return False
-
-
-    def _isaffine(self):
-
-        if not self._cvxterms and not self._ccvterms: return True
-        else: return False
-
-
-    def _isconvex(self):
-
-        if not self._ccvterms: return True
-        else: return False
-
-
-    def _isconcave(self):
-
-        if not self._cvxterms: return True
-        else: return False
-
-
-    def __pos__(self):
-
-        f = _function()
-        f._constant = +self._constant
-        f._linear = +self._linear
-        f._cvxterms = [+g for g in self._cvxterms]
-        f._ccvterms = [+g for g in self._ccvterms]
-        return f
-
-
-    def __neg__(self):
-
-        f = _function()
-        f._constant = -self._constant
-        f._linear = -self._linear
-        f._ccvterms = [-g for g in self._cvxterms]
-        f._cvxterms = [-g for g in self._ccvterms]
-        return f
-
-
-    def __add__(self,other):
-
-        # convert other to matrix (dense 'd' or sparse) or _function
-        if type(other) is int or type(other) is float:
-            other = matrix(other, tc='d')
-        elif _ismatrix(other):  # ie, dense 'd' or sparse
-            if other.size[1] != 1:
-                raise ValueError('incompatible dimensions')
-        elif type(other) is variable:
-            other = +other
-        elif type(other) is not _function:
-            return NotImplemented
-
-        if 1 != len(self) != len(other) != 1: 
-            raise ValueError('incompatible lengths')
-
-        f = _function()
-
-        if _ismatrix(other):
-            # this converts sparse other to dense 'd' 
-            f._constant = self._constant + other
-            f._linear = +self._linear 
-            f._cvxterms = [+fk for fk in self._cvxterms] 
-            f._ccvterms = [+fk for fk in self._ccvterms] 
-
-        else:  #type(other) is _function:
-            if not (self._isconvex() and other._isconvex()) and \
-                not (self._isconcave() and other._isconcave()):
-                raise ValueError('operands must be both convex or '\
-                    'both concave')
-
-            f._constant = self._constant + other._constant
-            f._linear = self._linear + other._linear
-            f._cvxterms = [+fk for fk in self._cvxterms] + \
-                [+fk for fk in other._cvxterms]
-            f._ccvterms = [+fk for fk in self._ccvterms] + \
-                [+fk for fk in other._ccvterms]
-
-        return f
-
-
-    def __radd__(self,other):
-
-        return self.__add__(other)
-
-
-    def __iadd__(self,other):
-
-        # convert other to matrix (dense 'd' or sparse) or _function
-        if type(other) is int or type(other) is float:
-            other = matrix(other, tc='d')
-        elif _ismatrix(other):
-            if other.size[1] != 1: 
-                raise ValueError('incompatible dimensions')
-        elif type(other) is variable:
-            other = +other
-        elif type(other) is not _function:
-            return NotImplemented
-
-        if len(self) != len(other) != 1: 
-            raise ValueError('incompatible lengths')
-
-        if _ismatrix(other):
-            if 1 == len(self._constant) != len(other): 
-                self._constant = self._constant + other
-            else:
-                self._constant += other
-
-        else:   #type(other) is _function:
-            if not (self._isconvex() and other._isconvex()) and \
-                not (self._isconcave() and other._isconcave()):
-                raise ValueError('operands must be both convex or '\
-                    'both concave')
-
-            if 1 == len(self._constant) != len(other._constant): 
-                self._constant = self._constant + other._constant
-            else:
-                self._constant += other._constant
-
-            if 1 == len(self._linear) != len(other._linear): 
-                self._linear = self._linear + other._linear
-            else:
-                self._linear += other._linear
-
-            self._cvxterms += [+fk for fk in other._cvxterms] 
-            self._ccvterms += [+fk for fk in other._ccvterms] 
-
-        return self
-
-
-    def __sub__(self,other):
-
-        # convert other to matrix (dense 'd' or sparse) or _function
-        if type(other) is int or type(other) is float:
-            other = matrix(other, tc='d')
-        elif _ismatrix(other):
-            if other.size[1] != 1: 
-                raise ValueError('incompatible dimensions')
-        elif type(other) is variable:
-            other = +other
-        elif type(other) is not _function:
-            return NotImplemented
-
-        if 1 != len(self) != len(other) != 1: 
-            raise ValueError('incompatible lengths')
-
-        f = _function()
-
-        if _ismatrix(other):
-            f._constant = self._constant - other
-            f._linear = +self._linear 
-            f._cvxterms = [+fk for fk in self._cvxterms]  
-            f._ccvterms = [+fk for fk in self._ccvterms] 
-
-        else:   #type(other) is _function:
-            if not (self._isconvex() and other._isconcave()) and \
-                not (self._isconcave() and other._isconvex()):
-                raise ValueError('operands must be convex and '\
-                    'concave or concave and convex')
-
-            f._constant = self._constant - other._constant
-            f._linear = self._linear - other._linear
-            f._cvxterms = [+fk for fk in self._cvxterms] + \
-                [-fk for fk in other._ccvterms]
-            f._ccvterms = [+fk for fk in self._ccvterms] + \
-                [-fk for fk in other._cvxterms]
-
-        return f
-
-
-    def __rsub__(self,other):
-
-        # convert other to matrix (dense 'd' or sparse) or _function
-        if type(other) is int or type(other) is float:
-            other = matrix(other, tc='d')
-        elif _isdmatrix(other):
-            if other.size[1] != 1: 
-                raise ValueError('incompatible dimensions')
-        elif type(other) is variable:
-            other = +other
-        elif type(other) is not _function:
-            return NotImplemented
-
-        if 1 != len(self) != len(other) != 1: 
-            raise ValueError('incompatible lengths')
-
-        f = _function()
-
-        if _ismatrix(other):
-            f._constant = other - self._constant 
-            f._linear = -self._linear 
-            f._cvxterms = [-fk for fk in self._ccvterms] 
-            f._ccvterms = [-fk for fk in self._cvxterms] 
-
-        else:   # type(other) is _function:
-            if not (self._isconvex() and other._isconcave()) and \
-                not (self._isconcave() and other._isconvex()):
-                raise ValueError('operands must be convex and '\
-                    'concave or concave and convex')
-
-            f._constant = other._constant - self._constant 
-            f._linear = other._linear - self._linear 
-            f._cvxterms = [-fk for fk in self._ccvterms] + \
-                [fk for fk in other._cvxterms]
-            f._ccvterms = [-fk for fk in self._cvxterms] + \
-                [fk for fk in other._ccvterms]
-
-        return f
-
-
-    def __isub__(self,other):
-
-        # convert other to matrix (dense or sparse 'd') or _function
-        if type(other) is int or type(other) is float:
-            other = matrix(other, tc='d')
-        elif _ismatrix(other):
-            if other.size[1] != 1: 
-                raise ValueError('incompatible dimensions')
-        elif type(other) is variable:
-            other = +other
-        elif type(other) is not _function:
-            return NotImplemented
-
-        if len(self) != len(other) != 1: 
-            raise ValueError('incompatible lengths')
-
-        if _ismatrix(other):
-            if 1 == len(self._constant) != len(other): 
-                self._constant = self._constant - other
-            else:
-                self._constant -= other
-
-        else:   #type(other) is _function:
-            if not (self._isconvex() and other._isconcave()) and \
-                not (self._isconcave() and other._isconvex()):
-                raise ValueError('operands must be convex and '\
-                    'concave or concave and convex')
-
-            if 1 == len(self._constant) != len(other._constant): 
-                self._constant = self._constant - other._constant
-            else:
-                self._constant -= other._constant
-
-            if 1 == len(self._linear) != len(other._linear): 
-                self._linear = self._linear - other._linear
-            else:
-                self._linear -= other._linear
-
-            self._cvxterms += [-fk for fk in other._ccvterms] 
-            self._ccvterms += [-fk for fk in other._cvxterms] 
-
-        return self
-
-
-    def __mul__(self,other):
-
-        if type(other) is int or type(other) is float: 
-            other = matrix(other, tc='d')
-
-        if (_ismatrix(other) and other.size == (1,1)) or \
-            (_isdmatrix(other) and other.size[1] == 1 == len(self)):
-
-            f = _function()
-
-            if other.size == (1,1) and other[0] == 0.0:
-                # if other is zero, return constant zero function
-                # of length len(self)
-                f._constant = matrix(0.0, (len(self),1))
-                return f
-
-            if len(self._constant) != 1 or self._constant[0]:
-                # skip if self._constant is zero
-                f._constant = self._constant*other
-
-            if self._linear._coeff: 
-                # skip if self._linear is zero
-                f._linear = self._linear*other
-
-            if not self._isaffine():  
-                # allow only multiplication with scalar
-                if other.size == (1,1):
-                    if other[0] > 0.0:
-                        f._cvxterms = \
-                            [fk*other[0] for fk in self._cvxterms]
-                        f._ccvterms = \
-                            [fk*other[0] for fk in self._ccvterms]
-
-                    elif other[0] < 0.0: 
-                        f._cvxterms = \
-                            [fk*other[0] for fk in self._ccvterms]
-                        f._ccvterms = \
-                            [fk*other[0] for fk in self._cvxterms]
-
-                    else: # already dealt with above
-                        pass
-
-                else: 
-                    raise ValueError('can only multiply with scalar')
-
-        else: 
-            raise TypeError('incompatible dimensions or types')
-
-        return f
-
-
-    def __rmul__(self,other):
-
-        if type(other) is int or type(other) is float: 
-            other = matrix(other, tc='d')
-
-        lg = len(self)
-
-        if (_ismatrix(other) and other.size[1] == lg) or \
-            (_isdmatrix(other) and other.size == (1,1)):
-
-            f = _function()
-
-            if other.size == (1,1) and other[0] == 0.0:
-                # if other is zero, return constant zero function
-                # of length len(self)
-                f._constant = matrix(0.0, (len(self),1))
-                return f
-
-            if len(self._constant) != 1 or self._constant[0]:
-                if 1 == len(self._constant) != lg and \
-                    not _isscalar(other):
-                    f._constant = other * self._constant[lg*[0]]
-                else:
-                    f._constant = other * self._constant
-            
-            if self._linear._coeff:
-                if 1 == len(self._linear) != lg and \
-                    not _isscalar(other):
-                    f._linear = other * self._linear[lg*[0]]
-                else:
-                    f._linear = other * self._linear
-
-            if not self._isaffine():
-                # allow only scalar multiplication
-                if other.size == (1,1):
-                    if other[0] > 0.0:
-                        f._cvxterms = [other[0] * fk for 
-                            fk in self._cvxterms]  
-                        f._ccvterms = [other[0] * fk for 
-                            fk in self._ccvterms]  
-
-                    elif other[0] < 0.0:
-                        f._cvxterms = [other[0] * fk for 
-                            fk in self._ccvterms]  
-                        f._ccvterms = [other[0] * fk for 
-                            fk in self._cvxterms]  
-
-                    else: pass
-
-                else: 
-                    raise ValueError('can only multiply with scalar')
-
-        else: 
-            raise TypeError('incompatible dimensions or types')
-
-        return f
-                
-
-    def __imul__(self,other):
-
-        if type(other) is int or type(other) is float: 
-            other = matrix(other, tc='d')
-
-        if _isdmatrix(other) and other.size == (1,1):
-
-            if other[0] == 0.0: 
-                self._constant = matrix(0.0, (len(self),1))
-                return self
-
-            if len(self._constant) != 1 or self._constant[0]:
-                self._constant *= other[0]
-
-            if self._linear._coeff:  self._linear *= other[0]
-
-            if not self._isaffine():
-                if other[0] > 0.0:
-                    for f in self._cvxterms: f *= other[0]
-                    for f in self._ccvterms: f *= other[0]
-
-                elif other[0] < 0.0:
-                    cvxterms = [f*other[0] for f in self._ccvterms]
-                    self._ccvterms = [f*other[0] for f in 
-                        self._cvxterms]
-                    self._cvxterms = cvxterms
-
-                else:
-                    pass
-
-            return self
-
-        else: 
-            raise TypeError('incompatible dimensions or types')
-
-    if sys.version_info.major < 3: 
-
-        def __div__(self,other):
-
-            if type(other) is int or type(other) is float:
-                return self.__mul__(1.0/other)
-
-            elif _isdmatrix(other) and other.size == (1,1):
-                return self.__mul__(1.0/other[0])
-
-            else:
-                return NotImplemented
-
-    else:
-
-        def __truediv__(self,other):
-
-            if type(other) is int or type(other) is float:
-                return self.__mul__(1.0/other)
-
-            elif _isdmatrix(other) and other.size == (1,1):
-                return self.__mul__(1.0/other[0])
-
-            else:
-                return NotImplemented
-
-
-
-    def __rdiv__(self,other):
-
-        return NotImplemented
-
-
-    if sys.version_info.major < 3: 
-
-        def __idiv__(self,other):
-
-            if type(other) is int or type(other) is float:
-                return self.__imul__(1.0/other)
-
-            elif _isdmatrix(other) and other.size == (1,1):
-                return self.__imul__(1.0/other[0])
-
-            else:
-                return NotImplemented
-
-    else:
-
-        def __itruediv__(self,other):
-
-            if type(other) is int or type(other) is float:
-                return self.__imul__(1.0/other)
-
-            elif _isdmatrix(other) and other.size == (1,1):
-                return self.__imul__(1.0/other[0])
-
-            else:
-                return NotImplemented
-        
-
-    def __abs__(self):
-
-        return max(self,-self)
-
-
-    def __eq__(self,other):
-
-        return constraint(self-other, '=')
-
-
-    def __le__(self,other):
-
-        return constraint(self-other, '<')
-
-
-    def __ge__(self,other):
-
-        return constraint(other-self, '<')
-
-
-    def __lt__(self,other):
-
-        raise NotImplementedError
-
-
-    def __gt__(self,other):
-
-        raise NotImplementedError
-
-
-    def __getitem__(self,key):
-
-        lg = len(self)
-        l = _keytolist(key,lg)
-        if not l: raise ValueError('empty index set')
-
-        f = _function()
-
-        if len(self._constant) != 1 or self._constant[0]:
-            if 1 == len(self._constant) != lg: 
-                f._constant = +self._constant
-            else: 
-                f._constant = self._constant[l]
-
-        if self._linear:
-            if 1 == len(self._linear) != lg: 
-                f._linear = +self._linear
-            else: 
-                f._linear = self._linear[l]
-
-        for fk in self._cvxterms:
-            if 1 == len(fk) != lg: 
-                f._cvxterms += [+fk]
-
-            elif type(fk) is _minmax: 
-                f._cvxterms += [fk[l]]
-
-            else:  # type(fk) is _sum_minmax 
-                # fk is defined as fk = sum(fmax)
-                fmax = _minmax('max', *fk._flist)
-                # take f += sum_j fk[j][l] = sum_{gk in fmax} gk[l] 
-                f._cvxterms += [gk[l] for gk in fmax]
-
-        for fk in self._ccvterms:
-            if 1 == len(fk) != lg: 
-                f._ccvterms += [+fk]
-
-            elif type(fk) is _minmax:
-                f._ccvterms += [fk[l]]
-
-            else:  # type(fk) is _sum_minmax
-                # fk is defined as fk = sum(fmin)
-                fmin = _minmax('min',*fk._flist)
-                # take f += sum_j fk[j][l] = sum_{gk in fmin} gk[l] 
-                f._ccvterms += [gk[l] for gk in fmin]
-
-        return f
-
-
-
-def sum(s):
-
-    """
-    Built-in sum redefined to improve efficiency when s is a vector
-    function.  
-    
-    If type(s) is not _function object, this is the built-in sum 
-    without start argument.
-    """
-
-    if type(s) is _function:
-        lg = len(s)
-        f = _function()
-
-        if 1 == len(s._constant) != lg:
-            f._constant = lg * s._constant
-        else:
-            f._constant = matrix(sum(s._constant), tc='d')
-
-        if 1 == len(s._linear) != lg:
-            f._linear = lg * s._linear
-        else:
-            f._linear = sum(s._linear)
-
-        for c in s._cvxterms:
-            if len(c) == 1:
-                f._cvxterms += [lg*c]
-            else:  #type(c) must be _minmax if len(c) > 1
-                f._cvxterms += [_sum_minmax('max', *c._flist)]
-
-        for c in s._ccvterms:
-            if len(c) == 1:
-                f._ccvterms += [lg*c]
-            else:  #type(c) must be _minmax if len(c) > 1
-                f._ccvterms += [_sum_minmax('min', *c._flist)]
-
-        return f
-
-    else:
-        return builtins.sum(s)
-
-
-
-class _lin(object):
-
-    """
-    Vector valued linear function.
-
-
-    Attributes:
-
-    _coeff       dictionary {variable: coefficient}.  The coefficients
-                 are dense or sparse matrices.  Scalar coefficients are
-                 stored as 1x1 'd' matrices.
-
-
-    Methods:
-
-    value()        returns the value of the function: None if one of the
-                   variables has value None;  a dense 'd' matrix of size
-                   (len(self),1) if all the variables have values
-    variables()    returns a (copy of) the list of variables
-    _addterm()     adds a linear term  a*v
-    _mul()         in-place multiplication
-    _rmul()        in-place right multiplication
-    """
-
-
-    def __init__(self):
-     
-        self._coeff = {}
-
-
-    def __len__(self):
-    
-        for v,c in iter(self._coeff.items()):
-            if c.size[0] > 1: 
-                return c.size[0]
-            elif _isscalar(c) and len(v) > 1: 
-                return len(v)
-        return 1
-
-
-    def __repr__(self):
-
-        return '<linear function of length %d>' %len(self)
-
-
-    def __str__(self):
-
-        s = repr(self)[1:-1] + '\n'
-        for v,c in iter(self._coeff.items()): 
-            s += 'coefficient of ' + repr(v) + ':\n'  + str(c) 
-        return s
-
-
-    def value(self):
-
-        value = matrix(0.0, (len(self),1))
-        for v,c in iter(self._coeff.items()):
-            if v.value is None: 
-                return None
-            else: 
-                value += c*v.value   
-        return value
-
-
-    def variables(self):
-
-        return varlist(self._coeff.keys())
-   
-
-    def _addterm(self,a,v):   
-
-        """ 
-        self += a*v  with v variable and a int, float, 1x1 dense 'd' 
-        matrix, or sparse or dense 'd' matrix with len(v) columns.
-        """
-
-        lg = len(self)
-
-        if v in self._coeff:
-
-            # self := self + a*v with v a variable of self
-            #
-            # Valid types/sizes:
-            #
-            # 1. a is a matrix (sparse or dense) with a.size[0]>1,
-            #    a.size[1]=len(v), and either lg=1 or lg=a.size[0].
-            #
-            # 2. a is a matrix (sparse or dense), a.size = (1,len(v)),
-            #    lg arbitrary.
-            #
-            # 3. a is int or float or 1x1 dense matrix, and len(v)>1
-            #    and either lg=1 or lg=len(v)
-            #
-            # 4. a is int or float or 1x1 dense matrix, and len(v)=1
-
-            c = self._coeff[v]
-            if _ismatrix(a) and a.size[0] > 1 and a.size[1] == len(v)\
-                and (lg == 1 or lg == a.size[0]):
-                newlg = a.size[0]
-                if c.size == a.size:
-                    self._coeff[v] = c + a 
-                elif c.size == (1,len(v)):
-                    self._coeff[v] = c[newlg*[0],:] + a
-                elif _isdmatrix(c) and c.size == (1,1):
-                    m = +a
-                    m[::newlg+1] += c[0]
-                    self._coeff[v] = m
-                else:
-                    raise TypeError('incompatible dimensions')
-                    
-            elif _ismatrix(a) and a.size == (1,len(v)):
-                if c.size == (lg,len(v)):
-                    self._coeff[v] = c + a[lg*[0],:]
-                elif c.size == (1,len(v)):
-                    self._coeff[v] = c + a
-                elif _isdmatrix(c) and c.size == (1,1):
-                    m = a[lg*[0],:]
-                    m[::lg+1] += c[0]
-                    self._coeff[v] = m
-                else:
-                    raise TypeError('incompatible dimensions')
-
-            elif _isscalar(a) and len(v) > 1 and (lg == 1 or 
-                lg == len(v)):
-                newlg = len(v)
-                if c.size == (newlg,len(v)):
-                    self._coeff[v][::newlg+1] = c[::newlg+1] + a
-                elif c.size == (1,len(v)):
-                    self._coeff[v] = c[newlg*[0],:]
-                    self._coeff[v][::newlg+1] = c[::newlg+1] + a 
-                elif _isscalar(c):
-                    self._coeff[v] = c + a
-                else:
-                    raise TypeError('incompatible dimensions')
-
-            elif _isscalar(a) and len(v) == 1:
-                self._coeff[v] = c + a    # add a to every elt of c
-
-            else:
-                raise TypeError('coefficient has invalid type or '\
-                    'incompatible dimensions ')
-
-        elif type(v) is variable:
-
-            # self := self + a*v with v not a variable of self
-            #
-            # 1. if a is a scalar and len(v)=lg or lg=1 or len(v)=1:
-            #    convert a to dense 1x1 matrix and add v:a pair to 
-            #    dictionary
-            #
-            # 2. If a is a matrix (dense or sparse) and a.size[1]=len(v)
-            #    and a.size[0]=lg or lg=1 or a.size[0]=1: 
-            #    make a copy of a and add v:a pair to dictionary
-
-            if _isscalar(a) and (lg == 1 or len(v) == 1 or 
-                len(v) == lg):
-                self._coeff[v] = matrix(a, tc='d')
-
-            elif _ismatrix(a) and a.size[1] == len(v) and \
-                (lg == 1 or a.size[0] == 1 or a.size[0] == lg):
-                self._coeff[v] = +a
-
-            else:
-                raise TypeError('coefficient has invalid type or '\
-                    'incompatible dimensions ')
-        
-        else: 
-            raise TypeError('second argument must be a variable')
-
-
-    def _mul(self,a):
-
-        ''' 
-        self := self*a where a is scalar or matrix 
-        '''
-
-        if type(a) is int or type(a) is float:
-            for v in iter(self._coeff.keys()): self._coeff[v] *= a
-
-        elif _ismatrix(a) and a.size == (1,1):
-            for v in iter(self._coeff.keys()): self._coeff[v] *= a[0]
-        
-        elif len(self) == 1 and _isdmatrix(a) and a.size[1] == 1:
-            for v,c in iter(self._coeff.items()): self._coeff[v] = a*c
-
-        else: 
-            raise TypeError('incompatible dimensions')
-
-
-    def _rmul(self,a):
-
-        ''' 
-        self := a*self where a is scalar or matrix 
-        '''
-
-        lg = len(self)
-        if _isscalar(a):
-            for v in iter(self._coeff.keys()): self._coeff[v] *= a
-        
-        elif lg == 1 and _ismatrix(a) and a.size[1] == 1:
-            for v,c in iter(self._coeff.items()): self._coeff[v] = a*c
-
-        elif _ismatrix(a) and a.size[1] == lg: 
-            for v,c in iter(self._coeff.items()):
-                if c.size == (1,len(v)):
-                    self._coeff[v] = a*c[lg*[0],:]
-                else: 
-                    self._coeff[v] = a*c
-             
-        else: 
-            raise TypeError('incompatible dimensions')
-
-
-    def __pos__(self):
-
-        f = _lin()
-        for v,c in iter(self._coeff.items()): f._coeff[v] = +c
-        return f
-
-
-    def __neg__(self):
-
-        f = _lin()
-        for v,c in iter(self._coeff.items()): f._coeff[v] = -c
-        return f
-
-
-    def __add__(self,other):
-
-        # self + other with other variable or _lin
-
-        f = +self
-
-        if type(other) is int or type(other) is float and not other:
-            # Needed to make sum(f) work, because it defaults to
-            # 0 + f[0] + ... + f[len(f)-1].
-            return f
-
-        if type(other) is variable: 
-            f._addterm(1.0, other)
-
-        elif type(other) is _lin:
-            for v,c in iter(other._coeff.items()): f._addterm(c,v)
-
-        else: return NotImplemented
-
-        return f
-
-
-    def __radd__(self,other):
-
-        return self.__add__(other)
-
-    
-    def __iadd__(self,other):
-
-        '''
-        self += other  
-        
-        Only allowed if it does not change the length of self.
-        '''
-
-        lg = len(self)
-
-        if type(other) is variable and (len(other) == 1 or 
-            len(other) == lg):
-            self._addterm(1.0,other)
-
-        elif type(other) is _lin and (len(other) == 1 or 
-            len(other) == lg): 
-            for v,c in iter(other._coeff.items()): self._addterm(c,v)
-
-        else: 
-            raise NotImplementedError('in-place addition must result '\
-                'in a function of the same length')
-        
-        return self
-
-
-    def __sub__(self,other):
-
-        f = +self
-
-        if type(other) is variable:
-            f._addterm(-1.0, other)
-        elif type(other) is _lin:
-            for v,c in iter(other._coeff.items()): f._addterm(-c,v)
-        else: 
-            return NotImplemented
-        
-        return f
-
-
-    def __rsub__(self,other):
-
-        f = -self
-
-        if type(other) is variable:
-            f._addterm(1.0, other)
-        elif type(other) is _lin:
-            for v,c in iter(other._coeff.items()): f._addterm(c,v)
-        else: 
-            return NotImplemented
-        
-        return f
-
-
-    def __isub__(self,other):
-
-        '''
-        self -= other  
-        
-        Only allowed if it does not change the length of self.
-        '''
-
-        lg = len(self)
-
-        if type(other) is variable and (len(other) == 1 or 
-            len(other) == lg):
-            self._addterm(-1.0, other)
-
-        elif type(other) is _lin and (len(other) == 1 or 
-            len(other) == lg):
-            for v,c in iter(other._coeff.items()): self._addterm(-c,v)
-
-        else: 
-            raise NotImplementedError('in-place subtraction must '\
-                'result in a function of the same length')
-        
-        return self
-
-
-    def __mul__(self,other):
-
-        if _isscalar(other) or _ismatrix(other):
-            f = +self
-            f._mul(other)
-
-        else: 
-            return NotImplemented
-
-        return f
-
-
-    def __rmul__(self,other):
-
-        if _isscalar(other) or _ismatrix(other):
-            f = +self
-            f._rmul(other)
-
-        else:
-            return NotImplemented
-
-        return f
-        
-
-    def __imul__(self,other):    
-
-        '''
-        self *= other  
-        
-        Only allowed for scalar multiplication with a constant (int, 
-        float, 1x1 'd' matrix).
-        '''
-
-        if _isscalar(other): 
-            self._mul(other)
-        else: 
-            raise NotImplementedError('in-place multiplication '  \
-                'only defined for scalar multiplication')
-        return self
-
-
-    def __getitem__(self,key):
-
-        l = _keytolist(key,len(self))
-        if not l: raise ValueError('empty index set')
-
-        f = _lin()
-        for v,c in iter(self._coeff.items()):
-            if c.size == (len(self), len(v)):  
-                f._coeff[v] = c[l,:]
-
-            elif _isscalar(c) and len(v) == 1:  
-                f._coeff[v] = matrix(c, tc='d')
-
-            elif c.size == (1,1) and len(v) > 1:
-                # create a sparse matrix with 1.0 element in 
-                # position (k,l[k]) for k in range(len(l)) 
-                f._coeff[v] = spmatrix([], [], [], (len(l),len(v)), 'd')
-                f._coeff[v][[l[k]*len(l)+k for k in range(len(l))]] \
-                    = c[0]
-
-            else:  # c is 1 by len(v)
-                f._coeff[v] = c[len(l)*[0],:]
-
-        return f
-
-
-
-class _minmax(object):
-
-    """
-    Componentwise maximum or minimum of functions.  
-
-    A function of the form f = max(f1,f2,...,fm) or f = max(f1) or
-    f = min(f1,f2,...,fm) or f = min(f1) with each fi an object of 
-    type _function.  
-
-    If m>1, then len(f) = max(len(fi)) and f is the componentwise 
-    maximum/minimum of f1,f2,...,fm.  Each fi has length 1 or length 
-    equal to len(f).
-
-    If m=1, then len(f) = 1 and f is the maximum/minimum of the 
-    components of f1: f = max(f1[0],f1[1],...) or 
-    f = min(f1[0],f1[1],...).
-   
-
-    Attributes:
-
-    _flist       [f1,f2,...,fm]
-    _ismax       True for 'max', False for 'min'
-
-
-    Methods:
-
-    value()      returns the value of the function
-    variables()  returns a copy of the list of variables
-    """
-
-    def __init__(self,op,*s):  
-
-        self._flist = []
-
-        if op == 'max':
-            self._ismax = True
-        else: 
-            self._ismax = False
-
-        if len(s) == 1: 
-
-            if type(s[0]) is variable or (type(s[0]) is _function and 
-                (s[0]._isconvex() and self._ismax) or 
-                (s[0]._isconcave() and not self._ismax)):
-                self._flist += [+s[0]]
-            else:
-                raise TypeError('unsupported argument type')
-
-        else:
-            # cnst will be max/min of the constant arguments
-            cnst = None  
-
-            lg = 1
-            for f in s:
-                if type(f) is int or type(f) is float: 
-                    f = matrix(f, tc='d')
-
-                if _isdmatrix(f) and f.size[1] == 1:
-                    if cnst is None: 
-                        cnst = +f
-                    elif self._ismax: 
-                        cnst = _vecmax(cnst,f)
-                    else:
-                        cnst = _vecmin(cnst,f)
-
-                elif type(f) is variable or type(f) is _function:
-                    self._flist += [+f]
-
-                else:
-                    raise TypeError('unsupported argument type')
-
-                lgf = len(f)
-                if 1 != lg != lgf != 1:
-                    raise ValueError('incompatible dimensions')
-                elif 1 == lg != lgf: 
-                    lg = lgf
-
-            if cnst is not None: self._flist += [_function()+cnst]
-
-
-    def __len__(self):
-
-        if len(self._flist) == 1: return 1
-        for f in self._flist:
-            lg = len(f)
-            if len(f) > 1: return lg
-        return 1
-        
-
-    def __repr__(self):
-
-        if self._ismax: s = 'maximum'
-        else: s = 'minimum'
-
-        if len(self._flist) == 1:
-            return '<' + s + ' component of a function of length %d>'\
-                %len(self._flist[0])
-        else:
-            return "<componentwise " + s + " of %d functions of "\
-                "length %d>" %(len(self._flist),len(self))
-
-
-    def __str__(self):
-
-        s = repr(self)[1:-1] + ':'
-        if len(self._flist) == 1:
-            s += '\n' + repr(self._flist[0])[1:-1]
-        else:
-            for k in range(len(self._flist)):
-                s += "\nfunction %d: " %k + repr(self._flist[k])[1:-1]
-        return s
-
-
-    def value(self):
- 
-        if self._ismax:
-            return _vecmax(*[f.value() for f in self._flist])
-        else:
-            return _vecmin(*[f.value() for f in self._flist])
-
-
-    def variables(self):
-
-        l = varlist()
-        for f in self._flist:
-            l += [v for v in f.variables() if v not in l]
-        return l
-
-
-    def __pos__(self):
-         
-        if self._ismax:
-            f = _minmax('max', *[+fk for fk in self._flist])
-        else:
-            f = _minmax('min', *[+fk for fk in self._flist])
-        
-        return f
-
-
-    def __neg__(self):
-
-        if self._ismax:
-            f = _minmax('min', *[-fk for fk in self._flist])
-        else:
-            f = _minmax('max', *[-fk for fk in self._flist])
-        return f
-
-
-    def __mul__(self,other):
-
-        if type(other) is int or type(other) is float or \
-            (_ismatrix(other) and other.size == (1,1)):
-            if _ismatrix(other): other = other[0]
-
-            if other >= 0.0: 
-                if self._ismax:
-                    f = _minmax('max', *[other*fk for fk in 
-                        self._flist])
-                else:
-                    f = _minmax('min', *[other*fk for fk in
-                        self._flist])
-
-            else: 
-                if self._ismax:
-                    f = _minmax('min', *[other*fk for fk in 
-                        self._flist])
-                else:
-                    f = _minmax('max', *[other*fk for fk in 
-                        self._flist])
-                
-            return f 
-
-        else:
-            return NotImplemented
-
-                
-    def __rmul__(self,other):
-
-        return self.__mul__(other)
-
-
-    def __imul__(self,other):
-
-        if _isscalar(other):
-            if type(other) is matrix: other = other[0]
-            for f in self._flist:  f *= other
-            if other < 0.0: self._ismax = not self._ismax
-            return self
-
-        raise NotImplementedError('in-place multiplication is only '\
-            'defined for scalars')
-
-
-    def __getitem__(self,key):
-
-        lg = len(self)
-        l = _keytolist(key,lg)
-        if not l: raise ValueError('empty index set')
-
-        if len(self._flist) == 1: fl = list(self._flist[0])    
-        else: fl = self._flist
-
-        if self._ismax: f = _minmax('max')
-        else: f = _minmax('min')
-
-        for fk in fl:
-            if 1 == len(fk) != lg:  f._flist += [+fk]
-            else:  f._flist += [fk[l]]
-
-        return f
-
-
-
-def max(*s):
-
-    """
-    Identical to the built-in max except when some of the arguments are 
-    variables or functions.
-
-    f = max(s1,s2,...) returns the componentwise maximum of s1,s2,..,
-    as a convex function with len(f) = max(len(si)).
-    The arguments si can be scalars, 1-column dense 'd' matrices, 
-    variables, or functions.  At least one argument must be a function 
-    or a variable.  The arguments can be scalars or vectors with length 
-    equal to len(f).
-
-    f = max(s) with len(s) > 1 returns the maximum component of s as 
-    a function with len(f) = 1.  The argument can be a variable or a 
-    function.
-
-    f = max(s) with len(s) = 1 and s[0] a function returns s[0].
-
-    f = max(s) with s a list or tuple of variables, functions, 
-    constants, returns f = max(*s).
-
-    Does not work with generators (Python 2.4).
-    """
-
-    try: return builtins.max(*s)
-    except NotImplementedError:
-        f = _function()
-        try: 
-            f._cvxterms = [_minmax('max',*s)]
-            return f
-        except: 
-            # maybe s[0] is a list or tuple of variables, functions
-            # and constants
-            try: return max(*s[0])
-            except: raise NotImplementedError
-
-
-
-def min(*s):
-
-    """
-    Identical to the built-in min except when some of the arguments are 
-    variables or functions.
-
-    f = min(s1,s2,...) returns the componentwise minimum of s1,s2,..,
-    as function with len(f) = max(len(si)).
-    The arguments si can be scalars, 1-column dense 'd' matrices, 
-    variables, or functions.  At least one argument must be a function 
-    or a variable.  The arguments can be scalars or vectors with length 
-    equal to len(f).
-
-    f = min(s) with len(s) > 1 returns the minimum component of s as 
-    a function with len(f) = 1.  The argument can be a variable or a 
-    function.
-
-    f = min(s) with len(s) = 1 returns s[0].
-
-    f = min(s) with s a list or tuple of variables, functions, 
-    constants, returns f = min(*s).
-
-    Does not work with generators (Python 2.4).
-    """
-
-    try: return builtins.min(*s)
-    except NotImplementedError:
-        f = _function()
-        try: 
-            f._ccvterms = [_minmax('min',*s)]
-            return f
-        except:
-            # maybe s[0] is a list or tuple of variables, functions
-            # and constants
-            try: return min(*s[0])
-            except: raise NotImplementedError
-
-
-
-class _sum_minmax(_minmax):
-
-    """
-    Sum of componentwise maximum or minimum of functions.  
-
-    A function of the form f = sum(max(f1,f2,...,fm)) or 
-    f = sum(min(f1,f2,...,fm)) with each fi an object of 
-    type _function.  
-
-    m must be greater than 1.  len(f) = 1.
-    Each fi has length 1 or length equal to max_i len(fi)).
-
-
-    Attributes:
-
-    _flist       [f1,f2,...,fm]
-    _ismax       True for 'max', False for 'min'
-
-
-    Methods:
-
-    value()      returns the value of the function
-    variables()  returns a copy of the list of variables
-    _length()    number of terms in the sum
-    """
-
-    def __init__(self,op,*s):  
-
-        _minmax.__init__(self,op,*s)
-        if len(self._flist) == 1: 
-            raise TypeError('expected more than 1 argument')
-
-
-    def __len__(self):
-
-        return 1
-
-
-    def _length(self):
-
-        for f in self._flist:
-            lg = len(f)
-            if len(f) > 1: return lg
-        return 1
-
-
-    def __repr__(self):
-
-        if self._ismax: s = 'maximum'
-        else: s = 'minimum'
-        return "<sum of componentwise " + s + " of %d functions of "\
-            "length %d>" %(len(self._flist),len(self))
-
-
-    def __str__(self):
-
-        s = repr(self)[1:-1] 
-        for k in range(len(self._flist)):
-            s += "\nfunction %d: " %k + repr(self._flist[k])[1:-1]
-        return s
-
-
-    def value(self):
- 
-        if self._ismax:
-            return matrix(sum(_vecmax(*[f.value() for f in 
-                self._flist])), tc='d')
-        else:
-            return matrix(sum(_vecmin(*[f.value() for f in 
-                self._flist])), tc='d')
-
-
-    def __pos__(self):
-         
-        if self._ismax:
-            f = _sum_minmax('max', *[+fk for fk in self._flist])
-        else:
-            f = _sum_minmax('min', *[+fk for fk in self._flist])
-        
-        return f
-
-
-    def __neg__(self):
-
-        if self._ismax:
-            f = _sum_minmax('min', *[-fk for fk in self._flist])
-        else:
-            f = _sum_minmax('max', *[-fk for fk in self._flist])
-        return f
-
-
-    def __mul__(self,other):
-
-        if type(other) is int or type(other) is float or \
-            (_ismatrix(other) and other.size == (1,1)):
-
-            if _ismatrix(other): other = other[0]
-
-            if other >= 0.0: 
-                if self._ismax:
-                    f = _sum_minmax('max', *[other*fk for fk in 
-                        self._flist])
-                else:
-                    f = _sum_minmax('min', *[other*fk for fk in
-                        self._flist])
-
-            else: 
-                if self._ismax:
-                    f = _sum_minmax('min', *[other*fk for fk in 
-                        self._flist])
-                else:
-                    f = _sum_minmax('max', *[other*fk for fk in 
-                        self._flist])
-                
-            return f 
-
-        else:
-            return NotImplemented
-
-                
-    def __rmul__(self,other):
-
-        return self.__mul__(other)
-
-
-    def __getitem__(self,key):
-
-        l = _keytolist(key,1)
-        if not l: raise ValueError('empty index set')
-
-        # expand sum and convert to a  _function
-        if self._ismax: f = sum(_minmax('max',*self._flist))
-        else: f = sum(_minmax('min',*self._flist))
-
-        return f[l]
-
-
-
-class constraint(object):
-
-    """
-    Equality or inequality constraint.
-
-    constraint(f, ctype='=', name='') constructs a constraint
-    f=0 (if ctype is '=') or f<=0 (if ctype is '<').
-
-
-    Arguments:
-
-    f                convex function if '<', affine function if '='
-    ctype            '=' or '<'
-    name             string with the constraint name
-
-
-    Attributes:
-
-    multiplier       a variable of length len(f).  multiplier.name is 
-                     the constraint name with '_mul' appended.
-    name             constraint name.  Writing to .name also modifies 
-                     the name of .multiplier.  
-    _f               the constraint function (borrowed reference)
-    _type            '=' or '<'
-
-
-    Methods:
-
-    value()          returns the value of the constraint function
-    variables()      returns the variables of the constraint function
-    type()           returns ._type 
-    _aslinearineq()  converts convex piecewise-linear inequality into 
-                     an equivalent set of linear inequalities
-    """
-
-    def __init__(self, f, ctype='=', name=''):
-
-        if ctype == '=' or ctype  == '<':
-            self._type = ctype
-        else:
-            raise TypeError("'ctype' argument must be '<' or '='")
-
-        if type(f) is not _function:
-            raise TypeError("'f' argument must be a function")
-        
-        if ctype == '=':
-            if f._isaffine(): self._f = f
-            else:
-                raise TypeError("constraint function must be affine")
-        
-        else:
-            if f._isconvex(): self._f = f
-            else:
-                raise TypeError("constraint function must be convex")
- 
-        self.name = name
-        self.multiplier = variable(len(self), name + '_mul')
-        
-
-    def __len__(self):
-    
-        return len(self._f)
-
-
-    def __repr__(self):
-
-        lg = len(self)
-
-        if self._type == '=': s = 'equality'
-        else: s = 'inequality'
-
-        if lg == 1: t = "<scalar %s" %s
-        else: t = "<%s in R^%d" %(s,lg)
-
-        if self.name != '': return t + ", '" + self.name + "'>"
-        else: return t + ">"
-
-
-    def __str__(self):
-
-        return repr(self)[1:-1] + '\nconstraint function:\n' + \
-            str(self._f)
-
-
-    def __setattr__(self,name,value):
-
-        if name == 'name':
-            if type(value) is str:
-                object.__setattr__(self,name,value)
-                if hasattr(self,'multiplier'): 
-                    self.multiplier.name = value + '_mul'
-            else:
-                raise TypeError("invalid type for attribute 'name'")
-
-        elif name == 'multiplier' or name == '_type' or name == '_f': 
-            object.__setattr__(self,name,value)
-
-        else:
-            raise AttributeError("'constraint' object has no "\
-                "attribute '%s'" %name)
-
-
-    def type(self):
-
-        """ Returns '=' for equality constraints, '<' for inequality."""
-        
-        return self._type
-
-
-    def value(self):
-
-        """ Returns value of the constraint function."""
-
-        return self._f.value()
-
-
-    def variables(self):
-
-        """ Returns a list of variables of the constraint function."""
-
-        return self._f.variables()
-
-
-    def _aslinearineq(self):
-
-        """ 
-        Converts a convex PWL inequality into an equivalent set of 
-        linear inequalities. 
-
-        Returns a tuple (ineqs, aux_ineqs, aux_vars).  
-
-        If self is a linear inequailty, then ineqs = [self], 
-        aux_ineqs = [], aux_vars = [].
-
-        If self is PWL then ineqs and aux_ineqs are two lists of 
-        linear inequalities that together are equivalent to self.
-        They are separated in two sets so that the multiplier for self 
-        depends only on the multipliers of the constraints in ineqs:
-        - if len(self) == max(len(ineqs[k])), then the multiplier of 
-          self is sum_k ineqs[k].multiplier
-        - if len(self) == max(len(ineqs[k])), then the multiplier of 
-          self is sum(sum_k ineqs[k].multiplier)
-
-        aux_vars is a varlist with new auxiliary variables.
-        """
-
-        if self.type() != '<': 
-            raise TypeError('constraint must be an inequality')
-
-        ineqs, aux_ineqs, aux_vars = [], [], varlist()
-
-        # faff._constant and faff._linear are references to the 
-        # affine part of the constraint function
-        faff = _function()
-        faff._constant = self._f._constant 
-        faff._linear = self._f._linear
-
-        cvxterms = self._f._cvxterms
-        if not cvxterms:  # inequality is linear
-            ineqs += [self]
-
-        elif len(cvxterms) == 1 and type(cvxterms[0]) is _minmax:
-            # constraint is of the form f = faff + max() <= 0
-
-            if len(cvxterms[0]._flist) == 1:
-                # constraint of the form f = faff + max(f0) <= 0 
-                f0 = cvxterms[0]._flist[0]
-
-                if len(faff) == 1:
-                    # write as scalar + f0 <= 0 with f0 possibly a 
-                    # vector
-                    c = faff + f0 <= 0
-                    c.name = self.name
-                    c, caux, newvars = c._aslinearineq()
-                    ineqs += c
-                    aux_ineqs += caux
-                    aux_vars += newvars
-
-                else:
-                    # write as vector + f0[k] <= 0 for all k
-                    for k in range(len(f0)):
-                        c = faff + f0[k] <= 0
-                        c.name = self.name + '(%d)' %k 
-                        c, caux, newvars = c._aslinearineq()
-                        ineqs += c
-                        aux_ineqs += caux
-                        aux_vars += newvars
-
-            else:
-                # constraint of the form f = faff + max(f0,f1,...) <= 0
-                for k in range(len(cvxterms[0]._flist)):
-                    c = faff + cvxterms[0]._flist[k] <= 0
-                    c.name = self.name + '(%d)' %k 
-                    c, caux, newvars = c._aslinearineq()
-                    ineqs += c
-                    aux_ineqs += caux
-                    aux_vars += newvars
-
-        else:
-            # constraint is of the form f = faff + g1 + g2 .... <= 0 
-            # with gi = max() or sum max() and the number of gi's can
-            # be one.
-
-            sumt = _function()
-
-            for k in range(len(cvxterms)):
-                if type(cvxterms[k]) is _minmax:
-                    # gk is max(f0,f1,...)
-
-                    tk = variable(len(cvxterms[k]), 
-                        self.name + '_x' + str(k))
-                    aux_vars += [tk]
-                    sumt = sumt + tk
-
-                    if len(cvxterms[k]._flist) == 1:
-                        # add constraint gk = max(f0) <= tk
-
-                        f0 = cvxterms[k]._flist[0]
-                        c = f0 <= tk
-                        c.name = self.name + '[%d]' %k
-                        c, caux, newvars = c._aslinearineq()
-                        aux_ineqs += c + caux
-                        aux_vars += newvars
-
-                    else:
-                        # add constraint gk = max(f0,f1, ... ) <= tk
-
-                        for j in range(len(cvxterms[k]._flist)):
-                            fj = cvxterms[k]._flist[j]
-                            c = fj <= tk
-                            c.name = self.name + '[%d](%d)' %(k,j)
-                            c, caux, newvars = c._aslinearineq()
-                            aux_ineqs += c + caux
-                            aux_vars += newvars
-
-                else:
-                    # gk is sum(max(f0,f1,...)
-
-                    tk = variable(cvxterms[k]._length(), self.name + 
-                        '_x' + str(k))
-                    aux_vars += [tk]
-                    sumt = sumt + sum(tk)
-
-                    # add contraint max(f0,f1, ... ) <= tk
-                    for j in range(len(cvxterms[k]._flist)):
-                        fj = cvxterms[k]._flist[j]
-                        c = fj <= tk
-                        c.name = self.name + '[%d](%d)' %(k,j)
-                        c, caux, newvars = c._aslinearineq()
-                        aux_ineqs += c + caux
-                        aux_vars += newvars
-
-            c = faff + sumt <= 0 
-            c.name = self.name
-            ineqs += [c] 
-                   
-        return (ineqs, aux_ineqs, aux_vars)
-
-
-
-class op(object):
-
-    """
-    An optimization problem.
-
-    op(objective=0.0, constraints=None, name '') constructs an 
-    optimization problem.
-
-
-    Arguments:
-
-    objective       scalar (int, float, 1x1 dense 'd' matrix), scalar 
-                    variable, scalar affine function or scalar convex
-                    piecewise-linear function.  Scalars and variables 
-                    are converted to affine functions.  
-    constraints     None, a single constraint, or a list of constraints
-                    None means the same as an empty list.  A single 
-                    constraint means the same as a singleton list.
-    name            string with the name of the LP
-
-
-    Attributes:
-
-    objective       the objective function (borrowed reference to the 
-                    function passed as argument).  
-    name            the name of the optimization problem
-    status          initially None.  After solving the problem, 
-                    summarizes the outcome.
-    _inequalities   list of inequality constraints 
-    _equalities     list of equality constraints 
-    _variables      a dictionary {v: dictionary with keys 'o','i','e'}
-                    The keys v are the variables in the problem.
-                    'o': True/False depending on whether v appears in 
-                    the objective or not;
-                    'i': list of inequality constraints v appears in;
-                    'e': list of equality constraints v appears in.
-               
-
-    Methods:
-
-    variables()     returns a list of variables.  The list is a varlist
-                    (defined below), ie, a subclass of 'list'.
-    constraints()   returns a list of constraints 
-    inequalities()  returns a list of inequality constraints
-    equalities()    returns a list of equality constraints
-    delconstraint() deletes a constraint 
-    addconstraint() adds a constraint
-    _inmatrixform() returns an equivalent LP in matrix form
-    solve()         solves the problem
-    tofile()        if the problem is an LP, writes it to an MPS file
-    fromfile()      reads an LP from an MPS file
-    """
-     
-    def __init__(self, objective=0.0, constraints=None, name=''):
-
-        self._variables = dict()
-
-        self.objective = objective   
-        for v in self.objective.variables():
-            self._variables[v] = {'o': True, 'i': [], 'e': []}
-
-        self._inequalities, self._equalities = [], []
-        if constraints is None: 
-            pass
-        elif type(constraints) is constraint:
-            if constraints.type() == '<':
-                self._inequalities += [constraints]
-            else:
-                self._equalities += [constraints]
-        elif type(constraints) == list and not [c for c in constraints
-            if type(c) is not constraint]:
-            for c in constraints:
-                if c.type() == '<':
-                    self._inequalities += [c]
-                else:
-                    self._equalities += [c]
-        else: 
-            raise TypeError('invalid argument for constraints')
-
-        for c in self._inequalities:
-            for v in c.variables():
-                if v in self._variables:
-                    self._variables[v]['i'] += [c]
-                else:
-                    self._variables[v] = {'o': False, 'i': [c], 'e': []}
-
-        for c in self._equalities:
-            for v in c.variables():
-                if v in self._variables:
-                    self._variables[v]['e'] += [c]
-                else:
-                    self._variables[v] = {'o': False, 'i': [], 'e': [c]}
-
-        self.name = name
-        self.status = None
-
-
-    def __repr__(self):
-
-        n = sum(map(len,self._variables))
-        m = sum(map(len,self._inequalities))
-        p = sum(map(len,self._equalities))
-        return "<optimization problem with %d variables, %d inequality"\
-            " and %d equality constraint(s)>" %(n,m,p)
-
-
-    def __setattr__(self,name,value):
-
-        if name == 'objective':
-
-            if _isscalar(value):
-                value = _function() + value
-            elif type(value) is variable and len(value) == 1:
-                value = +value
-            elif type(value) is _function and value._isconvex() and \
-                len(value) == 1:
-                pass
-            else:
-                raise TypeError("attribute 'objective' must be a "\
-                    "scalar affine or convex PWL function")
-
-            # remove variables in _variables that only appear in current
-            # objective 
-            for v in self.variables():
-                if not self._variables[v]['i'] and not \
-                    self._variables[v]['e']: del self._variables[v]
-
-            object.__setattr__(self,'objective',value)
-
-            # update _variables
-            for v in self.objective.variables():
-                if v not in self._variables:
-                    self._variables[v] = {'o': True, 'i': [], 'e': []}
-                else:
-                    self._variables[v]['o'] = True
-
-        elif name == 'name':
-            if type(value) is str:
-                object.__setattr__(self,name,value)
-            else:
-                raise TypeError("attribute 'name' must be string")
-
-        elif name == '_inequalities' or name == '_equalities' or \
-            name == '_variables' or name == 'status':
-            object.__setattr__(self,name,value)
-
-        else:
-            raise AttributeError("'op' object has no attribute "\
-                "'%s'" %name)
-
-
-    def variables(self):    
-    
-        """ Returns a list of variables of the LP. """
-
-        return varlist(self._variables.keys())
-
-
-    def constraints(self):
-
-        """ Returns a list of constraints of the LP."""
-
-        return self._inequalities + self._equalities
-
-
-    def equalities(self):
-    
-        """ Returns a list of equality constraints of the LP."""
-
-        return list(self._equalities)
-
-
-    def inequalities(self):
-
-        """ Returns a list of inequality constraints of the LP."""
-        
-        return list(self._inequalities)
-
-
-    def delconstraint(self,c):
-
-        """ 
-        Deletes constraint c from the list of constrains  
-        """
-
-        if type(c) is not constraint:
-            raise TypeError("argument must be of type 'constraint'")
-
-        try: 
-            if c.type() == '<': 
-                self._inequalities.remove(c)
-                for v in c.variables():
-                    self._variables[v]['i'].remove(c)
-            else: 
-                self._equalities.remove(c)
-                for v in c.variables():
-                    self._variables[v]['e'].remove(c)
-            if not self._variables[v]['o'] and \
-                not self._variables[v]['i'] and \
-                not self._variables[v]['e']:
-                del self._variables[v]
-
-        except ValueError:  # c is not a constraint
-           pass
-
-
-    def addconstraint(self,c):
-
-        """ 
-        Adds constraint c to the list of constraints. 
-        """
-
-        if type(c) is not constraint:
-            raise TypeError('argument must be of type constraint')
-
-        if c.type() == '<': self._inequalities += [c]             
-        if c.type() == '=': self._equalities += [c]             
-        for v in c.variables():
-            if c.type() == '<':
-                if v in self._variables:
-                    self._variables[v]['i'] += [c]
-                else:
-                    self._variables[v] = {'o': False, 'i': [c], 'e': []}
-            else:
-                if v in self._variables:
-                    self._variables[v]['e'] += [c]
-                else:
-                    self._variables[v] = {'o': False, 'i': [], 'e': [c]}
-
-
-    def _islp(self):
-
-        """ 
-        Returns True if self is an LP; False otherwise.
-        """
-
-        if not self.objective._isaffine(): return False
-        for c in self._inequalities:
-            if not c._f._isaffine(): return False
-        for c in self._equalities: 
-            if not c._f._isaffine(): return False
-        return True
-
-
-    def _inmatrixform(self, format='dense'):
-
-        """ 
-        Converts self to an LP in matrix form 
-
-                minimize    c'*x+d
-                subject to  G*x <= h
-                            A*x = b.
-
-        c, h, b are dense column matrices; G and A sparse or dense 
-        matrices depending on format ('sparse' or 'dense').   
-
-        If self is already an LP in matrix form with the correct matrix
-        types, then _inmatrixform() returns None.  Otherwise it returns 
-        a tuple (newlp, vmap, mmap).
-
-        newlp is an LP in matrix form with the correct format and 
-        matrix types.
-
-        vmap is a dictionary with the variables of self as keys and
-        affine functions as values.  For each variable v of self, 
-        vmap[v] is a function of the new variable x that can be 
-        evaluated to obtain the solution v from the solution x.
-
-        mmap is a dictionary with the constraints of self as keys and
-        affine functions as values.  For each constraint c of self, 
-        mmap[c] is a function of the multipliers of the new lp that can
-        be evaluated to obtain the optimal multiplier for c.
-        """
-
-        variables, aux_variables = self.variables(), varlist()   
-
-        # lin_ineqs is a list of linear inequalities in the original
-        # problem.  pwl_ineqs is a dictionary {i: [c1,c2,...], ...} 
-        # where i is a PWL inequality in the original problem.
-        # aux_ineqs are new auxiliary inequalities that together
-        # with the ck constraints in pwl_ineqs are equivalent to the
-        # original ones.  The sum of the multipliers of the constraints
-        # in pwl_ineqs[i] forms the multiplier of i.
-
-        lin_ineqs, pwl_ineqs, aux_ineqs = [], dict(), []
-        for i in self._inequalities:
-            if i._f._isaffine(): lin_ineqs += [i]
-            else: pwl_ineqs[i] = []
-
-        equalities = self._equalities
-        objective = +self.objective
-
-        # return None if self is already an LP in the requested form 
-        if objective._isaffine() and len(variables) == 1 and \
-            not pwl_ineqs and len(lin_ineqs) <= 1 and \
-            len(equalities) <= 1:
-            v = variables[0]
-
-            if lin_ineqs: G = lin_ineqs[0]._f._linear._coeff[v]
-            else: G = None
-
-            if equalities: A = equalities[0]._f._linear._coeff[v]
-            else: A = None
-
-            if (format == 'dense' and (G is None or _isdmatrix(G)) and 
-                (A is None or _isdmatrix(A))) or \
-                (format == 'sparse' and (G is None or _isspmatrix(G)) 
-                and (A is None or _isspmatrix(A))):  
-                return None
-
-
-        # convert PWL objective to linear
-        if not objective._isaffine():
-
-            # f = affine + sum_k fk with each fk a maximum of convex 
-            # functions or a sum of a maximum of convex functions.  
-            # If fk is a maximum of convex functions we introduce a
-            # new variable tk and replace fk in the objective with tk,
-            # with a new constraint fk <= tk.
-            # If fk is sum(gk) where gk is a maximum of convex 
-            # functions we introduce a new variable tk and replace fk 
-            # in the objective with sum(tk) with a new constraint 
-            # gk <= tk.
-
-            newobj = _function()
-            newobj._constant = +objective._constant
-            newobj._linear = +objective._linear
-
-            for k in range(len(objective._cvxterms)):
-                fk = objective._cvxterms[k]
-                
-                if type(fk) is _minmax:
-                    tk = variable(1, self.name + '_x' + str(k))
-                    newobj += tk
-                else:
-                    tk = variable(fk._length(), self.name + 
-                        '_x' + str(k))
-                    newobj += sum(tk)
-
-                aux_variables += [tk]
-
-                for j in range(len(fk._flist)):
-                    c = fk._flist[j] <= tk
-                    if len(fk._flist) > 1:
-                        c.name = self.name + '[%d](%d)' %(k,j)
-                    else:
-                        c.name = self.name + '[%d]' %k
-                    c, caux, newvars = c._aslinearineq()  
-                    aux_ineqs += c + caux
-                    aux_variables +=  newvars
-            objective = newobj
-
-
-        # convert PWL inequalities to linear
-        for i in pwl_ineqs:
-            pwl_ineqs[i], caux, newvars = i._aslinearineq()
-            aux_ineqs += caux
-            aux_variables += newvars
-
-
-        # n is the length of x, c
-        # The variables are available in variables and aux_variables.
-        # variable v is stored in x[vslc[v]]
-        vslc = dict()
-        n = 0
-        for v in variables + aux_variables:
-            vslc[v] = slice(n, n+len(v))
-            n += len(v)
-        c = matrix(0.0, (1,n))
-        for v,cf in iter(objective._linear._coeff.items()):
-            if _isscalar(cf): 
-                c[vslc[v]] = cf[0]
-            elif _isdmatrix(cf):  
-                c[vslc[v]] = cf[:]
-            else:  
-                c[vslc[v]] = matrix(cf[:], tc='d')
-        if n > 0:
-            x = variable(n)
-            cost = c*x + objective._constant
-        else:
-            cost = _function() + objective._constant[0]
-        vmap = dict()
-        for v in variables: vmap[v] = x[vslc[v]]
-
-
-        # m is the number of rows of G, h
-        # The inequalities are available in lin_lineqs, pwl_ineqs,
-        # aux_ineqs.
-        # inequality i is stored in G[islc[i],:]*x <= h[islc[i]]
-        islc = dict()
-        for i in lin_ineqs + aux_ineqs:  islc[i] = None
-        for c in pwl_ineqs:
-            for i in pwl_ineqs[c]: islc[i] = None
-        m = 0
-        for i in islc:
-            islc[i] = slice(m, m+len(i))
-            m += len(i)
-        if format == 'sparse': 
-            G = spmatrix(0.0, [], [], (m,n))   
-        else:   
-            G = matrix(0.0, (m,n))
-        h = matrix(0.0, (m,1))
-
-        for i in islc:
-            lg = len(i)
-            for v,cf in iter(i._f._linear._coeff.items()):
-                if cf.size == (lg, len(v)):
-                    if _isspmatrix(cf) and _isdmatrix(G):
-                        G[islc[i], vslc[v]] = matrix(cf, tc='d')
-                    else:
-                        G[islc[i], vslc[v]] = cf
-                elif cf.size == (1, len(v)):
-                    if _isspmatrix(cf) and _isdmatrix(G):
-                        G[islc[i], vslc[v]] = \
-                            matrix(cf[lg*[0],:], tc='d')
-                    else:
-                        G[islc[i], vslc[v]] = cf[lg*[0],:]
-                else: #cf.size[0] == (1,1):
-                    G[islc[i].start+m*vslc[v].start:
-                        islc[i].stop+m*vslc[v].stop:m+1] = cf[0]
-            if _isscalar(i._f._constant):
-                h[islc[i]] = -i._f._constant[0]
-            else:
-                h[islc[i]] = -i._f._constant[:]
-
-
-        # p is the number of rows in A, b
-        # equality e is stored A[eslc[e],:]*x == b[eslc[e]]
-        eslc = dict()
-        p = 0
-        for e in equalities:
-            eslc[e] = slice(p, p+len(e))
-            p += len(e)
-        if format == 'sparse':
-            A = spmatrix(0.0, [], [], (p,n))  
-        else:
-            A = matrix(0.0, (p,n))
-        b = matrix(0.0, (p,1))
-
-        for e in equalities:
-            lg = len(e)
-            for v,cf in iter(e._f._linear._coeff.items()):
-                if cf.size == (lg,len(v)):
-                    if _isspmatrix(cf) and _isdmatrix(A):
-                        A[eslc[e], vslc[v]] = matrix(cf, tc='d')
-                    else:
-                        A[eslc[e], vslc[v]] = cf
-                elif cf.size == (1, len(v)):
-                    if _isspmatrix(cf) and _isdmatrix(A):
-                        A[eslc[e], vslc[v]] = \
-                            matrix(cf[lg*[0],:], tc='d')
-                    else:
-                        A[eslc[e], vslc[v]] = cf[lg*[0],:]
-                else: #cf.size[0] == (1,1):
-                    A[eslc[e].start+p*vslc[v].start:
-                        eslc[e].stop+p*vslc[v].stop:p+1] = cf[0]
-            if _isscalar(e._f._constant):
-                b[eslc[e]] = -e._f._constant[0]
-            else:
-                b[eslc[e]] = -e._f._constant[:]
-
-        constraints = []
-        if n:
-            if m: constraints += [G*x<=h] 
-            if p: constraints += [A*x==b]
-        else:
-            if m: constraints += [_function()-h <= 0] 
-            if p: constraints += [_function()-b == 0]
-            
-        mmap = dict()
-
-        for i in  lin_ineqs:
-            mmap[i] = constraints[0].multiplier[islc[i]]
-
-        for i in  pwl_ineqs:
-            mmap[i] = _function()
-            for c in pwl_ineqs[i]:
-                mmap[i] = mmap[i] + constraints[0].multiplier[islc[c]]
-            if len(i) == 1 != len(mmap[i]):
-                mmap[i] = sum(mmap[i])
-
-        for e in  equalities:
-            mmap[e] = constraints[1].multiplier[eslc[e]]
-        return (op(cost, constraints), vmap, mmap)
-
-
-    def solve(self, format='dense', solver = 'default'):
-
-        """
-        Solves LP using dense or sparse solver.
-
-        format is 'dense' or 'sparse' 
-
-        solver is 'default', 'glpk' or 'mosek'
-
-        solve() sets self.status, and if status is 'optimal', also 
-        the value attributes of the variables and the constraint 
-        multipliers.  If solver is 'python' then if status is 
-        'primal infeasible', the constraint multipliers are set to
-        a proof of infeasibility; if status is 'dual infeasible' the
-        variables are set to a proof of dual infeasibility.
-        """
-
-        t = self._inmatrixform(format)
-
-        if t is None:
-            lp1 = self
-        else:
-            lp1, vmap, mmap = t[0], t[1], t[2]
-
-        variables = lp1.variables()
-        if not variables: 
-            raise TypeError('lp must have at least one variable')
-        x = variables[0]
-        c = lp1.objective._linear._coeff[x]
-        if _isspmatrix(c): c = matrix(c, tc='d')
-
-        inequalities = lp1._inequalities
-        if not inequalities:
-            raise TypeError('lp must have at least one inequality')
-        G = inequalities[0]._f._linear._coeff[x]
-        h = -inequalities[0]._f._constant
-
-        equalities = lp1._equalities
-        if equalities:
-            A = equalities[0]._f._linear._coeff[x]
-            b = -equalities[0]._f._constant
-        elif format == 'dense':
-            A = matrix(0.0, (0,len(x)))
-            b = matrix(0.0, (0,1))
-        else:
-            A = spmatrix(0.0, [], [],  (0,len(x)))
-            b = matrix(0.0, (0,1))
-
-        sol = solvers.lp(c[:], G, h, A, b, solver=solver)
-
-        x.value = sol['x']
-        inequalities[0].multiplier.value = sol['z']
-        if equalities: equalities[0].multiplier.value = sol['y']
-
-        self.status = sol['status']
-        if type(t) is tuple:
-            for v,f in iter(vmap.items()): v.value = f.value()
-            for c,f in iter(mmap.items()): c.multiplier.value = f.value()
-         
-
-
-    def tofile(self, filename):
-
-        ''' 
-        writes LP to file 'filename' in MPS format.
-        '''
-
-        if not self._islp(): raise TypeError('problem must be an LP')
-
-        constraints = self.constraints()
-        variables = self.variables()
-        inequalities = self.inequalities()
-        equalities = self.equalities()
-
-        f = open(filename,'w')
-        f.write('NAME')
-        if self.name: f.write(10*' ' + self.name[:8].rjust(8))
-        f.write('\n')
-
-        f.write('ROWS\n') 
-        f.write(' N  %8s\n' %'cost')
-        for k in range(len(constraints)):
-            c = constraints[k]
-            for i in range(len(c)):
-                if c._type == '<':
-                    f.write(' L  ')
-                else:
-                    f.write(' E  ')
-                if c.name:
-                    name = c.name 
-                else:
-                    name = str(k) 
-                name = name[:(7-len(str(i)))] + '_' + str(i)
-                f.write(name.rjust(8))
-                f.write('\n')
-
-        f.write('COLUMNS\n') 
-        for k in range(len(variables)):
-            v = variables[k]
-            for i in range(len(v)):
-                if v.name: 
-                    varname = v.name
-                else:
-                    varname = str(k)
-                varname = varname[:(7-len(str(i)))] + '_' + str(i)
-
-                if v in self.objective._linear._coeff:
-                    cf = self.objective._linear._coeff[v]
-                    if cf[i] != 0.0:
-                        f.write(4*' ' + varname[:8].rjust(8))
-                        f.write(2*' ' + '%8s' %'cost')
-                        f.write(2*' ' + '% 7.5E\n' %cf[i])
-
-                for j in range(len(constraints)):
-                     c = constraints[j]
-                     if c.name:
-                         cname = c.name 
-                     else:
-                         cname = str(j) 
-                     if v in c._f._linear._coeff:
-                         cf = c._f._linear._coeff[v]
-                         if cf.size == (len(c),len(v)):
-                             nz = [k for k in range(cf.size[0]) 
-                                 if cf[k,i] != 0.0]
-                             for l in nz:
-                                 conname = cname[:(7-len(str(l)))] \
-                                     + '_' + str(l)
-                                 f.write(4*' ' + varname[:8].rjust(8))
-                                 f.write(2*' ' + conname[:8].rjust(8))
-                                 f.write(2*' ' + '% 7.5E\n' %cf[l,i])
-                         elif cf.size == (1,len(v)):
-                             if cf[0,i] != 0.0:
-                                 for l in range(len(c)):
-                                     conname = cname[:(7-len(str(l)))] \
-                                         + '_' + str(l)
-                                     f.write(4*' ' + 
-                                         varname[:8].rjust(8))
-                                     f.write(2*' ' + 
-                                         conname[:8].rjust(8))
-                                     f.write(2*' '+'% 7.5E\n' %cf[0,i])
-                         elif _isscalar(cf):
-                             if cf[0,0] != 0.0:
-                                 conname = cname[:(7-len(str(i)))] \
-                                     + '_' + str(i)
-                                 f.write(4*' ' + varname[:8].rjust(8))
-                                 f.write(2*' ' + conname[:8].rjust(8))
-                                 f.write(2*' ' + '% 7.5E\n' %cf[0,0])
-                        
-        f.write('RHS\n') 
-        for j in range(len(constraints)):
-            c = constraints[j]
-            if c.name:
-                cname = c.name 
-            else:
-                cname = str(j) 
-            const = -c._f._constant
-            for l in range(len(c)):
-                 conname = cname[:(7-len(str(l)))] + '_' + str(l)
-                 f.write(14*' ' + conname[:8].rjust(8))
-                 if const.size[0] == len(c):
-                     f.write(2*' ' + '% 7.5E\n' %const[l])
-                 else:
-                     f.write(2*' ' + '% 7.5E\n' %const[0])
-
-        f.write('RANGES\n') 
-
-        f.write('BOUNDS\n') 
-        for k in range(len(variables)):
-            v = variables[k]
-            for i in range(len(v)):
-                if v.name:
-                    varname = v.name
-                else:
-                    varname = str(k)
-                varname = varname[:(7-len(str(i)))] + '_' + str(i)
-                f.write(' FR ' + 10*' ' + varname[:8].rjust(8) + '\n')
-
-        f.write('ENDATA\n')
-        f.close()
-
-
-    def fromfile(self, filename):
-
-        ''' 
-        Reads LP from file 'filename' assuming it is a fixed format 
-        ascii MPS file.
-
-        Does not include serious error checking. 
-
-        MPS features that are not allowed: comments preceded by 
-        dollar signs, linear combinations of rows, multiple righthand
-        sides, ranges columns or bounds columns.
-        '''
-
-        self._inequalities = []
-        self._equalities = []
-        self.objective = _function()
-        self.name = ''
-
-        f = open(filename,'r')
-
-        s = f.readline()
-        while s[:4] != 'NAME': 
-            s = f.readline()
-            if not s: 
-                raise SyntaxError("EOF reached before 'NAME' section "\
-                    "was found")
-        self.name = s[14:22].strip()
-
-        s = f.readline()
-        while s[:4] != 'ROWS': 
-            if not s: 
-                raise SyntaxError("EOF reached before 'ROWS' section "\
-                    "was found")
-            s = f.readline()
-        s = f.readline()
-
-
-        # ROWS section
-        functions = dict()   # {MPS row label: affine function}
-        rowtypes = dict()    # {MPS row label: 'E', 'G' or 'L'}
-        foundobj = False     # first occurrence of 'N' counts
-        while s[:7] != 'COLUMNS': 
-            if not s: raise SyntaxError("file has no 'COLUMNS' section")
-            if len(s.strip()) == 0 or s[0] == '*': 
-                pass
-            elif s[1:3].strip() in ['E','L','G']:
-                rowlabel = s[4:12].strip()
-                functions[rowlabel] = _function()
-                rowtypes[rowlabel] = s[1:3].strip()
-            elif s[1:3].strip() == 'N':
-                rowlabel = s[4:12].strip()
-                if not foundobj:
-                    functions[rowlabel] = self.objective
-                    foundobj = True
-            else: 
-                raise ValueError("unknown row type '%s'" %s[1:3].strip())
-            s = f.readline()
-        s = f.readline()
-
-
-        # COLUMNS section
-        variables = dict()   # {MPS column label: variable}
-        while s[:3] != 'RHS': 
-            if not s: 
-                raise SyntaxError("EOF reached before 'RHS' section "\
-                    "was found")
-            if len(s.strip()) == 0 or s[0] == '*': 
-                pass
-            else:
-                if s[4:12].strip(): collabel = s[4:12].strip()
-                if collabel not in variables:
-                    variables[collabel] = variable(1,collabel)
-                v = variables[collabel]
-                rowlabel = s[14:22].strip()
-                if rowlabel not in functions:
-                    raise KeyError("no row label '%s'" %rowlabel)
-                functions[rowlabel]._linear._coeff[v] = \
-                    matrix(float(s[24:36]), tc='d')
-                rowlabel = s[39:47].strip()
-                if rowlabel:
-                    if rowlabel not in functions:
-                        raise KeyError("no row label '%s'" %rowlabel)
-                    functions[rowlabel]._linear._coeff[v] =  \
-                        matrix(float(s[49:61]), tc='d')
-            s = f.readline()
-        s = f.readline()
-
-
-        # RHS section
-        # The RHS section may contain multiple right hand sides,
-        # identified with different labels in s[4:12].
-        # We read in only one rhs, the one with the first rhs label 
-        # encountered.
-        rhslabel = None
-        while s[:6] != 'RANGES' and s[:6] != 'BOUNDS' and \
-            s[:6] != 'ENDATA':
-            if not s: raise SyntaxError( \
-                 "EOF reached before 'ENDATA' was found")
-            if len(s.strip()) == 0 or s[0] == '*': 
-                pass
-            else:
-                if None != rhslabel != s[4:12].strip():
-                    # skip if rhslabel is different from 1st rhs label
-                    # encountered
-                    pass  
-                else:
-                    if rhslabel is None: rhslabel = s[4:12].strip()
-                    rowlabel = s[14:22].strip()
-                    if rowlabel not in functions:
-                        raise KeyError("no row label '%s'" %rowlabel)
-                    functions[rowlabel]._constant = \
-                        matrix(-float(s[24:36]), tc='d')
-                    rowlabel = s[39:47].strip()
-                    if rowlabel:
-                        if rowlabel not in functions:
-                            raise KeyError("no row label '%s'" \
-                                %rowlabel)
-                        functions[rowlabel]._constant = \
-                            matrix(-float(s[49:61]), tc='d')
-            s = f.readline()
-
-
-        # RANGES section
-        # The RANGES section may contain multiple range vectors,
-        # identified with different labels in s[4:12].
-        # We read in only one vector, the one with the first range label
-        # encountered.
-        ranges = dict()
-        for l in iter(rowtypes.keys()): 
-            ranges[l] = None   # {rowlabel: range value}
-        rangeslabel = None
-        if s[:6] == 'RANGES':
-            s = f.readline()
-            while s[:6] != 'BOUNDS' and s[:6] != 'ENDATA':
-                if not s: raise SyntaxError( \
-                    "EOF reached before 'ENDATA' was found")
-                if len(s.strip()) == 0 or s[0] == '*': 
-                    pass
-                else:
-                    if None != rangeslabel != s[4:12].strip():
-                        pass  
-                    else:
-                        if rangeslabel == None: 
-                            rangeslabel = s[4:12].strip()
-                        rowlabel = s[14:22].strip()
-                        if rowlabel not in rowtypes:
-                            raise KeyError("no row label '%s'"%rowlabel)
-                        ranges[rowlabel] = float(s[24:36])
-                        rowlabel = s[39:47].strip()
-                        if rowlabel != '':
-                            if rowlabel not in functions:
-                                raise KeyError("no row label '%s'" \
-                                    %rowlabel)
-                            ranges[rowlabel] =  float(s[49:61])
-                s = f.readline()
-
-
-        # BOUNDS section
-        # The BOUNDS section may contain bounds vectors, identified 
-        # with different labels in s[4:12].
-        # We read in only one bounds vector, the one with the first 
-        # label encountered.
-        boundslabel = None
-        bounds = dict()
-        for v in iter(variables.keys()):  
-            bounds[v] = [0.0, None] #{column label: [l.bound, u. bound]}
-        if s[:6] == 'BOUNDS':
-            s = f.readline()
-            while s[:6] != 'ENDATA':
-                if not s: raise SyntaxError( \
-                    "EOF reached before 'ENDATA' was found")
-                if len(s.strip()) == 0 or s[0] == '*': 
-                    pass
-                else:
-                    if None != boundslabel != s[4:12].strip():
-                        pass  
-                    else:
-                        if boundslabel is None: 
-                            boundslabel = s[4:12].strip()
-                        collabel = s[14:22].strip()
-                        if collabel not in variables:
-                            raise ValueError('unknown column label ' \
-                                + "'%s'" %collabel)
-                        if s[1:3].strip() == 'LO': 
-                            if bounds[collabel][0] != 0.0:
-                                raise ValueError("repeated lower "\
-                                    "bound for variable '%s'" %collabel)
-                            bounds[collabel][0] = float(s[24:36])
-                        elif s[1:3].strip() == 'UP': 
-                            if bounds[collabel][1] != None:
-                                raise ValueError("repeated upper "\
-                                    "bound for variable '%s'" %collabel)
-                            bounds[collabel][1] = float(s[24:36])
-                        elif s[1:3].strip() == 'FX': 
-                            if bounds[collabel] != [0, None]:
-                                raise ValueError("repeated bounds "\
-                                    "for variable '%s'" %collabel)
-                            bounds[collabel][0] = float(s[24:36])
-                            bounds[collabel][1] = float(s[24:36])
-                        elif s[1:3].strip() == 'FR': 
-                            if bounds[collabel] != [0, None]:
-                                raise ValueError("repeated bounds "\
-                                    "for variable '%s'" %collabel)
-                            bounds[collabel][0] = None
-                            bounds[collabel][1] = None
-                        elif s[1:3].strip() == 'MI': 
-                            if bounds[collabel][0] != 0.0:
-                                raise ValueError("repeated lower " \
-                                    "bound for variable '%s'" %collabel)
-                            bounds[collabel][0] = None
-                        elif s[1:3].strip() == 'PL': 
-                            if bounds[collabel][1] != None:
-                                raise ValueError("repeated upper " \
-                                    "bound for variable '%s'" %collabel)
-                        else:
-                            raise ValueError("unknown bound type '%s'"\
-                                %s[1:3].strip())
-                s = f.readline()
-
-        for l, type in iter(rowtypes.items()):
-
-            if type == 'L':   
-                c = functions[l] <= 0.0
-                c.name = l
-                self._inequalities += [c]
-                if ranges[l] != None:
-                    c = functions[l] >= -abs(ranges[l])     
-                    c.name = l + '_lb'
-                    self._inequalities += [c]
-            if type == 'G':   
-                c = functions[l] >= 0.0
-                c.name = l
-                self._inequalities += [c]
-                if ranges[l] != None:
-                    c = functions[l] <= abs(ranges[l])     
-                    c.name = l + '_ub'
-                    self._inequalities += [c]
-            if type == 'E':   
-                if ranges[l] is None or ranges[l] == 0.0:
-                    c = functions[l] == 0.0
-                    c.name = l
-                    self._equalities += [c]
-                elif ranges[l] > 0.0:
-                    c = functions[l] >= 0.0
-                    c.name = l + '_lb'
-                    self._inequalities += [c]
-                    c = functions[l] <= ranges[l]
-                    c.name = l + '_ub'
-                    self._inequalities += [c]
-                else:
-                    c = functions[l] <= 0.0
-                    c.name = l + '_ub'
-                    self._inequalities += [c]
-                    c = functions[l] >= ranges[l]
-                    c.name = l + '_lb'
-                    self._inequalities += [c]
-
-        for l,bnds in iter(bounds.items()):
-            v = variables[l]
-            if None != bnds[0] != bnds[1]:
-                c = v >= bnds[0]
-                self._inequalities += [c]
-            if bnds[0] != bnds[1] != None:
-                c = v  <= bnds[1]
-                self._inequalities += [c]
-            if None != bnds[0] == bnds[1]:
-                c = v == bnds[0]
-                self._equalities += [c]
-
-        # Eliminate constraints with no variables
-        for c in self._inequalities + self._equalities:
-            if len(c._f._linear._coeff) == 0:
-                if c.type() == '=' and c._f._constant[0] != 0.0:
-                    raise ValueError("equality constraint '%s' "\
-                       "has no variables and a nonzero righthand side"\
-                       %c.name)
-                elif c.type() == '<' and c._f._constant[0] > 0.0:
-                    raise ValueError("inequality constraint '%s' "\
-                       "has no variables and a negative righthand side"\
-                       %c.name)
-                else:
-                    print("removing redundant constraint '%s'" %c.name)
-                    if c.type() == '<': self._inequalities.remove(c)
-                    if c.type() == '=': self._equalities.remove(c)
-
-
-        self._variables = dict()
-        for v in self.objective._linear._coeff.keys():
-            self._variables[v] = {'o': True, 'i': [], 'e': []}
-        for c in self._inequalities:
-            for v in c._f._linear._coeff.keys():
-                if v in self._variables:
-                    self._variables[v]['i'] += [c]
-                else:
-                    self._variables[v] = {'o': False, 'i': [c], 'e': []}
-        for c in self._equalities:
-            for v in c._f._linear._coeff.keys():
-                if v in self._variables:
-                    self._variables[v]['e'] += [c]
-                else:
-                    self._variables[v] = {'o': False, 'i': [], 'e': [c]}
-           
-        self.status = None
-
-        f.close()
-
-
-
-def dot(x,y):
-
-    """
-    Inner products of variable or affine function with constant vector.
-    """ 
-    
-    if _isdmatrix(x) and _isdmatrix(y):
-        return blas.dot(x,y)
-
-    elif _isdmatrix(x) and (type(y) is variable or 
-        (type(y) is _function and y._isaffine()) and  
-        x.size == (len(y),1)):
-        return x.trans() * y
-
-    elif _isdmatrix(y) and (type(x) is variable or 
-        (type(x) is _function and x._isaffine()) and 
-        y.size == (len(x),1)):
-        return y.trans() * x
-
-    else:
-        raise TypeError('invalid argument types or incompatible '\
-            'dimensions')
-
-
-
-def _isscalar(a):   
-
-    """ True if a is an int or float or 1x1 dense 'd' matrix. """
-
-    if type(a) is int or type(a) is float or (_isdmatrix(a) and
-        a.size == (1,1)): return True
-    else: return False
-
-
-
-def _isdmatrix(a):   
-
-    """ True if a is a nonempty dense 'd' matrix. """
-
-    if type(a) is matrix and a.typecode == 'd' and min(a.size) != 0: 
-        return True
-    else: 
-        return False
-
-
-
-def _isspmatrix(a):   
-
-    """ True if a is a nonempty sparse 'd' matrix. """
-
-    if type(a) is spmatrix and a.typecode == 'd' and min(a.size) != 0: 
-        return True
-    else: 
-        return False
-
-
-
-def _ismatrix(a):   
-
-    """ True if a is a nonempty 'd' matrix. """
-
-    if type(a) in (matrix, spmatrix) and a.typecode == 'd' and \
-        min(a.size) != 0: 
-        return True
-    else: 
-        return False
-
-
-
-def _keytolist(key,n):
-
-    """
-    Converts indices, index lists, index matrices, and slices of
-    a length n sequence into lists of integers.
-
-    key is the index passed to a call to __getitem__().
-    """
-
-    if type(key) is int:
-        if -n <= key < 0:  
-            l = [key+n] 
-        elif 0 <= key < n:  
-            l = [key] 
-        else:  
-            raise IndexError('variable index out of range')
-
-    elif (type(key) is list and not [k for k in key if type(k) is not 
-        int]) or (type(key) is matrix and key.typecode == 'i'):
-        l = [k for k in key if -n <= k < n]
-        if len(l) != len(key):
-            raise IndexError('variable index out of range')
-        for i in range(len(l)): 
-            if l[i] < 0: l[i] += n
-        
-    elif type(key) is slice:
-            
-        ind = key.indices(n)
-        l = list(range(ind[0],ind[1],ind[2]))
-
-    else: 
-        raise TypeError('invalid key')
-
-    return l
-
-
-
-class varlist(list):
- 
-    """
-    Standard list with __contains__() redefined to use 'is' 
-    instead of '=='.
-    """
-
-    def __contains__(self,item):
-            
-        for k in range(len(self)): 
-            if self[k] is item: return True
-        return False
-
-
-
-def _vecmax(*s):
-
-    """
-    _vecmax(s1,s2,...) returns the componentwise maximum of s1, s2,... 
-    _vecmax(s) returns the maximum component of s.
-    
-    The arguments can be None, scalars or 1-column dense 'd' vectors 
-    with lengths equal to 1 or equal to the maximum len(sk).  
-
-    Returns None if one of the arguments is None.  
-    """
-
-    if not s:
-        raise TypeError("_vecmax expected at least 1 argument, got 0")
-
-    val = None
-    for c in s:
-
-        if c is None: 
-            return None
-
-        elif type(c) is int or type(c) is float: 
-            c = matrix(c, tc='d')
-
-        elif not _isdmatrix(c) or c.size[1] != 1:
-            raise TypeError("incompatible type or size")
-
-        if val is None:
-            if len(s) == 1:  return matrix(max(c), tc='d')
-            else: val = +c
-
-        elif len(val) == 1 != len(c): 
-            val = matrix([max(val[0],x) for x in c], tc='d')
-
-        elif len(val) != 1 == len(c):
-            val = matrix([max(c[0],x) for x in val], tc='d')
-
-        elif len(val) == len(c):
-            val = matrix( [max(val[k],c[k]) for k in range(len(c))], 
-                tc='d' )
-    
-        else: 
-            raise ValueError('incompatible dimensions')
-
-    return val
-
-
-
-def _vecmin(*s):
-
-    """
-    _vecmin(s1,s2,...) returns the componentwise minimum of s1, s2,... 
-    _vecmin(s) returns the minimum component of s.
-    
-    The arguments can be None, scalars or 1-column dense 'd' vectors 
-    with lengths equal  to 1 or equal to the maximum len(sk).  
-
-    Returns None if one of the arguments is None.  
-    """
-
-    if not s:
-        raise TypeError("_vecmin expected at least 1 argument, got 0")
-
-    val = None
-    for c in s:
-
-        if c is None: 
-            return None
-
-        elif type(c) is int or type(c) is float: 
-            c = matrix(c, tc='d')
-
-        elif not _isdmatrix(c) or c.size[1] != 1:
-            raise TypeError("incompatible type or size")
-
-        if val is None:
-            if len(s) == 1:  return matrix(min(c), tc='d')
-            else: val = +c
-
-        elif len(val) == 1 != len(c): 
-            val = matrix( [min(val[0],x) for x in c], tc='d' )
-
-        elif len(val) != 1 == len(c):
-            val = matrix( [min(c[0],x) for x in val], tc='d' )
-
-        elif len(val) == len(c):
-            val = matrix( [min(val[k],c[k]) for k in range(len(c))], 
-                tc='d' )
-    
-        else: 
-            raise ValueError('incompatible dimensions')
-
-    return val
-=======
-"""
-Modeling tools for PWL convex optimization.
-
-Routines for specifying and solving convex optimization problems with
-piecewise-linear objective and constraint functions.
-"""
-
-# Copyright 2012-2016 M. Andersen and L. Vandenberghe.
-# Copyright 2010-2011 L. Vandenberghe.
-# Copyright 2004-2009 J. Dahl and L. Vandenberghe.
-# 
-# This file is part of CVXOPT.
-#
-# CVXOPT is free software; you can redistribute it and/or modify
-# it under the terms of the GNU General Public License as published by
-# the Free Software Foundation; either version 3 of the License, or
-# (at your option) any later version.
-#
-# CVXOPT is distributed in the hope that it will be useful,
-# but WITHOUT ANY WARRANTY; without even the implied warranty of
-# MERCHANTABILITY or FITNESS FOR A PARTICULAR PURPOSE.  See the
-# GNU General Public License for more details.
-# 
-# You should have received a copy of the GNU General Public License
-# along with this program.  If not, see <http://www.gnu.org/licenses/>.
-
-from cvxopt.base import matrix, spmatrix
-from cvxopt import blas, solvers 
-import sys
-if sys.version_info.major < 3: 
-    import __builtin__ as builtins
-else:
-    import builtins
-
-__all__ = ["variable", "constraint", "op", "min", "max", "sum", "dot"]
- 
-class variable(object):
-
-    """
-    Vector valued optimization variable.
-
-    variable(size=1, name='') creates a variable of length size.
-
-
-    Arguments:
-
-    size      length of the variable (positive integer)
-    name      name of the variable (string)
-
-
-    Attributes:
-
-    name      the name of the variable
-    value     None or a 'd' matrix of size (len(self),1)
-    _size     the length of the variable  
-    """
-
-    def __init__(self, size=1, name=''):
-
-        self.name = name   
-        self.value = None
-        if type(size) is int and size > 0: 
-            self._size = size
-        else: 
-            raise TypeError("size must be a positive integer")
-
-
-    def __len__(self):
-         
-        return self._size
-
-
-    def __repr__(self):
-
-        return "variable(%d,'%s')" %(len(self),self.name)  
-
-
-    def __str__(self):
-
-        s = self.name
-        if self.name:  s += ': '
-        s += 'variable of length %d\nvalue: ' %len(self)
-        if self.value is None: 
-            s += 'None'
-        else: 
-            s += '\n' + str(self.value)
-        return s
-
-
-    def __setattr__(self,name,value):
-
-        if name == 'value':
-            if value is None or (_isdmatrix(value) and 
-                value.size == (len(self),1)):
-                object.__setattr__(self, name, value)
-
-            elif type(value) is int or type(value) is float:
-                object.__setattr__(self, name, 
-                    matrix(value, (len(self),1), tc='d'))
-
-            else:
-                raise AttributeError("invalid type or size for "\
-                    "attribute 'value'")
-
-        elif name == 'name':
-            if type(value) is str:
-                object.__setattr__(self,name,value)
-
-            else:
-                raise AttributeError("invalid type for attribute "\
-                    "'name'")
-
-        elif name == '_size':
-            object.__setattr__(self,name,value)
-
-        else:
-            raise AttributeError("'variable' object has no attribute "\
-                "'%s'" %name)
-
-
-    def __pos__(self):
-
-        f = _function()
-        f._linear._coeff[self] = matrix(1.0)
-        return f
-
-
-    def __neg__(self):
-
-        f = _function()
-        f._linear._coeff[self] = matrix(-1.0)
-        return f
-
-
-    def __abs__(self):
-
-        return max(self,-self)
-        
-
-    def __add__(self,other):
-
-        return (+self).__add__(other)
-
-
-    def __radd__(self,other):
-
-        return (+self).__radd__(other)
-
-
-    def __iadd__(self,other):
-
-        raise NotImplementedError("in-place addition not implemented"\
-            " for 'variable' objects")
-
-
-    def __sub__(self,other):
-
-        return (+self).__sub__(other)
-
-
-    def __rsub__(self,other):
-
-        return (+self).__rsub__(other)
-
-
-    def __isub__(self,other):
-
-        raise NotImplementedError("in-place subtraction not "\
-            "implemented for 'variable' objects")
-
-
-    def __mul__(self,other):
-
-        return (+self).__mul__(other)
-
-
-    def __rmul__(self,other):
-
-        return (+self).__rmul__(other)
-
-
-    def __imul__(self,other):
-
-        raise NotImplementedError("in-place multiplication not "\
-            "implemented for 'variable' objects")
-
-
-    if sys.version_info.major < 3: 
-
-        def __div__(self,other):
-
-            return (+self).__div__(other)
-
-
-        def __idiv__(self,other):
-
-            raise NotImplementedError("in-place division not implemented "\
-                "for 'variable' objects")
-
-    else:
-    
-        def __truediv__(self,other):
-
-            return (+self).__truediv__(other)
-
-
-        def __itruediv__(self,other):
-
-            raise NotImplementedError("in-place division not implemented "\
-                "for 'variable' objects")
-
-
-    def __eq__(self,other):
-
-        return constraint(self-other, '=')
-
-
-    def __le__(self,other):
-
-        return constraint(self-other, '<')
-
-
-    def __ge__(self,other):
-
-        return constraint(other-self, '<')
-
-
-    def __lt__(self,other):
-
-        raise NotImplementedError
-
-
-    def __gt__(self,other):
-
-        raise NotImplementedError
-
-
-    def __getitem__(self,key):
-
-        return (+self).__getitem__(key)
-
-
-    if sys.version_info.major >= 3: 
-
-        def __hash__(self):
-
-            return id(self)
-
-
-class _function(object):
-
-    """
-    Vector valued function.
-
-    General form: 
-
-        f = constant + linear + sum of nonlinear convex terms + 
-            sum of nonlinear concave terms 
-
-    The length of f is the maximum of the lengths of the terms in the 
-    sum.  Each term must have length 1 or length equal to len(f).
-
-    _function() creates the constant function f=0 with length 1.
-
-
-    Attributes:
-
-    _constant      constant term as a 1-column dense 'd' matrix of 
-                   length 1 or length len(self)
-    _linear        linear term as a _lin  object of length 1 or length
-                   len(self)
-    _cvxterms      nonlinear convex terms as a list [f1,f2,...] with 
-                   each fi of type _minmax or _sum_minmax.  Each fi has
-                   length 1 or length equal to len(self).
-    _ccvterms      nonlinear concave terms as a list [f1,f2,...] with 
-                   each fi of type _minmax or _sum_minmax.  Each fi has
-                   length 1 or length equal to len(self).
-
-
-    Methods:
-
-    value()        returns the value of the function: None if one of the
-                   variables has value None;  a dense 'd' matrix of size
-                   (len(self),1) if all the variables have values
-    variables()    returns a (copy of) the list of variables
-    _iszero()      True if self is identically zero
-    _isconstant()  True if there are no linear/convex/concave terms
-    _islinear()    True if there are no constant/convex/concave terms
-    _isaffine()    True if there are no nonlinear convex/concave terms 
-    _isconvex()    True if there are no nonlinear concave terms
-    _isconcave()   True if there are no nonlinear convex terms
-    """
-
-    def __init__(self): 
-
-        self._constant = matrix(0.0)
-        self._linear = _lin()
-        self._cvxterms = []
-        self._ccvterms = []
-
-
-    def __len__(self):
-
-        if len(self._constant) > 1: return len(self._constant)
-
-        lg = len(self._linear)
-        if lg > 1: return lg
-
-        for f in self._cvxterms:
-            lg = len(f)
-            if lg > 1: return lg
-
-        for f in self._ccvterms:
-            lg = len(f)
-            if lg > 1: return lg
-
-        return 1
-
-
-    def __repr__(self):
-
-        if self._iszero():
-            return '<zero function of length %d>' %len(self)
-
-        elif self._isconstant():
-            return '<constant function of length %d>' %len(self)
-
-        elif self._islinear():
-            return '<linear function of length %d>' %len(self)
-
-        elif self._isaffine():
-            return '<affine function of length %d>' %len(self)
-
-        elif self._isconvex():
-            return '<convex function of length %d>' %len(self)
-
-        elif self._isconcave():
-            return '<concave function of length %d>' %len(self)
-
-        else:
-            return '<function of length %d>' %len(self)
-
-
-    def __str__(self):
-
-        s = repr(self)[1:-1] 
-
-        # print constant term if nonzero
-        if not self._iszero() and (len(self._constant) != 1 or 
-            self._constant[0]):
-            s += '\nconstant term:\n' + str(self._constant)
-
-        else:
-            s += '\n'
-
-        # print linear term if nonzero
-        if self._linear._coeff:
-            s += 'linear term: ' + str(self._linear)
-
-        # print nonlinear convex term if nonzero
-        if self._cvxterms: 
-            s += '%d nonlinear convex term(s):' %len(self._cvxterms)
-            for f in self._cvxterms: s += '\n' + str(f) 
-
-        # print nonlinear concave term if nonzero
-        if self._ccvterms: 
-            s += '%d nonlinear concave term(s):' %len(self._ccvterms)
-            for f in self._ccvterms: s += '\n' + str(f) 
-
-        return s
-
-    
-    def value(self):
-
-        val = self._constant
-
-        if self._linear._coeff:
-            nval = self._linear.value()     
-            if nval is None: return None
-            else: val = val + nval 
-
-        for f in self._cvxterms:
-            nval = f.value()
-            if nval is None: return None
-            else: val = val + nval
-
-        for f in self._ccvterms:
-            nval = f.value()
-            if nval is None: return None
-            else: val = val + nval
-
-        return val
-
-
-    def variables(self):
-
-        l = self._linear.variables()
-        for f in self._cvxterms:
-            l += [v for v in f.variables() if v not in l]
-        for f in self._ccvterms:
-            l += [v for v in f.variables() if v not in l]
-        return l
-
-
-    def _iszero(self):
-
-        if not self._linear._coeff and not self._cvxterms and \
-            not self._ccvterms and not blas.nrm2(self._constant): 
-            return True
-        else: return False
-
-
-    def _isconstant(self):
-
-        if not self._linear._coeff and not self._cvxterms and \
-            not self._ccvterms: return True
-        else: return False
-
-
-    def _islinear(self):
-
-        if len(self._constant) == 1 and not self._constant[0] and \
-            not self._cvxterms and not self._ccvterms: return True
-        else: return False
-
-
-    def _isaffine(self):
-
-        if not self._cvxterms and not self._ccvterms: return True
-        else: return False
-
-
-    def _isconvex(self):
-
-        if not self._ccvterms: return True
-        else: return False
-
-
-    def _isconcave(self):
-
-        if not self._cvxterms: return True
-        else: return False
-
-
-    def __pos__(self):
-
-        f = _function()
-        f._constant = +self._constant
-        f._linear = +self._linear
-        f._cvxterms = [+g for g in self._cvxterms]
-        f._ccvterms = [+g for g in self._ccvterms]
-        return f
-
-
-    def __neg__(self):
-
-        f = _function()
-        f._constant = -self._constant
-        f._linear = -self._linear
-        f._ccvterms = [-g for g in self._cvxterms]
-        f._cvxterms = [-g for g in self._ccvterms]
-        return f
-
-
-    def __add__(self,other):
-
-        # convert other to matrix (dense 'd' or sparse) or _function
-        if type(other) is int or type(other) is float:
-            other = matrix(other, tc='d')
-        elif _ismatrix(other):  # ie, dense 'd' or sparse
-            if other.size[1] != 1:
-                raise ValueError('incompatible dimensions')
-        elif type(other) is variable:
-            other = +other
-        elif type(other) is not _function:
-            return NotImplemented
-
-        if 1 != len(self) != len(other) != 1: 
-            raise ValueError('incompatible lengths')
-
-        f = _function()
-
-        if _ismatrix(other):
-            # this converts sparse other to dense 'd' 
-            f._constant = self._constant + other
-            f._linear = +self._linear 
-            f._cvxterms = [+fk for fk in self._cvxterms] 
-            f._ccvterms = [+fk for fk in self._ccvterms] 
-
-        else:  #type(other) is _function:
-            if not (self._isconvex() and other._isconvex()) and \
-                not (self._isconcave() and other._isconcave()):
-                raise ValueError('operands must be both convex or '\
-                    'both concave')
-
-            f._constant = self._constant + other._constant
-            f._linear = self._linear + other._linear
-            f._cvxterms = [+fk for fk in self._cvxterms] + \
-                [+fk for fk in other._cvxterms]
-            f._ccvterms = [+fk for fk in self._ccvterms] + \
-                [+fk for fk in other._ccvterms]
-
-        return f
-
-
-    def __radd__(self,other):
-
-        return self.__add__(other)
-
-
-    def __iadd__(self,other):
-
-        # convert other to matrix (dense 'd' or sparse) or _function
-        if type(other) is int or type(other) is float:
-            other = matrix(other, tc='d')
-        elif _ismatrix(other):
-            if other.size[1] != 1: 
-                raise ValueError('incompatible dimensions')
-        elif type(other) is variable:
-            other = +other
-        elif type(other) is not _function:
-            return NotImplemented
-
-        if len(self) != len(other) != 1: 
-            raise ValueError('incompatible lengths')
-
-        if _ismatrix(other):
-            if 1 == len(self._constant) != len(other): 
-                self._constant = self._constant + other
-            else:
-                self._constant += other
-
-        else:   #type(other) is _function:
-            if not (self._isconvex() and other._isconvex()) and \
-                not (self._isconcave() and other._isconcave()):
-                raise ValueError('operands must be both convex or '\
-                    'both concave')
-
-            if 1 == len(self._constant) != len(other._constant): 
-                self._constant = self._constant + other._constant
-            else:
-                self._constant += other._constant
-
-            if 1 == len(self._linear) != len(other._linear): 
-                self._linear = self._linear + other._linear
-            else:
-                self._linear += other._linear
-
-            self._cvxterms += [+fk for fk in other._cvxterms] 
-            self._ccvterms += [+fk for fk in other._ccvterms] 
-
-        return self
-
-
-    def __sub__(self,other):
-
-        # convert other to matrix (dense 'd' or sparse) or _function
-        if type(other) is int or type(other) is float:
-            other = matrix(other, tc='d')
-        elif _ismatrix(other):
-            if other.size[1] != 1: 
-                raise ValueError('incompatible dimensions')
-        elif type(other) is variable:
-            other = +other
-        elif type(other) is not _function:
-            return NotImplemented
-
-        if 1 != len(self) != len(other) != 1: 
-            raise ValueError('incompatible lengths')
-
-        f = _function()
-
-        if _ismatrix(other):
-            f._constant = self._constant - other
-            f._linear = +self._linear 
-            f._cvxterms = [+fk for fk in self._cvxterms]  
-            f._ccvterms = [+fk for fk in self._ccvterms] 
-
-        else:   #type(other) is _function:
-            if not (self._isconvex() and other._isconcave()) and \
-                not (self._isconcave() and other._isconvex()):
-                raise ValueError('operands must be convex and '\
-                    'concave or concave and convex')
-
-            f._constant = self._constant - other._constant
-            f._linear = self._linear - other._linear
-            f._cvxterms = [+fk for fk in self._cvxterms] + \
-                [-fk for fk in other._ccvterms]
-            f._ccvterms = [+fk for fk in self._ccvterms] + \
-                [-fk for fk in other._cvxterms]
-
-        return f
-
-
-    def __rsub__(self,other):
-
-        # convert other to matrix (dense 'd' or sparse) or _function
-        if type(other) is int or type(other) is float:
-            other = matrix(other, tc='d')
-        elif _isdmatrix(other):
-            if other.size[1] != 1: 
-                raise ValueError('incompatible dimensions')
-        elif type(other) is variable:
-            other = +other
-        elif type(other) is not _function:
-            return NotImplemented
-
-        if 1 != len(self) != len(other) != 1: 
-            raise ValueError('incompatible lengths')
-
-        f = _function()
-
-        if _ismatrix(other):
-            f._constant = other - self._constant 
-            f._linear = -self._linear 
-            f._cvxterms = [-fk for fk in self._ccvterms] 
-            f._ccvterms = [-fk for fk in self._cvxterms] 
-
-        else:   # type(other) is _function:
-            if not (self._isconvex() and other._isconcave()) and \
-                not (self._isconcave() and other._isconvex()):
-                raise ValueError('operands must be convex and '\
-                    'concave or concave and convex')
-
-            f._constant = other._constant - self._constant 
-            f._linear = other._linear - self._linear 
-            f._cvxterms = [-fk for fk in self._ccvterms] + \
-                [fk for fk in other._cvxterms]
-            f._ccvterms = [-fk for fk in self._cvxterms] + \
-                [fk for fk in other._ccvterms]
-
-        return f
-
-
-    def __isub__(self,other):
-
-        # convert other to matrix (dense or sparse 'd') or _function
-        if type(other) is int or type(other) is float:
-            other = matrix(other, tc='d')
-        elif _ismatrix(other):
-            if other.size[1] != 1: 
-                raise ValueError('incompatible dimensions')
-        elif type(other) is variable:
-            other = +other
-        elif type(other) is not _function:
-            return NotImplemented
-
-        if len(self) != len(other) != 1: 
-            raise ValueError('incompatible lengths')
-
-        if _ismatrix(other):
-            if 1 == len(self._constant) != len(other): 
-                self._constant = self._constant - other
-            else:
-                self._constant -= other
-
-        else:   #type(other) is _function:
-            if not (self._isconvex() and other._isconcave()) and \
-                not (self._isconcave() and other._isconvex()):
-                raise ValueError('operands must be convex and '\
-                    'concave or concave and convex')
-
-            if 1 == len(self._constant) != len(other._constant): 
-                self._constant = self._constant - other._constant
-            else:
-                self._constant -= other._constant
-
-            if 1 == len(self._linear) != len(other._linear): 
-                self._linear = self._linear - other._linear
-            else:
-                self._linear -= other._linear
-
-            self._cvxterms += [-fk for fk in other._ccvterms] 
-            self._ccvterms += [-fk for fk in other._cvxterms] 
-
-        return self
-
-
-    def __mul__(self,other):
-
-        if type(other) is int or type(other) is float: 
-            other = matrix(other, tc='d')
-
-        if (_ismatrix(other) and other.size == (1,1)) or \
-            (_isdmatrix(other) and other.size[1] == 1 == len(self)):
-
-            f = _function()
-
-            if other.size == (1,1) and other[0] == 0.0:
-                # if other is zero, return constant zero function
-                # of length len(self)
-                f._constant = matrix(0.0, (len(self),1))
-                return f
-
-            if len(self._constant) != 1 or self._constant[0]:
-                # skip if self._constant is zero
-                f._constant = self._constant*other
-
-            if self._linear._coeff: 
-                # skip if self._linear is zero
-                f._linear = self._linear*other
-
-            if not self._isaffine():  
-                # allow only multiplication with scalar
-                if other.size == (1,1):
-                    if other[0] > 0.0:
-                        f._cvxterms = \
-                            [fk*other[0] for fk in self._cvxterms]
-                        f._ccvterms = \
-                            [fk*other[0] for fk in self._ccvterms]
-
-                    elif other[0] < 0.0: 
-                        f._cvxterms = \
-                            [fk*other[0] for fk in self._ccvterms]
-                        f._ccvterms = \
-                            [fk*other[0] for fk in self._cvxterms]
-
-                    else: # already dealt with above
-                        pass
-
-                else: 
-                    raise ValueError('can only multiply with scalar')
-
-        else: 
-            raise TypeError('incompatible dimensions or types')
-
-        return f
-
-
-    def __rmul__(self,other):
-
-        if type(other) is int or type(other) is float: 
-            other = matrix(other, tc='d')
-
-        lg = len(self)
-
-        if (_ismatrix(other) and other.size[1] == lg) or \
-            (_isdmatrix(other) and other.size == (1,1)):
-
-            f = _function()
-
-            if other.size == (1,1) and other[0] == 0.0:
-                # if other is zero, return constant zero function
-                # of length len(self)
-                f._constant = matrix(0.0, (len(self),1))
-                return f
-
-            if len(self._constant) != 1 or self._constant[0]:
-                if 1 == len(self._constant) != lg and \
-                    not _isscalar(other):
-                    f._constant = other * self._constant[lg*[0]]
-                else:
-                    f._constant = other * self._constant
-            
-            if self._linear._coeff:
-                if 1 == len(self._linear) != lg and \
-                    not _isscalar(other):
-                    f._linear = other * self._linear[lg*[0]]
-                else:
-                    f._linear = other * self._linear
-
-            if not self._isaffine():
-                # allow only scalar multiplication
-                if other.size == (1,1):
-                    if other[0] > 0.0:
-                        f._cvxterms = [other[0] * fk for 
-                            fk in self._cvxterms]  
-                        f._ccvterms = [other[0] * fk for 
-                            fk in self._ccvterms]  
-
-                    elif other[0] < 0.0:
-                        f._cvxterms = [other[0] * fk for 
-                            fk in self._ccvterms]  
-                        f._ccvterms = [other[0] * fk for 
-                            fk in self._cvxterms]  
-
-                    else: pass
-
-                else: 
-                    raise ValueError('can only multiply with scalar')
-
-        else: 
-            raise TypeError('incompatible dimensions or types')
-
-        return f
-                
-
-    def __imul__(self,other):
-
-        if type(other) is int or type(other) is float: 
-            other = matrix(other, tc='d')
-
-        if _isdmatrix(other) and other.size == (1,1):
-
-            if other[0] == 0.0: 
-                self._constant = matrix(0.0, (len(self),1))
-                return self
-
-            if len(self._constant) != 1 or self._constant[0]:
-                self._constant *= other[0]
-
-            if self._linear._coeff:  self._linear *= other[0]
-
-            if not self._isaffine():
-                if other[0] > 0.0:
-                    for f in self._cvxterms: f *= other[0]
-                    for f in self._ccvterms: f *= other[0]
-
-                elif other[0] < 0.0:
-                    cvxterms = [f*other[0] for f in self._ccvterms]
-                    self._ccvterms = [f*other[0] for f in 
-                        self._cvxterms]
-                    self._cvxterms = cvxterms
-
-                else:
-                    pass
-
-            return self
-
-        else: 
-            raise TypeError('incompatible dimensions or types')
-
-    if sys.version_info.major < 3: 
-
-        def __div__(self,other):
-
-            if type(other) is int or type(other) is float:
-                return self.__mul__(1.0/other)
-
-            elif _isdmatrix(other) and other.size == (1,1):
-                return self.__mul__(1.0/other[0])
-
-            else:
-                return NotImplemented
-
-    else:
-
-        def __truediv__(self,other):
-
-            if type(other) is int or type(other) is float:
-                return self.__mul__(1.0/other)
-
-            elif _isdmatrix(other) and other.size == (1,1):
-                return self.__mul__(1.0/other[0])
-
-            else:
-                return NotImplemented
-
-
-
-    def __rdiv__(self,other):
-
-        return NotImplemented
-
-
-    if sys.version_info.major < 3: 
-
-        def __idiv__(self,other):
-
-            if type(other) is int or type(other) is float:
-                return self.__imul__(1.0/other)
-
-            elif _isdmatrix(other) and other.size == (1,1):
-                return self.__imul__(1.0/other[0])
-
-            else:
-                return NotImplemented
-
-    else:
-
-        def __itruediv__(self,other):
-
-            if type(other) is int or type(other) is float:
-                return self.__imul__(1.0/other)
-
-            elif _isdmatrix(other) and other.size == (1,1):
-                return self.__imul__(1.0/other[0])
-
-            else:
-                return NotImplemented
-        
-
-    def __abs__(self):
-
-        return max(self,-self)
-
-
-    def __eq__(self,other):
-
-        return constraint(self-other, '=')
-
-
-    def __le__(self,other):
-
-        return constraint(self-other, '<')
-
-
-    def __ge__(self,other):
-
-        return constraint(other-self, '<')
-
-
-    def __lt__(self,other):
-
-        raise NotImplementedError
-
-
-    def __gt__(self,other):
-
-        raise NotImplementedError
-
-
-    def __getitem__(self,key):
-
-        lg = len(self)
-        l = _keytolist(key,lg)
-        if not l: raise ValueError('empty index set')
-
-        f = _function()
-
-        if len(self._constant) != 1 or self._constant[0]:
-            if 1 == len(self._constant) != lg: 
-                f._constant = +self._constant
-            else: 
-                f._constant = self._constant[l]
-
-        if self._linear:
-            if 1 == len(self._linear) != lg: 
-                f._linear = +self._linear
-            else: 
-                f._linear = self._linear[l]
-
-        for fk in self._cvxterms:
-            if 1 == len(fk) != lg: 
-                f._cvxterms += [+fk]
-
-            elif type(fk) is _minmax: 
-                f._cvxterms += [fk[l]]
-
-            else:  # type(fk) is _sum_minmax 
-                # fk is defined as fk = sum(fmax)
-                fmax = _minmax('max', *fk._flist)
-                # take f += sum_j fk[j][l] = sum_{gk in fmax} gk[l] 
-                f._cvxterms += [gk[l] for gk in fmax]
-
-        for fk in self._ccvterms:
-            if 1 == len(fk) != lg: 
-                f._ccvterms += [+fk]
-
-            elif type(fk) is _minmax:
-                f._ccvterms += [fk[l]]
-
-            else:  # type(fk) is _sum_minmax
-                # fk is defined as fk = sum(fmin)
-                fmin = _minmax('min',*fk._flist)
-                # take f += sum_j fk[j][l] = sum_{gk in fmin} gk[l] 
-                f._ccvterms += [gk[l] for gk in fmin]
-
-        return f
-
-
-
-def sum(s):
-
-    """
-    Built-in sum redefined to improve efficiency when s is a vector
-    function.  
-    
-    If type(s) is not _function object, this is the built-in sum 
-    without start argument.
-    """
-
-    if type(s) is _function:
-        lg = len(s)
-        f = _function()
-
-        if 1 == len(s._constant) != lg:
-            f._constant = lg * s._constant
-        else:
-            f._constant = matrix(sum(s._constant), tc='d')
-
-        if 1 == len(s._linear) != lg:
-            f._linear = lg * s._linear
-        else:
-            f._linear = sum(s._linear)
-
-        for c in s._cvxterms:
-            if len(c) == 1:
-                f._cvxterms += [lg*c]
-            else:  #type(c) must be _minmax if len(c) > 1
-                f._cvxterms += [_sum_minmax('max', *c._flist)]
-
-        for c in s._ccvterms:
-            if len(c) == 1:
-                f._ccvterms += [lg*c]
-            else:  #type(c) must be _minmax if len(c) > 1
-                f._ccvterms += [_sum_minmax('min', *c._flist)]
-
-        return f
-
-    else:
-        return builtins.sum(s)
-
-
-
-class _lin(object):
-
-    """
-    Vector valued linear function.
-
-
-    Attributes:
-
-    _coeff       dictionary {variable: coefficient}.  The coefficients
-                 are dense or sparse matrices.  Scalar coefficients are
-                 stored as 1x1 'd' matrices.
-
-
-    Methods:
-
-    value()        returns the value of the function: None if one of the
-                   variables has value None;  a dense 'd' matrix of size
-                   (len(self),1) if all the variables have values
-    variables()    returns a (copy of) the list of variables
-    _addterm()     adds a linear term  a*v
-    _mul()         in-place multiplication
-    _rmul()        in-place right multiplication
-    """
-
-
-    def __init__(self):
-     
-        self._coeff = {}
-
-
-    def __len__(self):
-    
-        for v,c in iter(self._coeff.items()):
-            if c.size[0] > 1: 
-                return c.size[0]
-            elif _isscalar(c) and len(v) > 1: 
-                return len(v)
-        return 1
-
-
-    def __repr__(self):
-
-        return '<linear function of length %d>' %len(self)
-
-
-    def __str__(self):
-
-        s = repr(self)[1:-1] + '\n'
-        for v,c in iter(self._coeff.items()): 
-            s += 'coefficient of ' + repr(v) + ':\n'  + str(c) 
-        return s
-
-
-    def value(self):
-
-        value = matrix(0.0, (len(self),1))
-        for v,c in iter(self._coeff.items()):
-            if v.value is None: 
-                return None
-            else: 
-                value += c*v.value   
-        return value
-
-
-    def variables(self):
-
-        return varlist(self._coeff.keys())
-   
-
-    def _addterm(self,a,v):   
-
-        """ 
-        self += a*v  with v variable and a int, float, 1x1 dense 'd' 
-        matrix, or sparse or dense 'd' matrix with len(v) columns.
-        """
-
-        lg = len(self)
-
-        if v in self._coeff:
-
-            # self := self + a*v with v a variable of self
-            #
-            # Valid types/sizes:
-            #
-            # 1. a is a matrix (sparse or dense) with a.size[0]>1,
-            #    a.size[1]=len(v), and either lg=1 or lg=a.size[0].
-            #
-            # 2. a is a matrix (sparse or dense), a.size = (1,len(v)),
-            #    lg arbitrary.
-            #
-            # 3. a is int or float or 1x1 dense matrix, and len(v)>1
-            #    and either lg=1 or lg=len(v)
-            #
-            # 4. a is int or float or 1x1 dense matrix, and len(v)=1
-
-            c = self._coeff[v]
-            if _ismatrix(a) and a.size[0] > 1 and a.size[1] == len(v)\
-                and (lg == 1 or lg == a.size[0]):
-                newlg = a.size[0]
-                if c.size == a.size:
-                    self._coeff[v] = c + a 
-                elif c.size == (1,len(v)):
-                    self._coeff[v] = c[newlg*[0],:] + a
-                elif _isdmatrix(c) and c.size == (1,1):
-                    m = +a
-                    m[::newlg+1] += c[0]
-                    self._coeff[v] = m
-                else:
-                    raise TypeError('incompatible dimensions')
-                    
-            elif _ismatrix(a) and a.size == (1,len(v)):
-                if c.size == (lg,len(v)):
-                    self._coeff[v] = c + a[lg*[0],:]
-                elif c.size == (1,len(v)):
-                    self._coeff[v] = c + a
-                elif _isdmatrix(c) and c.size == (1,1):
-                    m = a[lg*[0],:]
-                    m[::lg+1] += c[0]
-                    self._coeff[v] = m
-                else:
-                    raise TypeError('incompatible dimensions')
-
-            elif _isscalar(a) and len(v) > 1 and (lg == 1 or 
-                lg == len(v)):
-                newlg = len(v)
-                if c.size == (newlg,len(v)):
-                    self._coeff[v][::newlg+1] = c[::newlg+1] + a
-                elif c.size == (1,len(v)):
-                    self._coeff[v] = c[newlg*[0],:]
-                    self._coeff[v][::newlg+1] = c[::newlg+1] + a 
-                elif _isscalar(c):
-                    self._coeff[v] = c + a
-                else:
-                    raise TypeError('incompatible dimensions')
-
-            elif _isscalar(a) and len(v) == 1:
-                self._coeff[v] = c + a    # add a to every elt of c
-
-            else:
-                raise TypeError('coefficient has invalid type or '\
-                    'incompatible dimensions ')
-
-        elif type(v) is variable:
-
-            # self := self + a*v with v not a variable of self
-            #
-            # 1. if a is a scalar and len(v)=lg or lg=1 or len(v)=1:
-            #    convert a to dense 1x1 matrix and add v:a pair to 
-            #    dictionary
-            #
-            # 2. If a is a matrix (dense or sparse) and a.size[1]=len(v)
-            #    and a.size[0]=lg or lg=1 or a.size[0]=1: 
-            #    make a copy of a and add v:a pair to dictionary
-
-            if _isscalar(a) and (lg == 1 or len(v) == 1 or 
-                len(v) == lg):
-                self._coeff[v] = matrix(a, tc='d')
-
-            elif _ismatrix(a) and a.size[1] == len(v) and \
-                (lg == 1 or a.size[0] == 1 or a.size[0] == lg):
-                self._coeff[v] = +a
-
-            else:
-                raise TypeError('coefficient has invalid type or '\
-                    'incompatible dimensions ')
-        
-        else: 
-            raise TypeError('second argument must be a variable')
-
-
-    def _mul(self,a):
-
-        ''' 
-        self := self*a where a is scalar or matrix 
-        '''
-
-        if type(a) is int or type(a) is float:
-            for v in iter(self._coeff.keys()): self._coeff[v] *= a
-
-        elif _ismatrix(a) and a.size == (1,1):
-            for v in iter(self._coeff.keys()): self._coeff[v] *= a[0]
-        
-        elif len(self) == 1 and _isdmatrix(a) and a.size[1] == 1:
-            for v,c in iter(self._coeff.items()): self._coeff[v] = a*c
-
-        else: 
-            raise TypeError('incompatible dimensions')
-
-
-    def _rmul(self,a):
-
-        ''' 
-        self := a*self where a is scalar or matrix 
-        '''
-
-        lg = len(self)
-        if _isscalar(a):
-            for v in iter(self._coeff.keys()): self._coeff[v] *= a
-        
-        elif lg == 1 and _ismatrix(a) and a.size[1] == 1:
-            for v,c in iter(self._coeff.items()): self._coeff[v] = a*c
-
-        elif _ismatrix(a) and a.size[1] == lg: 
-            for v,c in iter(self._coeff.items()):
-                if c.size == (1,len(v)):
-                    self._coeff[v] = a*c[lg*[0],:]
-                else: 
-                    self._coeff[v] = a*c
-             
-        else: 
-            raise TypeError('incompatible dimensions')
-
-
-    def __pos__(self):
-
-        f = _lin()
-        for v,c in iter(self._coeff.items()): f._coeff[v] = +c
-        return f
-
-
-    def __neg__(self):
-
-        f = _lin()
-        for v,c in iter(self._coeff.items()): f._coeff[v] = -c
-        return f
-
-
-    def __add__(self,other):
-
-        # self + other with other variable or _lin
-
-        f = +self
-
-        if type(other) is int or type(other) is float and not other:
-            # Needed to make sum(f) work, because it defaults to
-            # 0 + f[0] + ... + f[len(f)-1].
-            return f
-
-        if type(other) is variable: 
-            f._addterm(1.0, other)
-
-        elif type(other) is _lin:
-            for v,c in iter(other._coeff.items()): f._addterm(c,v)
-
-        else: return NotImplemented
-
-        return f
-
-
-    def __radd__(self,other):
-
-        return self.__add__(other)
-
-    
-    def __iadd__(self,other):
-
-        '''
-        self += other  
-        
-        Only allowed if it does not change the length of self.
-        '''
-
-        lg = len(self)
-
-        if type(other) is variable and (len(other) == 1 or 
-            len(other) == lg):
-            self._addterm(1.0,other)
-
-        elif type(other) is _lin and (len(other) == 1 or 
-            len(other) == lg): 
-            for v,c in iter(other._coeff.items()): self._addterm(c,v)
-
-        else: 
-            raise NotImplementedError('in-place addition must result '\
-                'in a function of the same length')
-        
-        return self
-
-
-    def __sub__(self,other):
-
-        f = +self
-
-        if type(other) is variable:
-            f._addterm(-1.0, other)
-        elif type(other) is _lin:
-            for v,c in iter(other._coeff.items()): f._addterm(-c,v)
-        else: 
-            return NotImplemented
-        
-        return f
-
-
-    def __rsub__(self,other):
-
-        f = -self
-
-        if type(other) is variable:
-            f._addterm(1.0, other)
-        elif type(other) is _lin:
-            for v,c in iter(other._coeff.items()): f._addterm(c,v)
-        else: 
-            return NotImplemented
-        
-        return f
-
-
-    def __isub__(self,other):
-
-        '''
-        self -= other  
-        
-        Only allowed if it does not change the length of self.
-        '''
-
-        lg = len(self)
-
-        if type(other) is variable and (len(other) == 1 or 
-            len(other) == lg):
-            self._addterm(-1.0, other)
-
-        elif type(other) is _lin and (len(other) == 1 or 
-            len(other) == lg):
-            for v,c in iter(other._coeff.items()): self._addterm(-c,v)
-
-        else: 
-            raise NotImplementedError('in-place subtraction must '\
-                'result in a function of the same length')
-        
-        return self
-
-
-    def __mul__(self,other):
-
-        if _isscalar(other) or _ismatrix(other):
-            f = +self
-            f._mul(other)
-
-        else: 
-            return NotImplemented
-
-        return f
-
-
-    def __rmul__(self,other):
-
-        if _isscalar(other) or _ismatrix(other):
-            f = +self
-            f._rmul(other)
-
-        else:
-            return NotImplemented
-
-        return f
-        
-
-    def __imul__(self,other):    
-
-        '''
-        self *= other  
-        
-        Only allowed for scalar multiplication with a constant (int, 
-        float, 1x1 'd' matrix).
-        '''
-
-        if _isscalar(other): 
-            self._mul(other)
-        else: 
-            raise NotImplementedError('in-place multiplication '  \
-                'only defined for scalar multiplication')
-        return self
-
-
-    def __getitem__(self,key):
-
-        l = _keytolist(key,len(self))
-        if not l: raise ValueError('empty index set')
-
-        f = _lin()
-        for v,c in iter(self._coeff.items()):
-            if c.size == (len(self), len(v)):  
-                f._coeff[v] = c[l,:]
-
-            elif _isscalar(c) and len(v) == 1:  
-                f._coeff[v] = matrix(c, tc='d')
-
-            elif c.size == (1,1) and len(v) > 1:
-                # create a sparse matrix with 1.0 element in 
-                # position (k,l[k]) for k in range(len(l)) 
-                f._coeff[v] = spmatrix([], [], [], (len(l),len(v)), 'd')
-                f._coeff[v][[l[k]*len(l)+k for k in range(len(l))]] \
-                    = c[0]
-
-            else:  # c is 1 by len(v)
-                f._coeff[v] = c[len(l)*[0],:]
-
-        return f
-
-
-
-class _minmax(object):
-
-    """
-    Componentwise maximum or minimum of functions.  
-
-    A function of the form f = max(f1,f2,...,fm) or f = max(f1) or
-    f = min(f1,f2,...,fm) or f = min(f1) with each fi an object of 
-    type _function.  
-
-    If m>1, then len(f) = max(len(fi)) and f is the componentwise 
-    maximum/minimum of f1,f2,...,fm.  Each fi has length 1 or length 
-    equal to len(f).
-
-    If m=1, then len(f) = 1 and f is the maximum/minimum of the 
-    components of f1: f = max(f1[0],f1[1],...) or 
-    f = min(f1[0],f1[1],...).
-   
-
-    Attributes:
-
-    _flist       [f1,f2,...,fm]
-    _ismax       True for 'max', False for 'min'
-
-
-    Methods:
-
-    value()      returns the value of the function
-    variables()  returns a copy of the list of variables
-    """
-
-    def __init__(self,op,*s):  
-
-        self._flist = []
-
-        if op == 'max':
-            self._ismax = True
-        else: 
-            self._ismax = False
-
-        if len(s) == 1: 
-
-            if type(s[0]) is variable or (type(s[0]) is _function and 
-                (s[0]._isconvex() and self._ismax) or 
-                (s[0]._isconcave() and not self._ismax)):
-                self._flist += [+s[0]]
-            else:
-                raise TypeError('unsupported argument type')
-
-        else:
-            # cnst will be max/min of the constant arguments
-            cnst = None  
-
-            lg = 1
-            for f in s:
-                if type(f) is int or type(f) is float: 
-                    f = matrix(f, tc='d')
-
-                if _isdmatrix(f) and f.size[1] == 1:
-                    if cnst is None: 
-                        cnst = +f
-                    elif self._ismax: 
-                        cnst = _vecmax(cnst,f)
-                    else:
-                        cnst = _vecmin(cnst,f)
-
-                elif type(f) is variable or type(f) is _function:
-                    self._flist += [+f]
-
-                else:
-                    raise TypeError('unsupported argument type')
-
-                lgf = len(f)
-                if 1 != lg != lgf != 1:
-                    raise ValueError('incompatible dimensions')
-                elif 1 == lg != lgf: 
-                    lg = lgf
-
-            if cnst is not None: self._flist += [_function()+cnst]
-
-
-    def __len__(self):
-
-        if len(self._flist) == 1: return 1
-        for f in self._flist:
-            lg = len(f)
-            if len(f) > 1: return lg
-        return 1
-        
-
-    def __repr__(self):
-
-        if self._ismax: s = 'maximum'
-        else: s = 'minimum'
-
-        if len(self._flist) == 1:
-            return '<' + s + ' component of a function of length %d>'\
-                %len(self._flist[0])
-        else:
-            return "<componentwise " + s + " of %d functions of "\
-                "length %d>" %(len(self._flist),len(self))
-
-
-    def __str__(self):
-
-        s = repr(self)[1:-1] + ':'
-        if len(self._flist) == 1:
-            s += '\n' + repr(self._flist[0])[1:-1]
-        else:
-            for k in range(len(self._flist)):
-                s += "\nfunction %d: " %k + repr(self._flist[k])[1:-1]
-        return s
-
-
-    def value(self):
- 
-        if self._ismax:
-            return _vecmax(*[f.value() for f in self._flist])
-        else:
-            return _vecmin(*[f.value() for f in self._flist])
-
-
-    def variables(self):
-
-        l = varlist()
-        for f in self._flist:
-            l += [v for v in f.variables() if v not in l]
-        return l
-
-
-    def __pos__(self):
-         
-        if self._ismax:
-            f = _minmax('max', *[+fk for fk in self._flist])
-        else:
-            f = _minmax('min', *[+fk for fk in self._flist])
-        
-        return f
-
-
-    def __neg__(self):
-
-        if self._ismax:
-            f = _minmax('min', *[-fk for fk in self._flist])
-        else:
-            f = _minmax('max', *[-fk for fk in self._flist])
-        return f
-
-
-    def __mul__(self,other):
-
-        if type(other) is int or type(other) is float or \
-            (_ismatrix(other) and other.size == (1,1)):
-            if _ismatrix(other): other = other[0]
-
-            if other >= 0.0: 
-                if self._ismax:
-                    f = _minmax('max', *[other*fk for fk in 
-                        self._flist])
-                else:
-                    f = _minmax('min', *[other*fk for fk in
-                        self._flist])
-
-            else: 
-                if self._ismax:
-                    f = _minmax('min', *[other*fk for fk in 
-                        self._flist])
-                else:
-                    f = _minmax('max', *[other*fk for fk in 
-                        self._flist])
-                
-            return f 
-
-        else:
-            return NotImplemented
-
-                
-    def __rmul__(self,other):
-
-        return self.__mul__(other)
-
-
-    def __imul__(self,other):
-
-        if _isscalar(other):
-            if type(other) is matrix: other = other[0]
-            for f in self._flist:  f *= other
-            if other < 0.0: self._ismax = not self._ismax
-            return self
-
-        raise NotImplementedError('in-place multiplication is only '\
-            'defined for scalars')
-
-
-    def __getitem__(self,key):
-
-        lg = len(self)
-        l = _keytolist(key,lg)
-        if not l: raise ValueError('empty index set')
-
-        if len(self._flist) == 1: fl = list(self._flist[0])    
-        else: fl = self._flist
-
-        if self._ismax: f = _minmax('max')
-        else: f = _minmax('min')
-
-        for fk in fl:
-            if 1 == len(fk) != lg:  f._flist += [+fk]
-            else:  f._flist += [fk[l]]
-
-        return f
-
-
-
-def max(*s):
-
-    """
-    Identical to the built-in max except when some of the arguments are 
-    variables or functions.
-
-    f = max(s1,s2,...) returns the componentwise maximum of s1,s2,..,
-    as a convex function with len(f) = max(len(si)).
-    The arguments si can be scalars, 1-column dense 'd' matrices, 
-    variables, or functions.  At least one argument must be a function 
-    or a variable.  The arguments can be scalars or vectors with length 
-    equal to len(f).
-
-    f = max(s) with len(s) > 1 returns the maximum component of s as 
-    a function with len(f) = 1.  The argument can be a variable or a 
-    function.
-
-    f = max(s) with len(s) = 1 and s[0] a function returns s[0].
-
-    f = max(s) with s a list or tuple of variables, functions, 
-    constants, returns f = max(*s).
-
-    Does not work with generators (Python 2.4).
-    """
-
-    try: return builtins.max(*s)
-    except NotImplementedError:
-        f = _function()
-        try: 
-            f._cvxterms = [_minmax('max',*s)]
-            return f
-        except: 
-            # maybe s[0] is a list or tuple of variables, functions
-            # and constants
-            try: return max(*s[0])
-            except: raise NotImplementedError
-
-
-
-def min(*s):
-
-    """
-    Identical to the built-in min except when some of the arguments are 
-    variables or functions.
-
-    f = min(s1,s2,...) returns the componentwise minimum of s1,s2,..,
-    as function with len(f) = max(len(si)).
-    The arguments si can be scalars, 1-column dense 'd' matrices, 
-    variables, or functions.  At least one argument must be a function 
-    or a variable.  The arguments can be scalars or vectors with length 
-    equal to len(f).
-
-    f = min(s) with len(s) > 1 returns the minimum component of s as 
-    a function with len(f) = 1.  The argument can be a variable or a 
-    function.
-
-    f = min(s) with len(s) = 1 returns s[0].
-
-    f = min(s) with s a list or tuple of variables, functions, 
-    constants, returns f = min(*s).
-
-    Does not work with generators (Python 2.4).
-    """
-
-    try: return builtins.min(*s)
-    except NotImplementedError:
-        f = _function()
-        try: 
-            f._ccvterms = [_minmax('min',*s)]
-            return f
-        except:
-            # maybe s[0] is a list or tuple of variables, functions
-            # and constants
-            try: return min(*s[0])
-            except: raise NotImplementedError
-
-
-
-class _sum_minmax(_minmax):
-
-    """
-    Sum of componentwise maximum or minimum of functions.  
-
-    A function of the form f = sum(max(f1,f2,...,fm)) or 
-    f = sum(min(f1,f2,...,fm)) with each fi an object of 
-    type _function.  
-
-    m must be greater than 1.  len(f) = 1.
-    Each fi has length 1 or length equal to max_i len(fi)).
-
-
-    Attributes:
-
-    _flist       [f1,f2,...,fm]
-    _ismax       True for 'max', False for 'min'
-
-
-    Methods:
-
-    value()      returns the value of the function
-    variables()  returns a copy of the list of variables
-    _length()    number of terms in the sum
-    """
-
-    def __init__(self,op,*s):  
-
-        _minmax.__init__(self,op,*s)
-        if len(self._flist) == 1: 
-            raise TypeError('expected more than 1 argument')
-
-
-    def __len__(self):
-
-        return 1
-
-
-    def _length(self):
-
-        for f in self._flist:
-            lg = len(f)
-            if len(f) > 1: return lg
-        return 1
-
-
-    def __repr__(self):
-
-        if self._ismax: s = 'maximum'
-        else: s = 'minimum'
-        return "<sum of componentwise " + s + " of %d functions of "\
-            "length %d>" %(len(self._flist),len(self))
-
-
-    def __str__(self):
-
-        s = repr(self)[1:-1] 
-        for k in range(len(self._flist)):
-            s += "\nfunction %d: " %k + repr(self._flist[k])[1:-1]
-        return s
-
-
-    def value(self):
- 
-        if self._ismax:
-            return matrix(sum(_vecmax(*[f.value() for f in 
-                self._flist])), tc='d')
-        else:
-            return matrix(sum(_vecmin(*[f.value() for f in 
-                self._flist])), tc='d')
-
-
-    def __pos__(self):
-         
-        if self._ismax:
-            f = _sum_minmax('max', *[+fk for fk in self._flist])
-        else:
-            f = _sum_minmax('min', *[+fk for fk in self._flist])
-        
-        return f
-
-
-    def __neg__(self):
-
-        if self._ismax:
-            f = _sum_minmax('min', *[-fk for fk in self._flist])
-        else:
-            f = _sum_minmax('max', *[-fk for fk in self._flist])
-        return f
-
-
-    def __mul__(self,other):
-
-        if type(other) is int or type(other) is float or \
-            (_ismatrix(other) and other.size == (1,1)):
-
-            if _ismatrix(other): other = other[0]
-
-            if other >= 0.0: 
-                if self._ismax:
-                    f = _sum_minmax('max', *[other*fk for fk in 
-                        self._flist])
-                else:
-                    f = _sum_minmax('min', *[other*fk for fk in
-                        self._flist])
-
-            else: 
-                if self._ismax:
-                    f = _sum_minmax('min', *[other*fk for fk in 
-                        self._flist])
-                else:
-                    f = _sum_minmax('max', *[other*fk for fk in 
-                        self._flist])
-                
-            return f 
-
-        else:
-            return NotImplemented
-
-                
-    def __rmul__(self,other):
-
-        return self.__mul__(other)
-
-
-    def __getitem__(self,key):
-
-        l = _keytolist(key,1)
-        if not l: raise ValueError('empty index set')
-
-        # expand sum and convert to a  _function
-        if self._ismax: f = sum(_minmax('max',*self._flist))
-        else: f = sum(_minmax('min',*self._flist))
-
-        return f[l]
-
-
-
-class constraint(object):
-
-    """
-    Equality or inequality constraint.
-
-    constraint(f, ctype='=', name='') constructs a constraint
-    f=0 (if ctype is '=') or f<=0 (if ctype is '<').
-
-
-    Arguments:
-
-    f                convex function if '<', affine function if '='
-    ctype            '=' or '<'
-    name             string with the constraint name
-
-
-    Attributes:
-
-    multiplier       a variable of length len(f).  multiplier.name is 
-                     the constraint name with '_mul' appended.
-    name             constraint name.  Writing to .name also modifies 
-                     the name of .multiplier.  
-    _f               the constraint function (borrowed reference)
-    _type            '=' or '<'
-
-
-    Methods:
-
-    value()          returns the value of the constraint function
-    variables()      returns the variables of the constraint function
-    type()           returns ._type 
-    _aslinearineq()  converts convex piecewise-linear inequality into 
-                     an equivalent set of linear inequalities
-    """
-
-    def __init__(self, f, ctype='=', name=''):
-
-        if ctype == '=' or ctype  == '<':
-            self._type = ctype
-        else:
-            raise TypeError("'ctype' argument must be '<' or '='")
-
-        if type(f) is not _function:
-            raise TypeError("'f' argument must be a function")
-        
-        if ctype == '=':
-            if f._isaffine(): self._f = f
-            else:
-                raise TypeError("constraint function must be affine")
-        
-        else:
-            if f._isconvex(): self._f = f
-            else:
-                raise TypeError("constraint function must be convex")
- 
-        self.name = name
-        self.multiplier = variable(len(self), name + '_mul')
-        
-
-    def __len__(self):
-    
-        return len(self._f)
-
-
-    def __repr__(self):
-
-        lg = len(self)
-
-        if self._type == '=': s = 'equality'
-        else: s = 'inequality'
-
-        if lg == 1: t = "<scalar %s" %s
-        else: t = "<%s in R^%d" %(s,lg)
-
-        if self.name != '': return t + ", '" + self.name + "'>"
-        else: return t + ">"
-
-
-    def __str__(self):
-
-        return repr(self)[1:-1] + '\nconstraint function:\n' + \
-            str(self._f)
-
-
-    def __setattr__(self,name,value):
-
-        if name == 'name':
-            if type(value) is str:
-                object.__setattr__(self,name,value)
-                if hasattr(self,'multiplier'): 
-                    self.multiplier.name = value + '_mul'
-            else:
-                raise TypeError("invalid type for attribute 'name'")
-
-        elif name == 'multiplier' or name == '_type' or name == '_f': 
-            object.__setattr__(self,name,value)
-
-        else:
-            raise AttributeError("'constraint' object has no "\
-                "attribute '%s'" %name)
-
-
-    def type(self):
-
-        """ Returns '=' for equality constraints, '<' for inequality."""
-        
-        return self._type
-
-
-    def value(self):
-
-        """ Returns value of the constraint function."""
-
-        return self._f.value()
-
-
-    def variables(self):
-
-        """ Returns a list of variables of the constraint function."""
-
-        return self._f.variables()
-
-
-    def _aslinearineq(self):
-
-        """ 
-        Converts a convex PWL inequality into an equivalent set of 
-        linear inequalities. 
-
-        Returns a tuple (ineqs, aux_ineqs, aux_vars).  
-
-        If self is a linear inequailty, then ineqs = [self], 
-        aux_ineqs = [], aux_vars = [].
-
-        If self is PWL then ineqs and aux_ineqs are two lists of 
-        linear inequalities that together are equivalent to self.
-        They are separated in two sets so that the multiplier for self 
-        depends only on the multipliers of the constraints in ineqs:
-        - if len(self) == max(len(ineqs[k])), then the multiplier of 
-          self is sum_k ineqs[k].multiplier
-        - if len(self) == max(len(ineqs[k])), then the multiplier of 
-          self is sum(sum_k ineqs[k].multiplier)
-
-        aux_vars is a varlist with new auxiliary variables.
-        """
-
-        if self.type() != '<': 
-            raise TypeError('constraint must be an inequality')
-
-        ineqs, aux_ineqs, aux_vars = [], [], varlist()
-
-        # faff._constant and faff._linear are references to the 
-        # affine part of the constraint function
-        faff = _function()
-        faff._constant = self._f._constant 
-        faff._linear = self._f._linear
-
-        cvxterms = self._f._cvxterms
-        if not cvxterms:  # inequality is linear
-            ineqs += [self]
-
-        elif len(cvxterms) == 1 and type(cvxterms[0]) is _minmax:
-            # constraint is of the form f = faff + max() <= 0
-
-            if len(cvxterms[0]._flist) == 1:
-                # constraint of the form f = faff + max(f0) <= 0 
-                f0 = cvxterms[0]._flist[0]
-
-                if len(faff) == 1:
-                    # write as scalar + f0 <= 0 with f0 possibly a 
-                    # vector
-                    c = faff + f0 <= 0
-                    c.name = self.name
-                    c, caux, newvars = c._aslinearineq()
-                    ineqs += c
-                    aux_ineqs += caux
-                    aux_vars += newvars
-
-                else:
-                    # write as vector + f0[k] <= 0 for all k
-                    for k in range(len(f0)):
-                        c = faff + f0[k] <= 0
-                        c.name = self.name + '(%d)' %k 
-                        c, caux, newvars = c._aslinearineq()
-                        ineqs += c
-                        aux_ineqs += caux
-                        aux_vars += newvars
-
-            else:
-                # constraint of the form f = faff + max(f0,f1,...) <= 0
-                for k in range(len(cvxterms[0]._flist)):
-                    c = faff + cvxterms[0]._flist[k] <= 0
-                    c.name = self.name + '(%d)' %k 
-                    c, caux, newvars = c._aslinearineq()
-                    ineqs += c
-                    aux_ineqs += caux
-                    aux_vars += newvars
-
-        else:
-            # constraint is of the form f = faff + g1 + g2 .... <= 0 
-            # with gi = max() or sum max() and the number of gi's can
-            # be one.
-
-            sumt = _function()
-
-            for k in range(len(cvxterms)):
-                if type(cvxterms[k]) is _minmax:
-                    # gk is max(f0,f1,...)
-
-                    tk = variable(len(cvxterms[k]), 
-                        self.name + '_x' + str(k))
-                    aux_vars += [tk]
-                    sumt = sumt + tk
-
-                    if len(cvxterms[k]._flist) == 1:
-                        # add constraint gk = max(f0) <= tk
-
-                        f0 = cvxterms[k]._flist[0]
-                        c = f0 <= tk
-                        c.name = self.name + '[%d]' %k
-                        c, caux, newvars = c._aslinearineq()
-                        aux_ineqs += c + caux
-                        aux_vars += newvars
-
-                    else:
-                        # add constraint gk = max(f0,f1, ... ) <= tk
-
-                        for j in range(len(cvxterms[k]._flist)):
-                            fj = cvxterms[k]._flist[j]
-                            c = fj <= tk
-                            c.name = self.name + '[%d](%d)' %(k,j)
-                            c, caux, newvars = c._aslinearineq()
-                            aux_ineqs += c + caux
-                            aux_vars += newvars
-
-                else:
-                    # gk is sum(max(f0,f1,...)
-
-                    tk = variable(cvxterms[k]._length(), self.name + 
-                        '_x' + str(k))
-                    aux_vars += [tk]
-                    sumt = sumt + sum(tk)
-
-                    # add contraint max(f0,f1, ... ) <= tk
-                    for j in range(len(cvxterms[k]._flist)):
-                        fj = cvxterms[k]._flist[j]
-                        c = fj <= tk
-                        c.name = self.name + '[%d](%d)' %(k,j)
-                        c, caux, newvars = c._aslinearineq()
-                        aux_ineqs += c + caux
-                        aux_vars += newvars
-
-            c = faff + sumt <= 0 
-            c.name = self.name
-            ineqs += [c] 
-                   
-        return (ineqs, aux_ineqs, aux_vars)
-
-
-
-class op(object):
-
-    """
-    An optimization problem.
-
-    op(objective=0.0, constraints=None, name '') constructs an 
-    optimization problem.
-
-
-    Arguments:
-
-    objective       scalar (int, float, 1x1 dense 'd' matrix), scalar 
-                    variable, scalar affine function or scalar convex
-                    piecewise-linear function.  Scalars and variables 
-                    are converted to affine functions.  
-    constraints     None, a single constraint, or a list of constraints
-                    None means the same as an empty list.  A single 
-                    constraint means the same as a singleton list.
-    name            string with the name of the LP
-
-
-    Attributes:
-
-    objective       the objective function (borrowed reference to the 
-                    function passed as argument).  
-    name            the name of the optimization problem
-    status          initially None.  After solving the problem, 
-                    summarizes the outcome.
-    _inequalities   list of inequality constraints 
-    _equalities     list of equality constraints 
-    _variables      a dictionary {v: dictionary with keys 'o','i','e'}
-                    The keys v are the variables in the problem.
-                    'o': True/False depending on whether v appears in 
-                    the objective or not;
-                    'i': list of inequality constraints v appears in;
-                    'e': list of equality constraints v appears in.
-               
-
-    Methods:
-
-    variables()     returns a list of variables.  The list is a varlist
-                    (defined below), ie, a subclass of 'list'.
-    constraints()   returns a list of constraints 
-    inequalities()  returns a list of inequality constraints
-    equalities()    returns a list of equality constraints
-    delconstraint() deletes a constraint 
-    addconstraint() adds a constraint
-    _inmatrixform() returns an equivalent LP in matrix form
-    solve()         solves the problem
-    tofile()        if the problem is an LP, writes it to an MPS file
-    fromfile()      reads an LP from an MPS file
-    """
-     
-    def __init__(self, objective=0.0, constraints=None, name=''):
-
-        self._variables = dict()
-
-        self.objective = objective   
-        for v in self.objective.variables():
-            self._variables[v] = {'o': True, 'i': [], 'e': []}
-
-        self._inequalities, self._equalities = [], []
-        if constraints is None: 
-            pass
-        elif type(constraints) is constraint:
-            if constraints.type() == '<':
-                self._inequalities += [constraints]
-            else:
-                self._equalities += [constraints]
-        elif type(constraints) == list and not [c for c in constraints
-            if type(c) is not constraint]:
-            for c in constraints:
-                if c.type() == '<':
-                    self._inequalities += [c]
-                else:
-                    self._equalities += [c]
-        else: 
-            raise TypeError('invalid argument for constraints')
-
-        for c in self._inequalities:
-            for v in c.variables():
-                if v in self._variables:
-                    self._variables[v]['i'] += [c]
-                else:
-                    self._variables[v] = {'o': False, 'i': [c], 'e': []}
-
-        for c in self._equalities:
-            for v in c.variables():
-                if v in self._variables:
-                    self._variables[v]['e'] += [c]
-                else:
-                    self._variables[v] = {'o': False, 'i': [], 'e': [c]}
-
-        self.name = name
-        self.status = None
-
-
-    def __repr__(self):
-
-        n = sum(map(len,self._variables))
-        m = sum(map(len,self._inequalities))
-        p = sum(map(len,self._equalities))
-        return "<optimization problem with %d variables, %d inequality"\
-            " and %d equality constraint(s)>" %(n,m,p)
-
-
-    def __setattr__(self,name,value):
-
-        if name == 'objective':
-
-            if _isscalar(value):
-                value = _function() + value
-            elif type(value) is variable and len(value) == 1:
-                value = +value
-            elif type(value) is _function and value._isconvex() and \
-                len(value) == 1:
-                pass
-            else:
-                raise TypeError("attribute 'objective' must be a "\
-                    "scalar affine or convex PWL function")
-
-            # remove variables in _variables that only appear in current
-            # objective 
-            for v in self.variables():
-                if not self._variables[v]['i'] and not \
-                    self._variables[v]['e']: del self._variables[v]
-
-            object.__setattr__(self,'objective',value)
-
-            # update _variables
-            for v in self.objective.variables():
-                if v not in self._variables:
-                    self._variables[v] = {'o': True, 'i': [], 'e': []}
-                else:
-                    self._variables[v]['o'] = True
-
-        elif name == 'name':
-            if type(value) is str:
-                object.__setattr__(self,name,value)
-            else:
-                raise TypeError("attribute 'name' must be string")
-
-        elif name == '_inequalities' or name == '_equalities' or \
-            name == '_variables' or name == 'status':
-            object.__setattr__(self,name,value)
-
-        else:
-            raise AttributeError("'op' object has no attribute "\
-                "'%s'" %name)
-
-
-    def variables(self):    
-    
-        """ Returns a list of variables of the LP. """
-
-        return varlist(self._variables.keys())
-
-
-    def constraints(self):
-
-        """ Returns a list of constraints of the LP."""
-
-        return self._inequalities + self._equalities
-
-
-    def equalities(self):
-    
-        """ Returns a list of equality constraints of the LP."""
-
-        return list(self._equalities)
-
-
-    def inequalities(self):
-
-        """ Returns a list of inequality constraints of the LP."""
-        
-        return list(self._inequalities)
-
-
-    def delconstraint(self,c):
-
-        """ 
-        Deletes constraint c from the list of constrains  
-        """
-
-        if type(c) is not constraint:
-            raise TypeError("argument must be of type 'constraint'")
-
-        try: 
-            if c.type() == '<': 
-                self._inequalities.remove(c)
-                for v in c.variables():
-                    self._variables[v]['i'].remove(c)
-            else: 
-                self._equalities.remove(c)
-                for v in c.variables():
-                    self._variables[v]['e'].remove(c)
-            if not self._variables[v]['o'] and \
-                not self._variables[v]['i'] and \
-                not self._variables[v]['e']:
-                del self._variables[v]
-
-        except ValueError:  # c is not a constraint
-           pass
-
-
-    def addconstraint(self,c):
-
-        """ 
-        Adds constraint c to the list of constraints. 
-        """
-
-        if type(c) is not constraint:
-            raise TypeError('argument must be of type constraint')
-
-        if c.type() == '<': self._inequalities += [c]             
-        if c.type() == '=': self._equalities += [c]             
-        for v in c.variables():
-            if c.type() == '<':
-                if v in self._variables:
-                    self._variables[v]['i'] += [c]
-                else:
-                    self._variables[v] = {'o': False, 'i': [c], 'e': []}
-            else:
-                if v in self._variables:
-                    self._variables[v]['e'] += [c]
-                else:
-                    self._variables[v] = {'o': False, 'i': [], 'e': [c]}
-
-
-    def _islp(self):
-
-        """ 
-        Returns True if self is an LP; False otherwise.
-        """
-
-        if not self.objective._isaffine(): return False
-        for c in self._inequalities:
-            if not c._f._isaffine(): return False
-        for c in self._equalities: 
-            if not c._f._isaffine(): return False
-        return True
-
-
-    def _inmatrixform(self, format='dense'):
-
-        """ 
-        Converts self to an LP in matrix form 
-
-                minimize    c'*x+d
-                subject to  G*x <= h
-                            A*x = b.
-
-        c, h, b are dense column matrices; G and A sparse or dense 
-        matrices depending on format ('sparse' or 'dense').   
-
-        If self is already an LP in matrix form with the correct matrix
-        types, then _inmatrixform() returns None.  Otherwise it returns 
-        a tuple (newlp, vmap, mmap).
-
-        newlp is an LP in matrix form with the correct format and 
-        matrix types.
-
-        vmap is a dictionary with the variables of self as keys and
-        affine functions as values.  For each variable v of self, 
-        vmap[v] is a function of the new variable x that can be 
-        evaluated to obtain the solution v from the solution x.
-
-        mmap is a dictionary with the constraints of self as keys and
-        affine functions as values.  For each constraint c of self, 
-        mmap[c] is a function of the multipliers of the new lp that can
-        be evaluated to obtain the optimal multiplier for c.
-        """
-
-        variables, aux_variables = self.variables(), varlist()   
-
-        # lin_ineqs is a list of linear inequalities in the original
-        # problem.  pwl_ineqs is a dictionary {i: [c1,c2,...], ...} 
-        # where i is a PWL inequality in the original problem.
-        # aux_ineqs are new auxiliary inequalities that together
-        # with the ck constraints in pwl_ineqs are equivalent to the
-        # original ones.  The sum of the multipliers of the constraints
-        # in pwl_ineqs[i] forms the multiplier of i.
-
-        lin_ineqs, pwl_ineqs, aux_ineqs = [], dict(), []
-        for i in self._inequalities:
-            if i._f._isaffine(): lin_ineqs += [i]
-            else: pwl_ineqs[i] = []
-
-        equalities = self._equalities
-        objective = +self.objective
-
-        # return None if self is already an LP in the requested form 
-        if objective._isaffine() and len(variables) == 1 and \
-            not pwl_ineqs and len(lin_ineqs) <= 1 and \
-            len(equalities) <= 1:
-            v = variables[0]
-
-            if lin_ineqs: G = lin_ineqs[0]._f._linear._coeff[v]
-            else: G = None
-
-            if equalities: A = equalities[0]._f._linear._coeff[v]
-            else: A = None
-
-            if (format == 'dense' and (G is None or _isdmatrix(G)) and 
-                (A is None or _isdmatrix(A))) or \
-                (format == 'sparse' and (G is None or _isspmatrix(G)) 
-                and (A is None or _isspmatrix(A))):  
-                return None
-
-
-        # convert PWL objective to linear
-        if not objective._isaffine():
-
-            # f = affine + sum_k fk with each fk a maximum of convex 
-            # functions or a sum of a maximum of convex functions.  
-            # If fk is a maximum of convex functions we introduce a
-            # new variable tk and replace fk in the objective with tk,
-            # with a new constraint fk <= tk.
-            # If fk is sum(gk) where gk is a maximum of convex 
-            # functions we introduce a new variable tk and replace fk 
-            # in the objective with sum(tk) with a new constraint 
-            # gk <= tk.
-
-            newobj = _function()
-            newobj._constant = +objective._constant
-            newobj._linear = +objective._linear
-
-            for k in range(len(objective._cvxterms)):
-                fk = objective._cvxterms[k]
-                
-                if type(fk) is _minmax:
-                    tk = variable(1, self.name + '_x' + str(k))
-                    newobj += tk
-                else:
-                    tk = variable(fk._length(), self.name + 
-                        '_x' + str(k))
-                    newobj += sum(tk)
-
-                aux_variables += [tk]
-
-                for j in range(len(fk._flist)):
-                    c = fk._flist[j] <= tk
-                    if len(fk._flist) > 1:
-                        c.name = self.name + '[%d](%d)' %(k,j)
-                    else:
-                        c.name = self.name + '[%d]' %k
-                    c, caux, newvars = c._aslinearineq()  
-                    aux_ineqs += c + caux
-                    aux_variables +=  newvars
-            objective = newobj
-
-
-        # convert PWL inequalities to linear
-        for i in pwl_ineqs:
-            pwl_ineqs[i], caux, newvars = i._aslinearineq()
-            aux_ineqs += caux
-            aux_variables += newvars
-
-
-        # n is the length of x, c
-        # The variables are available in variables and aux_variables.
-        # variable v is stored in x[vslc[v]]
-        vslc = dict()
-        n = 0
-        for v in variables + aux_variables:
-            vslc[v] = slice(n, n+len(v))
-            n += len(v)
-        c = matrix(0.0, (1,n))
-        for v,cf in iter(objective._linear._coeff.items()):
-            if _isscalar(cf): 
-                c[vslc[v]] = cf[0]
-            elif _isdmatrix(cf):  
-                c[vslc[v]] = cf[:]
-            else:  
-                c[vslc[v]] = matrix(cf[:], tc='d')
-        if n > 0:
-            x = variable(n)
-            cost = c*x + objective._constant
-        else:
-            cost = _function() + objective._constant[0]
-        vmap = dict()
-        for v in variables: vmap[v] = x[vslc[v]]
-
-
-        # m is the number of rows of G, h
-        # The inequalities are available in lin_lineqs, pwl_ineqs,
-        # aux_ineqs.
-        # inequality i is stored in G[islc[i],:]*x <= h[islc[i]]
-        islc = dict()
-        for i in lin_ineqs + aux_ineqs:  islc[i] = None
-        for c in pwl_ineqs:
-            for i in pwl_ineqs[c]: islc[i] = None
-        m = 0
-        for i in islc:
-            islc[i] = slice(m, m+len(i))
-            m += len(i)
-        if format == 'sparse': 
-            G = spmatrix(0.0, [], [], (m,n))   
-        else:   
-            G = matrix(0.0, (m,n))
-        h = matrix(0.0, (m,1))
-
-        for i in islc:
-            lg = len(i)
-            for v,cf in iter(i._f._linear._coeff.items()):
-                if cf.size == (lg, len(v)):
-                    if _isspmatrix(cf) and _isdmatrix(G):
-                        G[islc[i], vslc[v]] = matrix(cf, tc='d')
-                    else:
-                        G[islc[i], vslc[v]] = cf
-                elif cf.size == (1, len(v)):
-                    if _isspmatrix(cf) and _isdmatrix(G):
-                        G[islc[i], vslc[v]] = \
-                            matrix(cf[lg*[0],:], tc='d')
-                    else:
-                        G[islc[i], vslc[v]] = cf[lg*[0],:]
-                else: #cf.size[0] == (1,1):
-                    G[islc[i].start+m*vslc[v].start:
-                        islc[i].stop+m*vslc[v].stop:m+1] = cf[0]
-            if _isscalar(i._f._constant):
-                h[islc[i]] = -i._f._constant[0]
-            else:
-                h[islc[i]] = -i._f._constant[:]
-
-
-        # p is the number of rows in A, b
-        # equality e is stored A[eslc[e],:]*x == b[eslc[e]]
-        eslc = dict()
-        p = 0
-        for e in equalities:
-            eslc[e] = slice(p, p+len(e))
-            p += len(e)
-        if format == 'sparse':
-            A = spmatrix(0.0, [], [], (p,n))  
-        else:
-            A = matrix(0.0, (p,n))
-        b = matrix(0.0, (p,1))
-
-        for e in equalities:
-            lg = len(e)
-            for v,cf in iter(e._f._linear._coeff.items()):
-                if cf.size == (lg,len(v)):
-                    if _isspmatrix(cf) and _isdmatrix(A):
-                        A[eslc[e], vslc[v]] = matrix(cf, tc='d')
-                    else:
-                        A[eslc[e], vslc[v]] = cf
-                elif cf.size == (1, len(v)):
-                    if _isspmatrix(cf) and _isdmatrix(A):
-                        A[eslc[e], vslc[v]] = \
-                            matrix(cf[lg*[0],:], tc='d')
-                    else:
-                        A[eslc[e], vslc[v]] = cf[lg*[0],:]
-                else: #cf.size[0] == (1,1):
-                    A[eslc[e].start+p*vslc[v].start:
-                        eslc[e].stop+p*vslc[v].stop:p+1] = cf[0]
-            if _isscalar(e._f._constant):
-                b[eslc[e]] = -e._f._constant[0]
-            else:
-                b[eslc[e]] = -e._f._constant[:]
-
-        constraints = []
-        if n:
-            if m: constraints += [G*x<=h] 
-            if p: constraints += [A*x==b]
-        else:
-            if m: constraints += [_function()-h <= 0] 
-            if p: constraints += [_function()-b == 0]
-            
-        mmap = dict()
-
-        for i in  lin_ineqs:
-            mmap[i] = constraints[0].multiplier[islc[i]]
-
-        for i in  pwl_ineqs:
-            mmap[i] = _function()
-            for c in pwl_ineqs[i]:
-                mmap[i] = mmap[i] + constraints[0].multiplier[islc[c]]
-            if len(i) == 1 != len(mmap[i]):
-                mmap[i] = sum(mmap[i])
-
-        for e in  equalities:
-            mmap[e] = constraints[1].multiplier[eslc[e]]
-        return (op(cost, constraints), vmap, mmap)
-
-
-    def solve(self, format='dense', solver = 'default', **kwargs):
-
-        """
-        Solves LP using dense or sparse solver.
-
-        format is 'dense' or 'sparse' 
-
-        solver is 'default', 'glpk' or 'mosek'
-
-        solve() sets self.status, and if status is 'optimal', also 
-        the value attributes of the variables and the constraint 
-        multipliers.  If solver is 'python' then if status is 
-        'primal infeasible', the constraint multipliers are set to
-        a proof of infeasibility; if status is 'dual infeasible' the
-        variables are set to a proof of dual infeasibility.
-        """
-
-        t = self._inmatrixform(format)
-
-        if t is None:
-            lp1 = self
-        else:
-            lp1, vmap, mmap = t[0], t[1], t[2]
-
-        variables = lp1.variables()
-        if not variables: 
-            raise TypeError('lp must have at least one variable')
-        x = variables[0]
-        c = lp1.objective._linear._coeff[x]
-        if _isspmatrix(c): c = matrix(c, tc='d')
-
-        inequalities = lp1._inequalities
-        if not inequalities:
-            raise TypeError('lp must have at least one inequality')
-        G = inequalities[0]._f._linear._coeff[x]
-        h = -inequalities[0]._f._constant
-
-        equalities = lp1._equalities
-        if equalities:
-            A = equalities[0]._f._linear._coeff[x]
-            b = -equalities[0]._f._constant
-        elif format == 'dense':
-            A = matrix(0.0, (0,len(x)))
-            b = matrix(0.0, (0,1))
-        else:
-            A = spmatrix(0.0, [], [],  (0,len(x)))
-            b = matrix(0.0, (0,1))
-
-        sol = solvers.lp(c[:], G, h, A, b, solver=solver, **kwargs)
-
-        x.value = sol['x']
-        inequalities[0].multiplier.value = sol['z']
-        if equalities: equalities[0].multiplier.value = sol['y']
-
-        self.status = sol['status']
-        if type(t) is tuple:
-            for v,f in iter(vmap.items()): v.value = f.value()
-            for c,f in iter(mmap.items()): c.multiplier.value = f.value()
-         
-
-
-    def tofile(self, filename):
-
-        ''' 
-        writes LP to file 'filename' in MPS format.
-        '''
-
-        if not self._islp(): raise TypeError('problem must be an LP')
-
-        constraints = self.constraints()
-        variables = self.variables()
-        inequalities = self.inequalities()
-        equalities = self.equalities()
-
-        f = open(filename,'w')
-        f.write('NAME')
-        if self.name: f.write(10*' ' + self.name[:8].rjust(8))
-        f.write('\n')
-
-        f.write('ROWS\n') 
-        f.write(' N  %8s\n' %'cost')
-        for k in range(len(constraints)):
-            c = constraints[k]
-            for i in range(len(c)):
-                if c._type == '<':
-                    f.write(' L  ')
-                else:
-                    f.write(' E  ')
-                if c.name:
-                    name = c.name 
-                else:
-                    name = str(k) 
-                name = name[:(7-len(str(i)))] + '_' + str(i)
-                f.write(name.rjust(8))
-                f.write('\n')
-
-        f.write('COLUMNS\n') 
-        for k in range(len(variables)):
-            v = variables[k]
-            for i in range(len(v)):
-                if v.name: 
-                    varname = v.name
-                else:
-                    varname = str(k)
-                varname = varname[:(7-len(str(i)))] + '_' + str(i)
-
-                if v in self.objective._linear._coeff:
-                    cf = self.objective._linear._coeff[v]
-                    if cf[i] != 0.0:
-                        f.write(4*' ' + varname[:8].rjust(8))
-                        f.write(2*' ' + '%8s' %'cost')
-                        f.write(2*' ' + '% 7.5E\n' %cf[i])
-
-                for j in range(len(constraints)):
-                     c = constraints[j]
-                     if c.name:
-                         cname = c.name 
-                     else:
-                         cname = str(j) 
-                     if v in c._f._linear._coeff:
-                         cf = c._f._linear._coeff[v]
-                         if cf.size == (len(c),len(v)):
-                             nz = [k for k in range(cf.size[0]) 
-                                 if cf[k,i] != 0.0]
-                             for l in nz:
-                                 conname = cname[:(7-len(str(l)))] \
-                                     + '_' + str(l)
-                                 f.write(4*' ' + varname[:8].rjust(8))
-                                 f.write(2*' ' + conname[:8].rjust(8))
-                                 f.write(2*' ' + '% 7.5E\n' %cf[l,i])
-                         elif cf.size == (1,len(v)):
-                             if cf[0,i] != 0.0:
-                                 for l in range(len(c)):
-                                     conname = cname[:(7-len(str(l)))] \
-                                         + '_' + str(l)
-                                     f.write(4*' ' + 
-                                         varname[:8].rjust(8))
-                                     f.write(2*' ' + 
-                                         conname[:8].rjust(8))
-                                     f.write(2*' '+'% 7.5E\n' %cf[0,i])
-                         elif _isscalar(cf):
-                             if cf[0,0] != 0.0:
-                                 conname = cname[:(7-len(str(i)))] \
-                                     + '_' + str(i)
-                                 f.write(4*' ' + varname[:8].rjust(8))
-                                 f.write(2*' ' + conname[:8].rjust(8))
-                                 f.write(2*' ' + '% 7.5E\n' %cf[0,0])
-                        
-        f.write('RHS\n') 
-        for j in range(len(constraints)):
-            c = constraints[j]
-            if c.name:
-                cname = c.name 
-            else:
-                cname = str(j) 
-            const = -c._f._constant
-            for l in range(len(c)):
-                 conname = cname[:(7-len(str(l)))] + '_' + str(l)
-                 f.write(14*' ' + conname[:8].rjust(8))
-                 if const.size[0] == len(c):
-                     f.write(2*' ' + '% 7.5E\n' %const[l])
-                 else:
-                     f.write(2*' ' + '% 7.5E\n' %const[0])
-
-        f.write('RANGES\n') 
-
-        f.write('BOUNDS\n') 
-        for k in range(len(variables)):
-            v = variables[k]
-            for i in range(len(v)):
-                if v.name:
-                    varname = v.name
-                else:
-                    varname = str(k)
-                varname = varname[:(7-len(str(i)))] + '_' + str(i)
-                f.write(' FR ' + 10*' ' + varname[:8].rjust(8) + '\n')
-
-        f.write('ENDATA\n')
-        f.close()
-
-
-    def fromfile(self, filename):
-
-        ''' 
-        Reads LP from file 'filename' assuming it is a fixed format 
-        ascii MPS file.
-
-        Does not include serious error checking. 
-
-        MPS features that are not allowed: comments preceded by 
-        dollar signs, linear combinations of rows, multiple righthand
-        sides, ranges columns or bounds columns.
-        '''
-
-        self._inequalities = []
-        self._equalities = []
-        self.objective = _function()
-        self.name = ''
-
-        f = open(filename,'r')
-
-        s = f.readline()
-        while s[:4] != 'NAME': 
-            s = f.readline()
-            if not s: 
-                raise SyntaxError("EOF reached before 'NAME' section "\
-                    "was found")
-        self.name = s[14:22].strip()
-
-        s = f.readline()
-        while s[:4] != 'ROWS': 
-            if not s: 
-                raise SyntaxError("EOF reached before 'ROWS' section "\
-                    "was found")
-            s = f.readline()
-        s = f.readline()
-
-
-        # ROWS section
-        functions = dict()   # {MPS row label: affine function}
-        rowtypes = dict()    # {MPS row label: 'E', 'G' or 'L'}
-        foundobj = False     # first occurrence of 'N' counts
-        while s[:7] != 'COLUMNS': 
-            if not s: raise SyntaxError("file has no 'COLUMNS' section")
-            if len(s.strip()) == 0 or s[0] == '*': 
-                pass
-            elif s[1:3].strip() in ['E','L','G']:
-                rowlabel = s[4:12].strip()
-                functions[rowlabel] = _function()
-                rowtypes[rowlabel] = s[1:3].strip()
-            elif s[1:3].strip() == 'N':
-                rowlabel = s[4:12].strip()
-                if not foundobj:
-                    functions[rowlabel] = self.objective
-                    foundobj = True
-            else: 
-                raise ValueError("unknown row type '%s'" %s[1:3].strip())
-            s = f.readline()
-        s = f.readline()
-
-
-        # COLUMNS section
-        variables = dict()   # {MPS column label: variable}
-        while s[:3] != 'RHS': 
-            if not s: 
-                raise SyntaxError("EOF reached before 'RHS' section "\
-                    "was found")
-            if len(s.strip()) == 0 or s[0] == '*': 
-                pass
-            else:
-                if s[4:12].strip(): collabel = s[4:12].strip()
-                if collabel not in variables:
-                    variables[collabel] = variable(1,collabel)
-                v = variables[collabel]
-                rowlabel = s[14:22].strip()
-                if rowlabel not in functions:
-                    raise KeyError("no row label '%s'" %rowlabel)
-                functions[rowlabel]._linear._coeff[v] = \
-                    matrix(float(s[24:36]), tc='d')
-                rowlabel = s[39:47].strip()
-                if rowlabel:
-                    if rowlabel not in functions:
-                        raise KeyError("no row label '%s'" %rowlabel)
-                    functions[rowlabel]._linear._coeff[v] =  \
-                        matrix(float(s[49:61]), tc='d')
-            s = f.readline()
-        s = f.readline()
-
-
-        # RHS section
-        # The RHS section may contain multiple right hand sides,
-        # identified with different labels in s[4:12].
-        # We read in only one rhs, the one with the first rhs label 
-        # encountered.
-        rhslabel = None
-        while s[:6] != 'RANGES' and s[:6] != 'BOUNDS' and \
-            s[:6] != 'ENDATA':
-            if not s: raise SyntaxError( \
-                 "EOF reached before 'ENDATA' was found")
-            if len(s.strip()) == 0 or s[0] == '*': 
-                pass
-            else:
-                if None != rhslabel != s[4:12].strip():
-                    # skip if rhslabel is different from 1st rhs label
-                    # encountered
-                    pass  
-                else:
-                    if rhslabel is None: rhslabel = s[4:12].strip()
-                    rowlabel = s[14:22].strip()
-                    if rowlabel not in functions:
-                        raise KeyError("no row label '%s'" %rowlabel)
-                    functions[rowlabel]._constant = \
-                        matrix(-float(s[24:36]), tc='d')
-                    rowlabel = s[39:47].strip()
-                    if rowlabel:
-                        if rowlabel not in functions:
-                            raise KeyError("no row label '%s'" \
-                                %rowlabel)
-                        functions[rowlabel]._constant = \
-                            matrix(-float(s[49:61]), tc='d')
-            s = f.readline()
-
-
-        # RANGES section
-        # The RANGES section may contain multiple range vectors,
-        # identified with different labels in s[4:12].
-        # We read in only one vector, the one with the first range label
-        # encountered.
-        ranges = dict()
-        for l in iter(rowtypes.keys()): 
-            ranges[l] = None   # {rowlabel: range value}
-        rangeslabel = None
-        if s[:6] == 'RANGES':
-            s = f.readline()
-            while s[:6] != 'BOUNDS' and s[:6] != 'ENDATA':
-                if not s: raise SyntaxError( \
-                    "EOF reached before 'ENDATA' was found")
-                if len(s.strip()) == 0 or s[0] == '*': 
-                    pass
-                else:
-                    if None != rangeslabel != s[4:12].strip():
-                        pass  
-                    else:
-                        if rangeslabel == None: 
-                            rangeslabel = s[4:12].strip()
-                        rowlabel = s[14:22].strip()
-                        if rowlabel not in rowtypes:
-                            raise KeyError("no row label '%s'"%rowlabel)
-                        ranges[rowlabel] = float(s[24:36])
-                        rowlabel = s[39:47].strip()
-                        if rowlabel != '':
-                            if rowlabel not in functions:
-                                raise KeyError("no row label '%s'" \
-                                    %rowlabel)
-                            ranges[rowlabel] =  float(s[49:61])
-                s = f.readline()
-
-
-        # BOUNDS section
-        # The BOUNDS section may contain bounds vectors, identified 
-        # with different labels in s[4:12].
-        # We read in only one bounds vector, the one with the first 
-        # label encountered.
-        boundslabel = None
-        bounds = dict()
-        for v in iter(variables.keys()):  
-            bounds[v] = [0.0, None] #{column label: [l.bound, u. bound]}
-        if s[:6] == 'BOUNDS':
-            s = f.readline()
-            while s[:6] != 'ENDATA':
-                if not s: raise SyntaxError( \
-                    "EOF reached before 'ENDATA' was found")
-                if len(s.strip()) == 0 or s[0] == '*': 
-                    pass
-                else:
-                    if None != boundslabel != s[4:12].strip():
-                        pass  
-                    else:
-                        if boundslabel is None: 
-                            boundslabel = s[4:12].strip()
-                        collabel = s[14:22].strip()
-                        if collabel not in variables:
-                            raise ValueError('unknown column label ' \
-                                + "'%s'" %collabel)
-                        if s[1:3].strip() == 'LO': 
-                            if bounds[collabel][0] != 0.0:
-                                raise ValueError("repeated lower "\
-                                    "bound for variable '%s'" %collabel)
-                            bounds[collabel][0] = float(s[24:36])
-                        elif s[1:3].strip() == 'UP': 
-                            if bounds[collabel][1] != None:
-                                raise ValueError("repeated upper "\
-                                    "bound for variable '%s'" %collabel)
-                            bounds[collabel][1] = float(s[24:36])
-                        elif s[1:3].strip() == 'FX': 
-                            if bounds[collabel] != [0, None]:
-                                raise ValueError("repeated bounds "\
-                                    "for variable '%s'" %collabel)
-                            bounds[collabel][0] = float(s[24:36])
-                            bounds[collabel][1] = float(s[24:36])
-                        elif s[1:3].strip() == 'FR': 
-                            if bounds[collabel] != [0, None]:
-                                raise ValueError("repeated bounds "\
-                                    "for variable '%s'" %collabel)
-                            bounds[collabel][0] = None
-                            bounds[collabel][1] = None
-                        elif s[1:3].strip() == 'MI': 
-                            if bounds[collabel][0] != 0.0:
-                                raise ValueError("repeated lower " \
-                                    "bound for variable '%s'" %collabel)
-                            bounds[collabel][0] = None
-                        elif s[1:3].strip() == 'PL': 
-                            if bounds[collabel][1] != None:
-                                raise ValueError("repeated upper " \
-                                    "bound for variable '%s'" %collabel)
-                        else:
-                            raise ValueError("unknown bound type '%s'"\
-                                %s[1:3].strip())
-                s = f.readline()
-
-        for l, type in iter(rowtypes.items()):
-
-            if type == 'L':   
-                c = functions[l] <= 0.0
-                c.name = l
-                self._inequalities += [c]
-                if ranges[l] != None:
-                    c = functions[l] >= -abs(ranges[l])     
-                    c.name = l + '_lb'
-                    self._inequalities += [c]
-            if type == 'G':   
-                c = functions[l] >= 0.0
-                c.name = l
-                self._inequalities += [c]
-                if ranges[l] != None:
-                    c = functions[l] <= abs(ranges[l])     
-                    c.name = l + '_ub'
-                    self._inequalities += [c]
-            if type == 'E':   
-                if ranges[l] is None or ranges[l] == 0.0:
-                    c = functions[l] == 0.0
-                    c.name = l
-                    self._equalities += [c]
-                elif ranges[l] > 0.0:
-                    c = functions[l] >= 0.0
-                    c.name = l + '_lb'
-                    self._inequalities += [c]
-                    c = functions[l] <= ranges[l]
-                    c.name = l + '_ub'
-                    self._inequalities += [c]
-                else:
-                    c = functions[l] <= 0.0
-                    c.name = l + '_ub'
-                    self._inequalities += [c]
-                    c = functions[l] >= ranges[l]
-                    c.name = l + '_lb'
-                    self._inequalities += [c]
-
-        for l,bnds in iter(bounds.items()):
-            v = variables[l]
-            if None != bnds[0] != bnds[1]:
-                c = v >= bnds[0]
-                self._inequalities += [c]
-            if bnds[0] != bnds[1] != None:
-                c = v  <= bnds[1]
-                self._inequalities += [c]
-            if None != bnds[0] == bnds[1]:
-                c = v == bnds[0]
-                self._equalities += [c]
-
-        # Eliminate constraints with no variables
-        for c in self._inequalities + self._equalities:
-            if len(c._f._linear._coeff) == 0:
-                if c.type() == '=' and c._f._constant[0] != 0.0:
-                    raise ValueError("equality constraint '%s' "\
-                       "has no variables and a nonzero righthand side"\
-                       %c.name)
-                elif c.type() == '<' and c._f._constant[0] > 0.0:
-                    raise ValueError("inequality constraint '%s' "\
-                       "has no variables and a negative righthand side"\
-                       %c.name)
-                else:
-                    print("removing redundant constraint '%s'" %c.name)
-                    if c.type() == '<': self._inequalities.remove(c)
-                    if c.type() == '=': self._equalities.remove(c)
-
-
-        self._variables = dict()
-        for v in self.objective._linear._coeff.keys():
-            self._variables[v] = {'o': True, 'i': [], 'e': []}
-        for c in self._inequalities:
-            for v in c._f._linear._coeff.keys():
-                if v in self._variables:
-                    self._variables[v]['i'] += [c]
-                else:
-                    self._variables[v] = {'o': False, 'i': [c], 'e': []}
-        for c in self._equalities:
-            for v in c._f._linear._coeff.keys():
-                if v in self._variables:
-                    self._variables[v]['e'] += [c]
-                else:
-                    self._variables[v] = {'o': False, 'i': [], 'e': [c]}
-           
-        self.status = None
-
-        f.close()
-
-
-
-def dot(x,y):
-
-    """
-    Inner products of variable or affine function with constant vector.
-    """ 
-    
-    if _isdmatrix(x) and _isdmatrix(y):
-        return blas.dot(x,y)
-
-    elif _isdmatrix(x) and (type(y) is variable or 
-        (type(y) is _function and y._isaffine()) and  
-        x.size == (len(y),1)):
-        return x.trans() * y
-
-    elif _isdmatrix(y) and (type(x) is variable or 
-        (type(x) is _function and x._isaffine()) and 
-        y.size == (len(x),1)):
-        return y.trans() * x
-
-    else:
-        raise TypeError('invalid argument types or incompatible '\
-            'dimensions')
-
-
-
-def _isscalar(a):   
-
-    """ True if a is an int or float or 1x1 dense 'd' matrix. """
-
-    if type(a) is int or type(a) is float or (_isdmatrix(a) and
-        a.size == (1,1)): return True
-    else: return False
-
-
-
-def _isdmatrix(a):   
-
-    """ True if a is a nonempty dense 'd' matrix. """
-
-    if type(a) is matrix and a.typecode == 'd' and min(a.size) != 0: 
-        return True
-    else: 
-        return False
-
-
-
-def _isspmatrix(a):   
-
-    """ True if a is a nonempty sparse 'd' matrix. """
-
-    if type(a) is spmatrix and a.typecode == 'd' and min(a.size) != 0: 
-        return True
-    else: 
-        return False
-
-
-
-def _ismatrix(a):   
-
-    """ True if a is a nonempty 'd' matrix. """
-
-    if type(a) in (matrix, spmatrix) and a.typecode == 'd' and \
-        min(a.size) != 0: 
-        return True
-    else: 
-        return False
-
-
-
-def _keytolist(key,n):
-
-    """
-    Converts indices, index lists, index matrices, and slices of
-    a length n sequence into lists of integers.
-
-    key is the index passed to a call to __getitem__().
-    """
-
-    if type(key) is int:
-        if -n <= key < 0:  
-            l = [key+n] 
-        elif 0 <= key < n:  
-            l = [key] 
-        else:  
-            raise IndexError('variable index out of range')
-
-    elif (type(key) is list and not [k for k in key if type(k) is not 
-        int]) or (type(key) is matrix and key.typecode == 'i'):
-        l = [k for k in key if -n <= k < n]
-        if len(l) != len(key):
-            raise IndexError('variable index out of range')
-        for i in range(len(l)): 
-            if l[i] < 0: l[i] += n
-        
-    elif type(key) is slice:
-            
-        ind = key.indices(n)
-        l = list(range(ind[0],ind[1],ind[2]))
-
-    else: 
-        raise TypeError('invalid key')
-
-    return l
-
-
-
-class varlist(list):
- 
-    """
-    Standard list with __contains__() redefined to use 'is' 
-    instead of '=='.
-    """
-
-    def __contains__(self,item):
-            
-        for k in range(len(self)): 
-            if self[k] is item: return True
-        return False
-
-
-
-def _vecmax(*s):
-
-    """
-    _vecmax(s1,s2,...) returns the componentwise maximum of s1, s2,... 
-    _vecmax(s) returns the maximum component of s.
-    
-    The arguments can be None, scalars or 1-column dense 'd' vectors 
-    with lengths equal to 1 or equal to the maximum len(sk).  
-
-    Returns None if one of the arguments is None.  
-    """
-
-    if not s:
-        raise TypeError("_vecmax expected at least 1 argument, got 0")
-
-    val = None
-    for c in s:
-
-        if c is None: 
-            return None
-
-        elif type(c) is int or type(c) is float: 
-            c = matrix(c, tc='d')
-
-        elif not _isdmatrix(c) or c.size[1] != 1:
-            raise TypeError("incompatible type or size")
-
-        if val is None:
-            if len(s) == 1:  return matrix(max(c), tc='d')
-            else: val = +c
-
-        elif len(val) == 1 != len(c): 
-            val = matrix([max(val[0],x) for x in c], tc='d')
-
-        elif len(val) != 1 == len(c):
-            val = matrix([max(c[0],x) for x in val], tc='d')
-
-        elif len(val) == len(c):
-            val = matrix( [max(val[k],c[k]) for k in range(len(c))], 
-                tc='d' )
-    
-        else: 
-            raise ValueError('incompatible dimensions')
-
-    return val
-
-
-
-def _vecmin(*s):
-
-    """
-    _vecmin(s1,s2,...) returns the componentwise minimum of s1, s2,... 
-    _vecmin(s) returns the minimum component of s.
-    
-    The arguments can be None, scalars or 1-column dense 'd' vectors 
-    with lengths equal  to 1 or equal to the maximum len(sk).  
-
-    Returns None if one of the arguments is None.  
-    """
-
-    if not s:
-        raise TypeError("_vecmin expected at least 1 argument, got 0")
-
-    val = None
-    for c in s:
-
-        if c is None: 
-            return None
-
-        elif type(c) is int or type(c) is float: 
-            c = matrix(c, tc='d')
-
-        elif not _isdmatrix(c) or c.size[1] != 1:
-            raise TypeError("incompatible type or size")
-
-        if val is None:
-            if len(s) == 1:  return matrix(min(c), tc='d')
-            else: val = +c
-
-        elif len(val) == 1 != len(c): 
-            val = matrix( [min(val[0],x) for x in c], tc='d' )
-
-        elif len(val) != 1 == len(c):
-            val = matrix( [min(c[0],x) for x in val], tc='d' )
-
-        elif len(val) == len(c):
-            val = matrix( [min(val[k],c[k]) for k in range(len(c))], 
-                tc='d' )
-    
-        else: 
-            raise ValueError('incompatible dimensions')
-
-    return val
->>>>>>> d8bd930d
+"""
+Modeling tools for PWL convex optimization.
+
+Routines for specifying and solving convex optimization problems with
+piecewise-linear objective and constraint functions.
+"""
+
+# Copyright 2012-2016 M. Andersen and L. Vandenberghe.
+# Copyright 2010-2011 L. Vandenberghe.
+# Copyright 2004-2009 J. Dahl and L. Vandenberghe.
+# 
+# This file is part of CVXOPT.
+#
+# CVXOPT is free software; you can redistribute it and/or modify
+# it under the terms of the GNU General Public License as published by
+# the Free Software Foundation; either version 3 of the License, or
+# (at your option) any later version.
+#
+# CVXOPT is distributed in the hope that it will be useful,
+# but WITHOUT ANY WARRANTY; without even the implied warranty of
+# MERCHANTABILITY or FITNESS FOR A PARTICULAR PURPOSE.  See the
+# GNU General Public License for more details.
+# 
+# You should have received a copy of the GNU General Public License
+# along with this program.  If not, see <http://www.gnu.org/licenses/>.
+
+from cvxopt.base import matrix, spmatrix
+from cvxopt import blas, solvers 
+import sys
+if sys.version_info.major < 3: 
+    import __builtin__ as builtins
+else:
+    import builtins
+
+__all__ = ["variable", "constraint", "op", "min", "max", "sum", "dot"]
+ 
+class variable(object):
+
+    """
+    Vector valued optimization variable.
+
+    variable(size=1, name='') creates a variable of length size.
+
+
+    Arguments:
+
+    size      length of the variable (positive integer)
+    name      name of the variable (string)
+
+
+    Attributes:
+
+    name      the name of the variable
+    value     None or a 'd' matrix of size (len(self),1)
+    _size     the length of the variable  
+    """
+
+    def __init__(self, size=1, name=''):
+
+        self.name = name   
+        self.value = None
+        if type(size) is int and size > 0: 
+            self._size = size
+        else: 
+            raise TypeError("size must be a positive integer")
+
+
+    def __len__(self):
+         
+        return self._size
+
+
+    def __repr__(self):
+
+        return "variable(%d,'%s')" %(len(self),self.name)  
+
+
+    def __str__(self):
+
+        s = self.name
+        if self.name:  s += ': '
+        s += 'variable of length %d\nvalue: ' %len(self)
+        if self.value is None: 
+            s += 'None'
+        else: 
+            s += '\n' + str(self.value)
+        return s
+
+
+    def __setattr__(self,name,value):
+
+        if name == 'value':
+            if value is None or (_isdmatrix(value) and 
+                value.size == (len(self),1)):
+                object.__setattr__(self, name, value)
+
+            elif type(value) is int or type(value) is float:
+                object.__setattr__(self, name, 
+                    matrix(value, (len(self),1), tc='d'))
+
+            else:
+                raise AttributeError("invalid type or size for "\
+                    "attribute 'value'")
+
+        elif name == 'name':
+            if type(value) is str:
+                object.__setattr__(self,name,value)
+
+            else:
+                raise AttributeError("invalid type for attribute "\
+                    "'name'")
+
+        elif name == '_size':
+            object.__setattr__(self,name,value)
+
+        else:
+            raise AttributeError("'variable' object has no attribute "\
+                "'%s'" %name)
+
+
+    def __pos__(self):
+
+        f = _function()
+        f._linear._coeff[self] = matrix(1.0)
+        return f
+
+
+    def __neg__(self):
+
+        f = _function()
+        f._linear._coeff[self] = matrix(-1.0)
+        return f
+
+
+    def __abs__(self):
+
+        return max(self,-self)
+        
+
+    def __add__(self,other):
+
+        return (+self).__add__(other)
+
+
+    def __radd__(self,other):
+
+        return (+self).__radd__(other)
+
+
+    def __iadd__(self,other):
+
+        raise NotImplementedError("in-place addition not implemented"\
+            " for 'variable' objects")
+
+
+    def __sub__(self,other):
+
+        return (+self).__sub__(other)
+
+
+    def __rsub__(self,other):
+
+        return (+self).__rsub__(other)
+
+
+    def __isub__(self,other):
+
+        raise NotImplementedError("in-place subtraction not "\
+            "implemented for 'variable' objects")
+
+
+    def __mul__(self,other):
+
+        return (+self).__mul__(other)
+
+
+    def __rmul__(self,other):
+
+        return (+self).__rmul__(other)
+
+
+    def __imul__(self,other):
+
+        raise NotImplementedError("in-place multiplication not "\
+            "implemented for 'variable' objects")
+
+
+    if sys.version_info.major < 3: 
+
+        def __div__(self,other):
+
+            return (+self).__div__(other)
+
+
+        def __idiv__(self,other):
+
+            raise NotImplementedError("in-place division not implemented "\
+                "for 'variable' objects")
+
+    else:
+    
+        def __truediv__(self,other):
+
+            return (+self).__truediv__(other)
+
+
+        def __itruediv__(self,other):
+
+            raise NotImplementedError("in-place division not implemented "\
+                "for 'variable' objects")
+
+
+    def __eq__(self,other):
+
+        return constraint(self-other, '=')
+
+
+    def __le__(self,other):
+
+        return constraint(self-other, '<')
+
+
+    def __ge__(self,other):
+
+        return constraint(other-self, '<')
+
+
+    def __lt__(self,other):
+
+        raise NotImplementedError
+
+
+    def __gt__(self,other):
+
+        raise NotImplementedError
+
+
+    def __getitem__(self,key):
+
+        return (+self).__getitem__(key)
+
+
+    if sys.version_info.major >= 3: 
+
+        def __hash__(self):
+
+            return id(self)
+
+
+class _function(object):
+
+    """
+    Vector valued function.
+
+    General form: 
+
+        f = constant + linear + sum of nonlinear convex terms + 
+            sum of nonlinear concave terms 
+
+    The length of f is the maximum of the lengths of the terms in the 
+    sum.  Each term must have length 1 or length equal to len(f).
+
+    _function() creates the constant function f=0 with length 1.
+
+
+    Attributes:
+
+    _constant      constant term as a 1-column dense 'd' matrix of 
+                   length 1 or length len(self)
+    _linear        linear term as a _lin  object of length 1 or length
+                   len(self)
+    _cvxterms      nonlinear convex terms as a list [f1,f2,...] with 
+                   each fi of type _minmax or _sum_minmax.  Each fi has
+                   length 1 or length equal to len(self).
+    _ccvterms      nonlinear concave terms as a list [f1,f2,...] with 
+                   each fi of type _minmax or _sum_minmax.  Each fi has
+                   length 1 or length equal to len(self).
+
+
+    Methods:
+
+    value()        returns the value of the function: None if one of the
+                   variables has value None;  a dense 'd' matrix of size
+                   (len(self),1) if all the variables have values
+    variables()    returns a (copy of) the list of variables
+    _iszero()      True if self is identically zero
+    _isconstant()  True if there are no linear/convex/concave terms
+    _islinear()    True if there are no constant/convex/concave terms
+    _isaffine()    True if there are no nonlinear convex/concave terms 
+    _isconvex()    True if there are no nonlinear concave terms
+    _isconcave()   True if there are no nonlinear convex terms
+    """
+
+    def __init__(self): 
+
+        self._constant = matrix(0.0)
+        self._linear = _lin()
+        self._cvxterms = []
+        self._ccvterms = []
+
+
+    def __len__(self):
+
+        if len(self._constant) > 1: return len(self._constant)
+
+        lg = len(self._linear)
+        if lg > 1: return lg
+
+        for f in self._cvxterms:
+            lg = len(f)
+            if lg > 1: return lg
+
+        for f in self._ccvterms:
+            lg = len(f)
+            if lg > 1: return lg
+
+        return 1
+
+
+    def __repr__(self):
+
+        if self._iszero():
+            return '<zero function of length %d>' %len(self)
+
+        elif self._isconstant():
+            return '<constant function of length %d>' %len(self)
+
+        elif self._islinear():
+            return '<linear function of length %d>' %len(self)
+
+        elif self._isaffine():
+            return '<affine function of length %d>' %len(self)
+
+        elif self._isconvex():
+            return '<convex function of length %d>' %len(self)
+
+        elif self._isconcave():
+            return '<concave function of length %d>' %len(self)
+
+        else:
+            return '<function of length %d>' %len(self)
+
+
+    def __str__(self):
+
+        s = repr(self)[1:-1] 
+
+        # print constant term if nonzero
+        if not self._iszero() and (len(self._constant) != 1 or 
+            self._constant[0]):
+            s += '\nconstant term:\n' + str(self._constant)
+
+        else:
+            s += '\n'
+
+        # print linear term if nonzero
+        if self._linear._coeff:
+            s += 'linear term: ' + str(self._linear)
+
+        # print nonlinear convex term if nonzero
+        if self._cvxterms: 
+            s += '%d nonlinear convex term(s):' %len(self._cvxterms)
+            for f in self._cvxterms: s += '\n' + str(f) 
+
+        # print nonlinear concave term if nonzero
+        if self._ccvterms: 
+            s += '%d nonlinear concave term(s):' %len(self._ccvterms)
+            for f in self._ccvterms: s += '\n' + str(f) 
+
+        return s
+
+    
+    def value(self):
+
+        val = self._constant
+
+        if self._linear._coeff:
+            nval = self._linear.value()     
+            if nval is None: return None
+            else: val = val + nval 
+
+        for f in self._cvxterms:
+            nval = f.value()
+            if nval is None: return None
+            else: val = val + nval
+
+        for f in self._ccvterms:
+            nval = f.value()
+            if nval is None: return None
+            else: val = val + nval
+
+        return val
+
+
+    def variables(self):
+
+        l = self._linear.variables()
+        for f in self._cvxterms:
+            l += [v for v in f.variables() if v not in l]
+        for f in self._ccvterms:
+            l += [v for v in f.variables() if v not in l]
+        return l
+
+
+    def _iszero(self):
+
+        if not self._linear._coeff and not self._cvxterms and \
+            not self._ccvterms and not blas.nrm2(self._constant): 
+            return True
+        else: return False
+
+
+    def _isconstant(self):
+
+        if not self._linear._coeff and not self._cvxterms and \
+            not self._ccvterms: return True
+        else: return False
+
+
+    def _islinear(self):
+
+        if len(self._constant) == 1 and not self._constant[0] and \
+            not self._cvxterms and not self._ccvterms: return True
+        else: return False
+
+
+    def _isaffine(self):
+
+        if not self._cvxterms and not self._ccvterms: return True
+        else: return False
+
+
+    def _isconvex(self):
+
+        if not self._ccvterms: return True
+        else: return False
+
+
+    def _isconcave(self):
+
+        if not self._cvxterms: return True
+        else: return False
+
+
+    def __pos__(self):
+
+        f = _function()
+        f._constant = +self._constant
+        f._linear = +self._linear
+        f._cvxterms = [+g for g in self._cvxterms]
+        f._ccvterms = [+g for g in self._ccvterms]
+        return f
+
+
+    def __neg__(self):
+
+        f = _function()
+        f._constant = -self._constant
+        f._linear = -self._linear
+        f._ccvterms = [-g for g in self._cvxterms]
+        f._cvxterms = [-g for g in self._ccvterms]
+        return f
+
+
+    def __add__(self,other):
+
+        # convert other to matrix (dense 'd' or sparse) or _function
+        if type(other) is int or type(other) is float:
+            other = matrix(other, tc='d')
+        elif _ismatrix(other):  # ie, dense 'd' or sparse
+            if other.size[1] != 1:
+                raise ValueError('incompatible dimensions')
+        elif type(other) is variable:
+            other = +other
+        elif type(other) is not _function:
+            return NotImplemented
+
+        if 1 != len(self) != len(other) != 1: 
+            raise ValueError('incompatible lengths')
+
+        f = _function()
+
+        if _ismatrix(other):
+            # this converts sparse other to dense 'd' 
+            f._constant = self._constant + other
+            f._linear = +self._linear 
+            f._cvxterms = [+fk for fk in self._cvxterms] 
+            f._ccvterms = [+fk for fk in self._ccvterms] 
+
+        else:  #type(other) is _function:
+            if not (self._isconvex() and other._isconvex()) and \
+                not (self._isconcave() and other._isconcave()):
+                raise ValueError('operands must be both convex or '\
+                    'both concave')
+
+            f._constant = self._constant + other._constant
+            f._linear = self._linear + other._linear
+            f._cvxterms = [+fk for fk in self._cvxterms] + \
+                [+fk for fk in other._cvxterms]
+            f._ccvterms = [+fk for fk in self._ccvterms] + \
+                [+fk for fk in other._ccvterms]
+
+        return f
+
+
+    def __radd__(self,other):
+
+        return self.__add__(other)
+
+
+    def __iadd__(self,other):
+
+        # convert other to matrix (dense 'd' or sparse) or _function
+        if type(other) is int or type(other) is float:
+            other = matrix(other, tc='d')
+        elif _ismatrix(other):
+            if other.size[1] != 1: 
+                raise ValueError('incompatible dimensions')
+        elif type(other) is variable:
+            other = +other
+        elif type(other) is not _function:
+            return NotImplemented
+
+        if len(self) != len(other) != 1: 
+            raise ValueError('incompatible lengths')
+
+        if _ismatrix(other):
+            if 1 == len(self._constant) != len(other): 
+                self._constant = self._constant + other
+            else:
+                self._constant += other
+
+        else:   #type(other) is _function:
+            if not (self._isconvex() and other._isconvex()) and \
+                not (self._isconcave() and other._isconcave()):
+                raise ValueError('operands must be both convex or '\
+                    'both concave')
+
+            if 1 == len(self._constant) != len(other._constant): 
+                self._constant = self._constant + other._constant
+            else:
+                self._constant += other._constant
+
+            if 1 == len(self._linear) != len(other._linear): 
+                self._linear = self._linear + other._linear
+            else:
+                self._linear += other._linear
+
+            self._cvxterms += [+fk for fk in other._cvxterms] 
+            self._ccvterms += [+fk for fk in other._ccvterms] 
+
+        return self
+
+
+    def __sub__(self,other):
+
+        # convert other to matrix (dense 'd' or sparse) or _function
+        if type(other) is int or type(other) is float:
+            other = matrix(other, tc='d')
+        elif _ismatrix(other):
+            if other.size[1] != 1: 
+                raise ValueError('incompatible dimensions')
+        elif type(other) is variable:
+            other = +other
+        elif type(other) is not _function:
+            return NotImplemented
+
+        if 1 != len(self) != len(other) != 1: 
+            raise ValueError('incompatible lengths')
+
+        f = _function()
+
+        if _ismatrix(other):
+            f._constant = self._constant - other
+            f._linear = +self._linear 
+            f._cvxterms = [+fk for fk in self._cvxterms]  
+            f._ccvterms = [+fk for fk in self._ccvterms] 
+
+        else:   #type(other) is _function:
+            if not (self._isconvex() and other._isconcave()) and \
+                not (self._isconcave() and other._isconvex()):
+                raise ValueError('operands must be convex and '\
+                    'concave or concave and convex')
+
+            f._constant = self._constant - other._constant
+            f._linear = self._linear - other._linear
+            f._cvxterms = [+fk for fk in self._cvxterms] + \
+                [-fk for fk in other._ccvterms]
+            f._ccvterms = [+fk for fk in self._ccvterms] + \
+                [-fk for fk in other._cvxterms]
+
+        return f
+
+
+    def __rsub__(self,other):
+
+        # convert other to matrix (dense 'd' or sparse) or _function
+        if type(other) is int or type(other) is float:
+            other = matrix(other, tc='d')
+        elif _isdmatrix(other):
+            if other.size[1] != 1: 
+                raise ValueError('incompatible dimensions')
+        elif type(other) is variable:
+            other = +other
+        elif type(other) is not _function:
+            return NotImplemented
+
+        if 1 != len(self) != len(other) != 1: 
+            raise ValueError('incompatible lengths')
+
+        f = _function()
+
+        if _ismatrix(other):
+            f._constant = other - self._constant 
+            f._linear = -self._linear 
+            f._cvxterms = [-fk for fk in self._ccvterms] 
+            f._ccvterms = [-fk for fk in self._cvxterms] 
+
+        else:   # type(other) is _function:
+            if not (self._isconvex() and other._isconcave()) and \
+                not (self._isconcave() and other._isconvex()):
+                raise ValueError('operands must be convex and '\
+                    'concave or concave and convex')
+
+            f._constant = other._constant - self._constant 
+            f._linear = other._linear - self._linear 
+            f._cvxterms = [-fk for fk in self._ccvterms] + \
+                [fk for fk in other._cvxterms]
+            f._ccvterms = [-fk for fk in self._cvxterms] + \
+                [fk for fk in other._ccvterms]
+
+        return f
+
+
+    def __isub__(self,other):
+
+        # convert other to matrix (dense or sparse 'd') or _function
+        if type(other) is int or type(other) is float:
+            other = matrix(other, tc='d')
+        elif _ismatrix(other):
+            if other.size[1] != 1: 
+                raise ValueError('incompatible dimensions')
+        elif type(other) is variable:
+            other = +other
+        elif type(other) is not _function:
+            return NotImplemented
+
+        if len(self) != len(other) != 1: 
+            raise ValueError('incompatible lengths')
+
+        if _ismatrix(other):
+            if 1 == len(self._constant) != len(other): 
+                self._constant = self._constant - other
+            else:
+                self._constant -= other
+
+        else:   #type(other) is _function:
+            if not (self._isconvex() and other._isconcave()) and \
+                not (self._isconcave() and other._isconvex()):
+                raise ValueError('operands must be convex and '\
+                    'concave or concave and convex')
+
+            if 1 == len(self._constant) != len(other._constant): 
+                self._constant = self._constant - other._constant
+            else:
+                self._constant -= other._constant
+
+            if 1 == len(self._linear) != len(other._linear): 
+                self._linear = self._linear - other._linear
+            else:
+                self._linear -= other._linear
+
+            self._cvxterms += [-fk for fk in other._ccvterms] 
+            self._ccvterms += [-fk for fk in other._cvxterms] 
+
+        return self
+
+
+    def __mul__(self,other):
+
+        if type(other) is int or type(other) is float: 
+            other = matrix(other, tc='d')
+
+        if (_ismatrix(other) and other.size == (1,1)) or \
+            (_isdmatrix(other) and other.size[1] == 1 == len(self)):
+
+            f = _function()
+
+            if other.size == (1,1) and other[0] == 0.0:
+                # if other is zero, return constant zero function
+                # of length len(self)
+                f._constant = matrix(0.0, (len(self),1))
+                return f
+
+            if len(self._constant) != 1 or self._constant[0]:
+                # skip if self._constant is zero
+                f._constant = self._constant*other
+
+            if self._linear._coeff: 
+                # skip if self._linear is zero
+                f._linear = self._linear*other
+
+            if not self._isaffine():  
+                # allow only multiplication with scalar
+                if other.size == (1,1):
+                    if other[0] > 0.0:
+                        f._cvxterms = \
+                            [fk*other[0] for fk in self._cvxterms]
+                        f._ccvterms = \
+                            [fk*other[0] for fk in self._ccvterms]
+
+                    elif other[0] < 0.0: 
+                        f._cvxterms = \
+                            [fk*other[0] for fk in self._ccvterms]
+                        f._ccvterms = \
+                            [fk*other[0] for fk in self._cvxterms]
+
+                    else: # already dealt with above
+                        pass
+
+                else: 
+                    raise ValueError('can only multiply with scalar')
+
+        else: 
+            raise TypeError('incompatible dimensions or types')
+
+        return f
+
+
+    def __rmul__(self,other):
+
+        if type(other) is int or type(other) is float: 
+            other = matrix(other, tc='d')
+
+        lg = len(self)
+
+        if (_ismatrix(other) and other.size[1] == lg) or \
+            (_isdmatrix(other) and other.size == (1,1)):
+
+            f = _function()
+
+            if other.size == (1,1) and other[0] == 0.0:
+                # if other is zero, return constant zero function
+                # of length len(self)
+                f._constant = matrix(0.0, (len(self),1))
+                return f
+
+            if len(self._constant) != 1 or self._constant[0]:
+                if 1 == len(self._constant) != lg and \
+                    not _isscalar(other):
+                    f._constant = other * self._constant[lg*[0]]
+                else:
+                    f._constant = other * self._constant
+            
+            if self._linear._coeff:
+                if 1 == len(self._linear) != lg and \
+                    not _isscalar(other):
+                    f._linear = other * self._linear[lg*[0]]
+                else:
+                    f._linear = other * self._linear
+
+            if not self._isaffine():
+                # allow only scalar multiplication
+                if other.size == (1,1):
+                    if other[0] > 0.0:
+                        f._cvxterms = [other[0] * fk for 
+                            fk in self._cvxterms]  
+                        f._ccvterms = [other[0] * fk for 
+                            fk in self._ccvterms]  
+
+                    elif other[0] < 0.0:
+                        f._cvxterms = [other[0] * fk for 
+                            fk in self._ccvterms]  
+                        f._ccvterms = [other[0] * fk for 
+                            fk in self._cvxterms]  
+
+                    else: pass
+
+                else: 
+                    raise ValueError('can only multiply with scalar')
+
+        else: 
+            raise TypeError('incompatible dimensions or types')
+
+        return f
+                
+
+    def __imul__(self,other):
+
+        if type(other) is int or type(other) is float: 
+            other = matrix(other, tc='d')
+
+        if _isdmatrix(other) and other.size == (1,1):
+
+            if other[0] == 0.0: 
+                self._constant = matrix(0.0, (len(self),1))
+                return self
+
+            if len(self._constant) != 1 or self._constant[0]:
+                self._constant *= other[0]
+
+            if self._linear._coeff:  self._linear *= other[0]
+
+            if not self._isaffine():
+                if other[0] > 0.0:
+                    for f in self._cvxterms: f *= other[0]
+                    for f in self._ccvterms: f *= other[0]
+
+                elif other[0] < 0.0:
+                    cvxterms = [f*other[0] for f in self._ccvterms]
+                    self._ccvterms = [f*other[0] for f in 
+                        self._cvxterms]
+                    self._cvxterms = cvxterms
+
+                else:
+                    pass
+
+            return self
+
+        else: 
+            raise TypeError('incompatible dimensions or types')
+
+    if sys.version_info.major < 3: 
+
+        def __div__(self,other):
+
+            if type(other) is int or type(other) is float:
+                return self.__mul__(1.0/other)
+
+            elif _isdmatrix(other) and other.size == (1,1):
+                return self.__mul__(1.0/other[0])
+
+            else:
+                return NotImplemented
+
+    else:
+
+        def __truediv__(self,other):
+
+            if type(other) is int or type(other) is float:
+                return self.__mul__(1.0/other)
+
+            elif _isdmatrix(other) and other.size == (1,1):
+                return self.__mul__(1.0/other[0])
+
+            else:
+                return NotImplemented
+
+
+
+    def __rdiv__(self,other):
+
+        return NotImplemented
+
+
+    if sys.version_info.major < 3: 
+
+        def __idiv__(self,other):
+
+            if type(other) is int or type(other) is float:
+                return self.__imul__(1.0/other)
+
+            elif _isdmatrix(other) and other.size == (1,1):
+                return self.__imul__(1.0/other[0])
+
+            else:
+                return NotImplemented
+
+    else:
+
+        def __itruediv__(self,other):
+
+            if type(other) is int or type(other) is float:
+                return self.__imul__(1.0/other)
+
+            elif _isdmatrix(other) and other.size == (1,1):
+                return self.__imul__(1.0/other[0])
+
+            else:
+                return NotImplemented
+        
+
+    def __abs__(self):
+
+        return max(self,-self)
+
+
+    def __eq__(self,other):
+
+        return constraint(self-other, '=')
+
+
+    def __le__(self,other):
+
+        return constraint(self-other, '<')
+
+
+    def __ge__(self,other):
+
+        return constraint(other-self, '<')
+
+
+    def __lt__(self,other):
+
+        raise NotImplementedError
+
+
+    def __gt__(self,other):
+
+        raise NotImplementedError
+
+
+    def __getitem__(self,key):
+
+        lg = len(self)
+        l = _keytolist(key,lg)
+        if not l: raise ValueError('empty index set')
+
+        f = _function()
+
+        if len(self._constant) != 1 or self._constant[0]:
+            if 1 == len(self._constant) != lg: 
+                f._constant = +self._constant
+            else: 
+                f._constant = self._constant[l]
+
+        if self._linear:
+            if 1 == len(self._linear) != lg: 
+                f._linear = +self._linear
+            else: 
+                f._linear = self._linear[l]
+
+        for fk in self._cvxterms:
+            if 1 == len(fk) != lg: 
+                f._cvxterms += [+fk]
+
+            elif type(fk) is _minmax: 
+                f._cvxterms += [fk[l]]
+
+            else:  # type(fk) is _sum_minmax 
+                # fk is defined as fk = sum(fmax)
+                fmax = _minmax('max', *fk._flist)
+                # take f += sum_j fk[j][l] = sum_{gk in fmax} gk[l] 
+                f._cvxterms += [gk[l] for gk in fmax]
+
+        for fk in self._ccvterms:
+            if 1 == len(fk) != lg: 
+                f._ccvterms += [+fk]
+
+            elif type(fk) is _minmax:
+                f._ccvterms += [fk[l]]
+
+            else:  # type(fk) is _sum_minmax
+                # fk is defined as fk = sum(fmin)
+                fmin = _minmax('min',*fk._flist)
+                # take f += sum_j fk[j][l] = sum_{gk in fmin} gk[l] 
+                f._ccvterms += [gk[l] for gk in fmin]
+
+        return f
+
+
+
+def sum(s):
+
+    """
+    Built-in sum redefined to improve efficiency when s is a vector
+    function.  
+    
+    If type(s) is not _function object, this is the built-in sum 
+    without start argument.
+    """
+
+    if type(s) is _function:
+        lg = len(s)
+        f = _function()
+
+        if 1 == len(s._constant) != lg:
+            f._constant = lg * s._constant
+        else:
+            f._constant = matrix(sum(s._constant), tc='d')
+
+        if 1 == len(s._linear) != lg:
+            f._linear = lg * s._linear
+        else:
+            f._linear = sum(s._linear)
+
+        for c in s._cvxterms:
+            if len(c) == 1:
+                f._cvxterms += [lg*c]
+            else:  #type(c) must be _minmax if len(c) > 1
+                f._cvxterms += [_sum_minmax('max', *c._flist)]
+
+        for c in s._ccvterms:
+            if len(c) == 1:
+                f._ccvterms += [lg*c]
+            else:  #type(c) must be _minmax if len(c) > 1
+                f._ccvterms += [_sum_minmax('min', *c._flist)]
+
+        return f
+
+    else:
+        return builtins.sum(s)
+
+
+
+class _lin(object):
+
+    """
+    Vector valued linear function.
+
+
+    Attributes:
+
+    _coeff       dictionary {variable: coefficient}.  The coefficients
+                 are dense or sparse matrices.  Scalar coefficients are
+                 stored as 1x1 'd' matrices.
+
+
+    Methods:
+
+    value()        returns the value of the function: None if one of the
+                   variables has value None;  a dense 'd' matrix of size
+                   (len(self),1) if all the variables have values
+    variables()    returns a (copy of) the list of variables
+    _addterm()     adds a linear term  a*v
+    _mul()         in-place multiplication
+    _rmul()        in-place right multiplication
+    """
+
+
+    def __init__(self):
+     
+        self._coeff = {}
+
+
+    def __len__(self):
+    
+        for v,c in iter(self._coeff.items()):
+            if c.size[0] > 1: 
+                return c.size[0]
+            elif _isscalar(c) and len(v) > 1: 
+                return len(v)
+        return 1
+
+
+    def __repr__(self):
+
+        return '<linear function of length %d>' %len(self)
+
+
+    def __str__(self):
+
+        s = repr(self)[1:-1] + '\n'
+        for v,c in iter(self._coeff.items()): 
+            s += 'coefficient of ' + repr(v) + ':\n'  + str(c) 
+        return s
+
+
+    def value(self):
+
+        value = matrix(0.0, (len(self),1))
+        for v,c in iter(self._coeff.items()):
+            if v.value is None: 
+                return None
+            else: 
+                value += c*v.value   
+        return value
+
+
+    def variables(self):
+
+        return varlist(self._coeff.keys())
+   
+
+    def _addterm(self,a,v):   
+
+        """ 
+        self += a*v  with v variable and a int, float, 1x1 dense 'd' 
+        matrix, or sparse or dense 'd' matrix with len(v) columns.
+        """
+
+        lg = len(self)
+
+        if v in self._coeff:
+
+            # self := self + a*v with v a variable of self
+            #
+            # Valid types/sizes:
+            #
+            # 1. a is a matrix (sparse or dense) with a.size[0]>1,
+            #    a.size[1]=len(v), and either lg=1 or lg=a.size[0].
+            #
+            # 2. a is a matrix (sparse or dense), a.size = (1,len(v)),
+            #    lg arbitrary.
+            #
+            # 3. a is int or float or 1x1 dense matrix, and len(v)>1
+            #    and either lg=1 or lg=len(v)
+            #
+            # 4. a is int or float or 1x1 dense matrix, and len(v)=1
+
+            c = self._coeff[v]
+            if _ismatrix(a) and a.size[0] > 1 and a.size[1] == len(v)\
+                and (lg == 1 or lg == a.size[0]):
+                newlg = a.size[0]
+                if c.size == a.size:
+                    self._coeff[v] = c + a 
+                elif c.size == (1,len(v)):
+                    self._coeff[v] = c[newlg*[0],:] + a
+                elif _isdmatrix(c) and c.size == (1,1):
+                    m = +a
+                    m[::newlg+1] += c[0]
+                    self._coeff[v] = m
+                else:
+                    raise TypeError('incompatible dimensions')
+                    
+            elif _ismatrix(a) and a.size == (1,len(v)):
+                if c.size == (lg,len(v)):
+                    self._coeff[v] = c + a[lg*[0],:]
+                elif c.size == (1,len(v)):
+                    self._coeff[v] = c + a
+                elif _isdmatrix(c) and c.size == (1,1):
+                    m = a[lg*[0],:]
+                    m[::lg+1] += c[0]
+                    self._coeff[v] = m
+                else:
+                    raise TypeError('incompatible dimensions')
+
+            elif _isscalar(a) and len(v) > 1 and (lg == 1 or 
+                lg == len(v)):
+                newlg = len(v)
+                if c.size == (newlg,len(v)):
+                    self._coeff[v][::newlg+1] = c[::newlg+1] + a
+                elif c.size == (1,len(v)):
+                    self._coeff[v] = c[newlg*[0],:]
+                    self._coeff[v][::newlg+1] = c[::newlg+1] + a 
+                elif _isscalar(c):
+                    self._coeff[v] = c + a
+                else:
+                    raise TypeError('incompatible dimensions')
+
+            elif _isscalar(a) and len(v) == 1:
+                self._coeff[v] = c + a    # add a to every elt of c
+
+            else:
+                raise TypeError('coefficient has invalid type or '\
+                    'incompatible dimensions ')
+
+        elif type(v) is variable:
+
+            # self := self + a*v with v not a variable of self
+            #
+            # 1. if a is a scalar and len(v)=lg or lg=1 or len(v)=1:
+            #    convert a to dense 1x1 matrix and add v:a pair to 
+            #    dictionary
+            #
+            # 2. If a is a matrix (dense or sparse) and a.size[1]=len(v)
+            #    and a.size[0]=lg or lg=1 or a.size[0]=1: 
+            #    make a copy of a and add v:a pair to dictionary
+
+            if _isscalar(a) and (lg == 1 or len(v) == 1 or 
+                len(v) == lg):
+                self._coeff[v] = matrix(a, tc='d')
+
+            elif _ismatrix(a) and a.size[1] == len(v) and \
+                (lg == 1 or a.size[0] == 1 or a.size[0] == lg):
+                self._coeff[v] = +a
+
+            else:
+                raise TypeError('coefficient has invalid type or '\
+                    'incompatible dimensions ')
+        
+        else: 
+            raise TypeError('second argument must be a variable')
+
+
+    def _mul(self,a):
+
+        ''' 
+        self := self*a where a is scalar or matrix 
+        '''
+
+        if type(a) is int or type(a) is float:
+            for v in iter(self._coeff.keys()): self._coeff[v] *= a
+
+        elif _ismatrix(a) and a.size == (1,1):
+            for v in iter(self._coeff.keys()): self._coeff[v] *= a[0]
+        
+        elif len(self) == 1 and _isdmatrix(a) and a.size[1] == 1:
+            for v,c in iter(self._coeff.items()): self._coeff[v] = a*c
+
+        else: 
+            raise TypeError('incompatible dimensions')
+
+
+    def _rmul(self,a):
+
+        ''' 
+        self := a*self where a is scalar or matrix 
+        '''
+
+        lg = len(self)
+        if _isscalar(a):
+            for v in iter(self._coeff.keys()): self._coeff[v] *= a
+        
+        elif lg == 1 and _ismatrix(a) and a.size[1] == 1:
+            for v,c in iter(self._coeff.items()): self._coeff[v] = a*c
+
+        elif _ismatrix(a) and a.size[1] == lg: 
+            for v,c in iter(self._coeff.items()):
+                if c.size == (1,len(v)):
+                    self._coeff[v] = a*c[lg*[0],:]
+                else: 
+                    self._coeff[v] = a*c
+             
+        else: 
+            raise TypeError('incompatible dimensions')
+
+
+    def __pos__(self):
+
+        f = _lin()
+        for v,c in iter(self._coeff.items()): f._coeff[v] = +c
+        return f
+
+
+    def __neg__(self):
+
+        f = _lin()
+        for v,c in iter(self._coeff.items()): f._coeff[v] = -c
+        return f
+
+
+    def __add__(self,other):
+
+        # self + other with other variable or _lin
+
+        f = +self
+
+        if type(other) is int or type(other) is float and not other:
+            # Needed to make sum(f) work, because it defaults to
+            # 0 + f[0] + ... + f[len(f)-1].
+            return f
+
+        if type(other) is variable: 
+            f._addterm(1.0, other)
+
+        elif type(other) is _lin:
+            for v,c in iter(other._coeff.items()): f._addterm(c,v)
+
+        else: return NotImplemented
+
+        return f
+
+
+    def __radd__(self,other):
+
+        return self.__add__(other)
+
+    
+    def __iadd__(self,other):
+
+        '''
+        self += other  
+        
+        Only allowed if it does not change the length of self.
+        '''
+
+        lg = len(self)
+
+        if type(other) is variable and (len(other) == 1 or 
+            len(other) == lg):
+            self._addterm(1.0,other)
+
+        elif type(other) is _lin and (len(other) == 1 or 
+            len(other) == lg): 
+            for v,c in iter(other._coeff.items()): self._addterm(c,v)
+
+        else: 
+            raise NotImplementedError('in-place addition must result '\
+                'in a function of the same length')
+        
+        return self
+
+
+    def __sub__(self,other):
+
+        f = +self
+
+        if type(other) is variable:
+            f._addterm(-1.0, other)
+        elif type(other) is _lin:
+            for v,c in iter(other._coeff.items()): f._addterm(-c,v)
+        else: 
+            return NotImplemented
+        
+        return f
+
+
+    def __rsub__(self,other):
+
+        f = -self
+
+        if type(other) is variable:
+            f._addterm(1.0, other)
+        elif type(other) is _lin:
+            for v,c in iter(other._coeff.items()): f._addterm(c,v)
+        else: 
+            return NotImplemented
+        
+        return f
+
+
+    def __isub__(self,other):
+
+        '''
+        self -= other  
+        
+        Only allowed if it does not change the length of self.
+        '''
+
+        lg = len(self)
+
+        if type(other) is variable and (len(other) == 1 or 
+            len(other) == lg):
+            self._addterm(-1.0, other)
+
+        elif type(other) is _lin and (len(other) == 1 or 
+            len(other) == lg):
+            for v,c in iter(other._coeff.items()): self._addterm(-c,v)
+
+        else: 
+            raise NotImplementedError('in-place subtraction must '\
+                'result in a function of the same length')
+        
+        return self
+
+
+    def __mul__(self,other):
+
+        if _isscalar(other) or _ismatrix(other):
+            f = +self
+            f._mul(other)
+
+        else: 
+            return NotImplemented
+
+        return f
+
+
+    def __rmul__(self,other):
+
+        if _isscalar(other) or _ismatrix(other):
+            f = +self
+            f._rmul(other)
+
+        else:
+            return NotImplemented
+
+        return f
+        
+
+    def __imul__(self,other):    
+
+        '''
+        self *= other  
+        
+        Only allowed for scalar multiplication with a constant (int, 
+        float, 1x1 'd' matrix).
+        '''
+
+        if _isscalar(other): 
+            self._mul(other)
+        else: 
+            raise NotImplementedError('in-place multiplication '  \
+                'only defined for scalar multiplication')
+        return self
+
+
+    def __getitem__(self,key):
+
+        l = _keytolist(key,len(self))
+        if not l: raise ValueError('empty index set')
+
+        f = _lin()
+        for v,c in iter(self._coeff.items()):
+            if c.size == (len(self), len(v)):  
+                f._coeff[v] = c[l,:]
+
+            elif _isscalar(c) and len(v) == 1:  
+                f._coeff[v] = matrix(c, tc='d')
+
+            elif c.size == (1,1) and len(v) > 1:
+                # create a sparse matrix with 1.0 element in 
+                # position (k,l[k]) for k in range(len(l)) 
+                f._coeff[v] = spmatrix([], [], [], (len(l),len(v)), 'd')
+                f._coeff[v][[l[k]*len(l)+k for k in range(len(l))]] \
+                    = c[0]
+
+            else:  # c is 1 by len(v)
+                f._coeff[v] = c[len(l)*[0],:]
+
+        return f
+
+
+
+class _minmax(object):
+
+    """
+    Componentwise maximum or minimum of functions.  
+
+    A function of the form f = max(f1,f2,...,fm) or f = max(f1) or
+    f = min(f1,f2,...,fm) or f = min(f1) with each fi an object of 
+    type _function.  
+
+    If m>1, then len(f) = max(len(fi)) and f is the componentwise 
+    maximum/minimum of f1,f2,...,fm.  Each fi has length 1 or length 
+    equal to len(f).
+
+    If m=1, then len(f) = 1 and f is the maximum/minimum of the 
+    components of f1: f = max(f1[0],f1[1],...) or 
+    f = min(f1[0],f1[1],...).
+   
+
+    Attributes:
+
+    _flist       [f1,f2,...,fm]
+    _ismax       True for 'max', False for 'min'
+
+
+    Methods:
+
+    value()      returns the value of the function
+    variables()  returns a copy of the list of variables
+    """
+
+    def __init__(self,op,*s):  
+
+        self._flist = []
+
+        if op == 'max':
+            self._ismax = True
+        else: 
+            self._ismax = False
+
+        if len(s) == 1: 
+
+            if type(s[0]) is variable or (type(s[0]) is _function and 
+                (s[0]._isconvex() and self._ismax) or 
+                (s[0]._isconcave() and not self._ismax)):
+                self._flist += [+s[0]]
+            else:
+                raise TypeError('unsupported argument type')
+
+        else:
+            # cnst will be max/min of the constant arguments
+            cnst = None  
+
+            lg = 1
+            for f in s:
+                if type(f) is int or type(f) is float: 
+                    f = matrix(f, tc='d')
+
+                if _isdmatrix(f) and f.size[1] == 1:
+                    if cnst is None: 
+                        cnst = +f
+                    elif self._ismax: 
+                        cnst = _vecmax(cnst,f)
+                    else:
+                        cnst = _vecmin(cnst,f)
+
+                elif type(f) is variable or type(f) is _function:
+                    self._flist += [+f]
+
+                else:
+                    raise TypeError('unsupported argument type')
+
+                lgf = len(f)
+                if 1 != lg != lgf != 1:
+                    raise ValueError('incompatible dimensions')
+                elif 1 == lg != lgf: 
+                    lg = lgf
+
+            if cnst is not None: self._flist += [_function()+cnst]
+
+
+    def __len__(self):
+
+        if len(self._flist) == 1: return 1
+        for f in self._flist:
+            lg = len(f)
+            if len(f) > 1: return lg
+        return 1
+        
+
+    def __repr__(self):
+
+        if self._ismax: s = 'maximum'
+        else: s = 'minimum'
+
+        if len(self._flist) == 1:
+            return '<' + s + ' component of a function of length %d>'\
+                %len(self._flist[0])
+        else:
+            return "<componentwise " + s + " of %d functions of "\
+                "length %d>" %(len(self._flist),len(self))
+
+
+    def __str__(self):
+
+        s = repr(self)[1:-1] + ':'
+        if len(self._flist) == 1:
+            s += '\n' + repr(self._flist[0])[1:-1]
+        else:
+            for k in range(len(self._flist)):
+                s += "\nfunction %d: " %k + repr(self._flist[k])[1:-1]
+        return s
+
+
+    def value(self):
+ 
+        if self._ismax:
+            return _vecmax(*[f.value() for f in self._flist])
+        else:
+            return _vecmin(*[f.value() for f in self._flist])
+
+
+    def variables(self):
+
+        l = varlist()
+        for f in self._flist:
+            l += [v for v in f.variables() if v not in l]
+        return l
+
+
+    def __pos__(self):
+         
+        if self._ismax:
+            f = _minmax('max', *[+fk for fk in self._flist])
+        else:
+            f = _minmax('min', *[+fk for fk in self._flist])
+        
+        return f
+
+
+    def __neg__(self):
+
+        if self._ismax:
+            f = _minmax('min', *[-fk for fk in self._flist])
+        else:
+            f = _minmax('max', *[-fk for fk in self._flist])
+        return f
+
+
+    def __mul__(self,other):
+
+        if type(other) is int or type(other) is float or \
+            (_ismatrix(other) and other.size == (1,1)):
+            if _ismatrix(other): other = other[0]
+
+            if other >= 0.0: 
+                if self._ismax:
+                    f = _minmax('max', *[other*fk for fk in 
+                        self._flist])
+                else:
+                    f = _minmax('min', *[other*fk for fk in
+                        self._flist])
+
+            else: 
+                if self._ismax:
+                    f = _minmax('min', *[other*fk for fk in 
+                        self._flist])
+                else:
+                    f = _minmax('max', *[other*fk for fk in 
+                        self._flist])
+                
+            return f 
+
+        else:
+            return NotImplemented
+
+                
+    def __rmul__(self,other):
+
+        return self.__mul__(other)
+
+
+    def __imul__(self,other):
+
+        if _isscalar(other):
+            if type(other) is matrix: other = other[0]
+            for f in self._flist:  f *= other
+            if other < 0.0: self._ismax = not self._ismax
+            return self
+
+        raise NotImplementedError('in-place multiplication is only '\
+            'defined for scalars')
+
+
+    def __getitem__(self,key):
+
+        lg = len(self)
+        l = _keytolist(key,lg)
+        if not l: raise ValueError('empty index set')
+
+        if len(self._flist) == 1: fl = list(self._flist[0])    
+        else: fl = self._flist
+
+        if self._ismax: f = _minmax('max')
+        else: f = _minmax('min')
+
+        for fk in fl:
+            if 1 == len(fk) != lg:  f._flist += [+fk]
+            else:  f._flist += [fk[l]]
+
+        return f
+
+
+
+def max(*s):
+
+    """
+    Identical to the built-in max except when some of the arguments are 
+    variables or functions.
+
+    f = max(s1,s2,...) returns the componentwise maximum of s1,s2,..,
+    as a convex function with len(f) = max(len(si)).
+    The arguments si can be scalars, 1-column dense 'd' matrices, 
+    variables, or functions.  At least one argument must be a function 
+    or a variable.  The arguments can be scalars or vectors with length 
+    equal to len(f).
+
+    f = max(s) with len(s) > 1 returns the maximum component of s as 
+    a function with len(f) = 1.  The argument can be a variable or a 
+    function.
+
+    f = max(s) with len(s) = 1 and s[0] a function returns s[0].
+
+    f = max(s) with s a list or tuple of variables, functions, 
+    constants, returns f = max(*s).
+
+    Does not work with generators (Python 2.4).
+    """
+
+    try: return builtins.max(*s)
+    except NotImplementedError:
+        f = _function()
+        try: 
+            f._cvxterms = [_minmax('max',*s)]
+            return f
+        except: 
+            # maybe s[0] is a list or tuple of variables, functions
+            # and constants
+            try: return max(*s[0])
+            except: raise NotImplementedError
+
+
+
+def min(*s):
+
+    """
+    Identical to the built-in min except when some of the arguments are 
+    variables or functions.
+
+    f = min(s1,s2,...) returns the componentwise minimum of s1,s2,..,
+    as function with len(f) = max(len(si)).
+    The arguments si can be scalars, 1-column dense 'd' matrices, 
+    variables, or functions.  At least one argument must be a function 
+    or a variable.  The arguments can be scalars or vectors with length 
+    equal to len(f).
+
+    f = min(s) with len(s) > 1 returns the minimum component of s as 
+    a function with len(f) = 1.  The argument can be a variable or a 
+    function.
+
+    f = min(s) with len(s) = 1 returns s[0].
+
+    f = min(s) with s a list or tuple of variables, functions, 
+    constants, returns f = min(*s).
+
+    Does not work with generators (Python 2.4).
+    """
+
+    try: return builtins.min(*s)
+    except NotImplementedError:
+        f = _function()
+        try: 
+            f._ccvterms = [_minmax('min',*s)]
+            return f
+        except:
+            # maybe s[0] is a list or tuple of variables, functions
+            # and constants
+            try: return min(*s[0])
+            except: raise NotImplementedError
+
+
+
+class _sum_minmax(_minmax):
+
+    """
+    Sum of componentwise maximum or minimum of functions.  
+
+    A function of the form f = sum(max(f1,f2,...,fm)) or 
+    f = sum(min(f1,f2,...,fm)) with each fi an object of 
+    type _function.  
+
+    m must be greater than 1.  len(f) = 1.
+    Each fi has length 1 or length equal to max_i len(fi)).
+
+
+    Attributes:
+
+    _flist       [f1,f2,...,fm]
+    _ismax       True for 'max', False for 'min'
+
+
+    Methods:
+
+    value()      returns the value of the function
+    variables()  returns a copy of the list of variables
+    _length()    number of terms in the sum
+    """
+
+    def __init__(self,op,*s):  
+
+        _minmax.__init__(self,op,*s)
+        if len(self._flist) == 1: 
+            raise TypeError('expected more than 1 argument')
+
+
+    def __len__(self):
+
+        return 1
+
+
+    def _length(self):
+
+        for f in self._flist:
+            lg = len(f)
+            if len(f) > 1: return lg
+        return 1
+
+
+    def __repr__(self):
+
+        if self._ismax: s = 'maximum'
+        else: s = 'minimum'
+        return "<sum of componentwise " + s + " of %d functions of "\
+            "length %d>" %(len(self._flist),len(self))
+
+
+    def __str__(self):
+
+        s = repr(self)[1:-1] 
+        for k in range(len(self._flist)):
+            s += "\nfunction %d: " %k + repr(self._flist[k])[1:-1]
+        return s
+
+
+    def value(self):
+ 
+        if self._ismax:
+            return matrix(sum(_vecmax(*[f.value() for f in 
+                self._flist])), tc='d')
+        else:
+            return matrix(sum(_vecmin(*[f.value() for f in 
+                self._flist])), tc='d')
+
+
+    def __pos__(self):
+         
+        if self._ismax:
+            f = _sum_minmax('max', *[+fk for fk in self._flist])
+        else:
+            f = _sum_minmax('min', *[+fk for fk in self._flist])
+        
+        return f
+
+
+    def __neg__(self):
+
+        if self._ismax:
+            f = _sum_minmax('min', *[-fk for fk in self._flist])
+        else:
+            f = _sum_minmax('max', *[-fk for fk in self._flist])
+        return f
+
+
+    def __mul__(self,other):
+
+        if type(other) is int or type(other) is float or \
+            (_ismatrix(other) and other.size == (1,1)):
+
+            if _ismatrix(other): other = other[0]
+
+            if other >= 0.0: 
+                if self._ismax:
+                    f = _sum_minmax('max', *[other*fk for fk in 
+                        self._flist])
+                else:
+                    f = _sum_minmax('min', *[other*fk for fk in
+                        self._flist])
+
+            else: 
+                if self._ismax:
+                    f = _sum_minmax('min', *[other*fk for fk in 
+                        self._flist])
+                else:
+                    f = _sum_minmax('max', *[other*fk for fk in 
+                        self._flist])
+                
+            return f 
+
+        else:
+            return NotImplemented
+
+                
+    def __rmul__(self,other):
+
+        return self.__mul__(other)
+
+
+    def __getitem__(self,key):
+
+        l = _keytolist(key,1)
+        if not l: raise ValueError('empty index set')
+
+        # expand sum and convert to a  _function
+        if self._ismax: f = sum(_minmax('max',*self._flist))
+        else: f = sum(_minmax('min',*self._flist))
+
+        return f[l]
+
+
+
+class constraint(object):
+
+    """
+    Equality or inequality constraint.
+
+    constraint(f, ctype='=', name='') constructs a constraint
+    f=0 (if ctype is '=') or f<=0 (if ctype is '<').
+
+
+    Arguments:
+
+    f                convex function if '<', affine function if '='
+    ctype            '=' or '<'
+    name             string with the constraint name
+
+
+    Attributes:
+
+    multiplier       a variable of length len(f).  multiplier.name is 
+                     the constraint name with '_mul' appended.
+    name             constraint name.  Writing to .name also modifies 
+                     the name of .multiplier.  
+    _f               the constraint function (borrowed reference)
+    _type            '=' or '<'
+
+
+    Methods:
+
+    value()          returns the value of the constraint function
+    variables()      returns the variables of the constraint function
+    type()           returns ._type 
+    _aslinearineq()  converts convex piecewise-linear inequality into 
+                     an equivalent set of linear inequalities
+    """
+
+    def __init__(self, f, ctype='=', name=''):
+
+        if ctype == '=' or ctype  == '<':
+            self._type = ctype
+        else:
+            raise TypeError("'ctype' argument must be '<' or '='")
+
+        if type(f) is not _function:
+            raise TypeError("'f' argument must be a function")
+        
+        if ctype == '=':
+            if f._isaffine(): self._f = f
+            else:
+                raise TypeError("constraint function must be affine")
+        
+        else:
+            if f._isconvex(): self._f = f
+            else:
+                raise TypeError("constraint function must be convex")
+ 
+        self.name = name
+        self.multiplier = variable(len(self), name + '_mul')
+        
+
+    def __len__(self):
+    
+        return len(self._f)
+
+
+    def __repr__(self):
+
+        lg = len(self)
+
+        if self._type == '=': s = 'equality'
+        else: s = 'inequality'
+
+        if lg == 1: t = "<scalar %s" %s
+        else: t = "<%s in R^%d" %(s,lg)
+
+        if self.name != '': return t + ", '" + self.name + "'>"
+        else: return t + ">"
+
+
+    def __str__(self):
+
+        return repr(self)[1:-1] + '\nconstraint function:\n' + \
+            str(self._f)
+
+
+    def __setattr__(self,name,value):
+
+        if name == 'name':
+            if type(value) is str:
+                object.__setattr__(self,name,value)
+                if hasattr(self,'multiplier'): 
+                    self.multiplier.name = value + '_mul'
+            else:
+                raise TypeError("invalid type for attribute 'name'")
+
+        elif name == 'multiplier' or name == '_type' or name == '_f': 
+            object.__setattr__(self,name,value)
+
+        else:
+            raise AttributeError("'constraint' object has no "\
+                "attribute '%s'" %name)
+
+
+    def type(self):
+
+        """ Returns '=' for equality constraints, '<' for inequality."""
+        
+        return self._type
+
+
+    def value(self):
+
+        """ Returns value of the constraint function."""
+
+        return self._f.value()
+
+
+    def variables(self):
+
+        """ Returns a list of variables of the constraint function."""
+
+        return self._f.variables()
+
+
+    def _aslinearineq(self):
+
+        """ 
+        Converts a convex PWL inequality into an equivalent set of 
+        linear inequalities. 
+
+        Returns a tuple (ineqs, aux_ineqs, aux_vars).  
+
+        If self is a linear inequailty, then ineqs = [self], 
+        aux_ineqs = [], aux_vars = [].
+
+        If self is PWL then ineqs and aux_ineqs are two lists of 
+        linear inequalities that together are equivalent to self.
+        They are separated in two sets so that the multiplier for self 
+        depends only on the multipliers of the constraints in ineqs:
+        - if len(self) == max(len(ineqs[k])), then the multiplier of 
+          self is sum_k ineqs[k].multiplier
+        - if len(self) == max(len(ineqs[k])), then the multiplier of 
+          self is sum(sum_k ineqs[k].multiplier)
+
+        aux_vars is a varlist with new auxiliary variables.
+        """
+
+        if self.type() != '<': 
+            raise TypeError('constraint must be an inequality')
+
+        ineqs, aux_ineqs, aux_vars = [], [], varlist()
+
+        # faff._constant and faff._linear are references to the 
+        # affine part of the constraint function
+        faff = _function()
+        faff._constant = self._f._constant 
+        faff._linear = self._f._linear
+
+        cvxterms = self._f._cvxterms
+        if not cvxterms:  # inequality is linear
+            ineqs += [self]
+
+        elif len(cvxterms) == 1 and type(cvxterms[0]) is _minmax:
+            # constraint is of the form f = faff + max() <= 0
+
+            if len(cvxterms[0]._flist) == 1:
+                # constraint of the form f = faff + max(f0) <= 0 
+                f0 = cvxterms[0]._flist[0]
+
+                if len(faff) == 1:
+                    # write as scalar + f0 <= 0 with f0 possibly a 
+                    # vector
+                    c = faff + f0 <= 0
+                    c.name = self.name
+                    c, caux, newvars = c._aslinearineq()
+                    ineqs += c
+                    aux_ineqs += caux
+                    aux_vars += newvars
+
+                else:
+                    # write as vector + f0[k] <= 0 for all k
+                    for k in range(len(f0)):
+                        c = faff + f0[k] <= 0
+                        c.name = self.name + '(%d)' %k 
+                        c, caux, newvars = c._aslinearineq()
+                        ineqs += c
+                        aux_ineqs += caux
+                        aux_vars += newvars
+
+            else:
+                # constraint of the form f = faff + max(f0,f1,...) <= 0
+                for k in range(len(cvxterms[0]._flist)):
+                    c = faff + cvxterms[0]._flist[k] <= 0
+                    c.name = self.name + '(%d)' %k 
+                    c, caux, newvars = c._aslinearineq()
+                    ineqs += c
+                    aux_ineqs += caux
+                    aux_vars += newvars
+
+        else:
+            # constraint is of the form f = faff + g1 + g2 .... <= 0 
+            # with gi = max() or sum max() and the number of gi's can
+            # be one.
+
+            sumt = _function()
+
+            for k in range(len(cvxterms)):
+                if type(cvxterms[k]) is _minmax:
+                    # gk is max(f0,f1,...)
+
+                    tk = variable(len(cvxterms[k]), 
+                        self.name + '_x' + str(k))
+                    aux_vars += [tk]
+                    sumt = sumt + tk
+
+                    if len(cvxterms[k]._flist) == 1:
+                        # add constraint gk = max(f0) <= tk
+
+                        f0 = cvxterms[k]._flist[0]
+                        c = f0 <= tk
+                        c.name = self.name + '[%d]' %k
+                        c, caux, newvars = c._aslinearineq()
+                        aux_ineqs += c + caux
+                        aux_vars += newvars
+
+                    else:
+                        # add constraint gk = max(f0,f1, ... ) <= tk
+
+                        for j in range(len(cvxterms[k]._flist)):
+                            fj = cvxterms[k]._flist[j]
+                            c = fj <= tk
+                            c.name = self.name + '[%d](%d)' %(k,j)
+                            c, caux, newvars = c._aslinearineq()
+                            aux_ineqs += c + caux
+                            aux_vars += newvars
+
+                else:
+                    # gk is sum(max(f0,f1,...)
+
+                    tk = variable(cvxterms[k]._length(), self.name + 
+                        '_x' + str(k))
+                    aux_vars += [tk]
+                    sumt = sumt + sum(tk)
+
+                    # add contraint max(f0,f1, ... ) <= tk
+                    for j in range(len(cvxterms[k]._flist)):
+                        fj = cvxterms[k]._flist[j]
+                        c = fj <= tk
+                        c.name = self.name + '[%d](%d)' %(k,j)
+                        c, caux, newvars = c._aslinearineq()
+                        aux_ineqs += c + caux
+                        aux_vars += newvars
+
+            c = faff + sumt <= 0 
+            c.name = self.name
+            ineqs += [c] 
+                   
+        return (ineqs, aux_ineqs, aux_vars)
+
+
+
+class op(object):
+
+    """
+    An optimization problem.
+
+    op(objective=0.0, constraints=None, name '') constructs an 
+    optimization problem.
+
+
+    Arguments:
+
+    objective       scalar (int, float, 1x1 dense 'd' matrix), scalar 
+                    variable, scalar affine function or scalar convex
+                    piecewise-linear function.  Scalars and variables 
+                    are converted to affine functions.  
+    constraints     None, a single constraint, or a list of constraints
+                    None means the same as an empty list.  A single 
+                    constraint means the same as a singleton list.
+    name            string with the name of the LP
+
+
+    Attributes:
+
+    objective       the objective function (borrowed reference to the 
+                    function passed as argument).  
+    name            the name of the optimization problem
+    status          initially None.  After solving the problem, 
+                    summarizes the outcome.
+    _inequalities   list of inequality constraints 
+    _equalities     list of equality constraints 
+    _variables      a dictionary {v: dictionary with keys 'o','i','e'}
+                    The keys v are the variables in the problem.
+                    'o': True/False depending on whether v appears in 
+                    the objective or not;
+                    'i': list of inequality constraints v appears in;
+                    'e': list of equality constraints v appears in.
+               
+
+    Methods:
+
+    variables()     returns a list of variables.  The list is a varlist
+                    (defined below), ie, a subclass of 'list'.
+    constraints()   returns a list of constraints 
+    inequalities()  returns a list of inequality constraints
+    equalities()    returns a list of equality constraints
+    delconstraint() deletes a constraint 
+    addconstraint() adds a constraint
+    _inmatrixform() returns an equivalent LP in matrix form
+    solve()         solves the problem
+    tofile()        if the problem is an LP, writes it to an MPS file
+    fromfile()      reads an LP from an MPS file
+    """
+     
+    def __init__(self, objective=0.0, constraints=None, name=''):
+
+        self._variables = dict()
+
+        self.objective = objective   
+        for v in self.objective.variables():
+            self._variables[v] = {'o': True, 'i': [], 'e': []}
+
+        self._inequalities, self._equalities = [], []
+        if constraints is None: 
+            pass
+        elif type(constraints) is constraint:
+            if constraints.type() == '<':
+                self._inequalities += [constraints]
+            else:
+                self._equalities += [constraints]
+        elif type(constraints) == list and not [c for c in constraints
+            if type(c) is not constraint]:
+            for c in constraints:
+                if c.type() == '<':
+                    self._inequalities += [c]
+                else:
+                    self._equalities += [c]
+        else: 
+            raise TypeError('invalid argument for constraints')
+
+        for c in self._inequalities:
+            for v in c.variables():
+                if v in self._variables:
+                    self._variables[v]['i'] += [c]
+                else:
+                    self._variables[v] = {'o': False, 'i': [c], 'e': []}
+
+        for c in self._equalities:
+            for v in c.variables():
+                if v in self._variables:
+                    self._variables[v]['e'] += [c]
+                else:
+                    self._variables[v] = {'o': False, 'i': [], 'e': [c]}
+
+        self.name = name
+        self.status = None
+
+
+    def __repr__(self):
+
+        n = sum(map(len,self._variables))
+        m = sum(map(len,self._inequalities))
+        p = sum(map(len,self._equalities))
+        return "<optimization problem with %d variables, %d inequality"\
+            " and %d equality constraint(s)>" %(n,m,p)
+
+
+    def __setattr__(self,name,value):
+
+        if name == 'objective':
+
+            if _isscalar(value):
+                value = _function() + value
+            elif type(value) is variable and len(value) == 1:
+                value = +value
+            elif type(value) is _function and value._isconvex() and \
+                len(value) == 1:
+                pass
+            else:
+                raise TypeError("attribute 'objective' must be a "\
+                    "scalar affine or convex PWL function")
+
+            # remove variables in _variables that only appear in current
+            # objective 
+            for v in self.variables():
+                if not self._variables[v]['i'] and not \
+                    self._variables[v]['e']: del self._variables[v]
+
+            object.__setattr__(self,'objective',value)
+
+            # update _variables
+            for v in self.objective.variables():
+                if v not in self._variables:
+                    self._variables[v] = {'o': True, 'i': [], 'e': []}
+                else:
+                    self._variables[v]['o'] = True
+
+        elif name == 'name':
+            if type(value) is str:
+                object.__setattr__(self,name,value)
+            else:
+                raise TypeError("attribute 'name' must be string")
+
+        elif name == '_inequalities' or name == '_equalities' or \
+            name == '_variables' or name == 'status':
+            object.__setattr__(self,name,value)
+
+        else:
+            raise AttributeError("'op' object has no attribute "\
+                "'%s'" %name)
+
+
+    def variables(self):    
+    
+        """ Returns a list of variables of the LP. """
+
+        return varlist(self._variables.keys())
+
+
+    def constraints(self):
+
+        """ Returns a list of constraints of the LP."""
+
+        return self._inequalities + self._equalities
+
+
+    def equalities(self):
+    
+        """ Returns a list of equality constraints of the LP."""
+
+        return list(self._equalities)
+
+
+    def inequalities(self):
+
+        """ Returns a list of inequality constraints of the LP."""
+        
+        return list(self._inequalities)
+
+
+    def delconstraint(self,c):
+
+        """ 
+        Deletes constraint c from the list of constrains  
+        """
+
+        if type(c) is not constraint:
+            raise TypeError("argument must be of type 'constraint'")
+
+        try: 
+            if c.type() == '<': 
+                self._inequalities.remove(c)
+                for v in c.variables():
+                    self._variables[v]['i'].remove(c)
+            else: 
+                self._equalities.remove(c)
+                for v in c.variables():
+                    self._variables[v]['e'].remove(c)
+            if not self._variables[v]['o'] and \
+                not self._variables[v]['i'] and \
+                not self._variables[v]['e']:
+                del self._variables[v]
+
+        except ValueError:  # c is not a constraint
+           pass
+
+
+    def addconstraint(self,c):
+
+        """ 
+        Adds constraint c to the list of constraints. 
+        """
+
+        if type(c) is not constraint:
+            raise TypeError('argument must be of type constraint')
+
+        if c.type() == '<': self._inequalities += [c]             
+        if c.type() == '=': self._equalities += [c]             
+        for v in c.variables():
+            if c.type() == '<':
+                if v in self._variables:
+                    self._variables[v]['i'] += [c]
+                else:
+                    self._variables[v] = {'o': False, 'i': [c], 'e': []}
+            else:
+                if v in self._variables:
+                    self._variables[v]['e'] += [c]
+                else:
+                    self._variables[v] = {'o': False, 'i': [], 'e': [c]}
+
+
+    def _islp(self):
+
+        """ 
+        Returns True if self is an LP; False otherwise.
+        """
+
+        if not self.objective._isaffine(): return False
+        for c in self._inequalities:
+            if not c._f._isaffine(): return False
+        for c in self._equalities: 
+            if not c._f._isaffine(): return False
+        return True
+
+
+    def _inmatrixform(self, format='dense'):
+
+        """ 
+        Converts self to an LP in matrix form 
+
+                minimize    c'*x+d
+                subject to  G*x <= h
+                            A*x = b.
+
+        c, h, b are dense column matrices; G and A sparse or dense 
+        matrices depending on format ('sparse' or 'dense').   
+
+        If self is already an LP in matrix form with the correct matrix
+        types, then _inmatrixform() returns None.  Otherwise it returns 
+        a tuple (newlp, vmap, mmap).
+
+        newlp is an LP in matrix form with the correct format and 
+        matrix types.
+
+        vmap is a dictionary with the variables of self as keys and
+        affine functions as values.  For each variable v of self, 
+        vmap[v] is a function of the new variable x that can be 
+        evaluated to obtain the solution v from the solution x.
+
+        mmap is a dictionary with the constraints of self as keys and
+        affine functions as values.  For each constraint c of self, 
+        mmap[c] is a function of the multipliers of the new lp that can
+        be evaluated to obtain the optimal multiplier for c.
+        """
+
+        variables, aux_variables = self.variables(), varlist()   
+
+        # lin_ineqs is a list of linear inequalities in the original
+        # problem.  pwl_ineqs is a dictionary {i: [c1,c2,...], ...} 
+        # where i is a PWL inequality in the original problem.
+        # aux_ineqs are new auxiliary inequalities that together
+        # with the ck constraints in pwl_ineqs are equivalent to the
+        # original ones.  The sum of the multipliers of the constraints
+        # in pwl_ineqs[i] forms the multiplier of i.
+
+        lin_ineqs, pwl_ineqs, aux_ineqs = [], dict(), []
+        for i in self._inequalities:
+            if i._f._isaffine(): lin_ineqs += [i]
+            else: pwl_ineqs[i] = []
+
+        equalities = self._equalities
+        objective = +self.objective
+
+        # return None if self is already an LP in the requested form 
+        if objective._isaffine() and len(variables) == 1 and \
+            not pwl_ineqs and len(lin_ineqs) <= 1 and \
+            len(equalities) <= 1:
+            v = variables[0]
+
+            if lin_ineqs: G = lin_ineqs[0]._f._linear._coeff[v]
+            else: G = None
+
+            if equalities: A = equalities[0]._f._linear._coeff[v]
+            else: A = None
+
+            if (format == 'dense' and (G is None or _isdmatrix(G)) and 
+                (A is None or _isdmatrix(A))) or \
+                (format == 'sparse' and (G is None or _isspmatrix(G)) 
+                and (A is None or _isspmatrix(A))):  
+                return None
+
+
+        # convert PWL objective to linear
+        if not objective._isaffine():
+
+            # f = affine + sum_k fk with each fk a maximum of convex 
+            # functions or a sum of a maximum of convex functions.  
+            # If fk is a maximum of convex functions we introduce a
+            # new variable tk and replace fk in the objective with tk,
+            # with a new constraint fk <= tk.
+            # If fk is sum(gk) where gk is a maximum of convex 
+            # functions we introduce a new variable tk and replace fk 
+            # in the objective with sum(tk) with a new constraint 
+            # gk <= tk.
+
+            newobj = _function()
+            newobj._constant = +objective._constant
+            newobj._linear = +objective._linear
+
+            for k in range(len(objective._cvxterms)):
+                fk = objective._cvxterms[k]
+                
+                if type(fk) is _minmax:
+                    tk = variable(1, self.name + '_x' + str(k))
+                    newobj += tk
+                else:
+                    tk = variable(fk._length(), self.name + 
+                        '_x' + str(k))
+                    newobj += sum(tk)
+
+                aux_variables += [tk]
+
+                for j in range(len(fk._flist)):
+                    c = fk._flist[j] <= tk
+                    if len(fk._flist) > 1:
+                        c.name = self.name + '[%d](%d)' %(k,j)
+                    else:
+                        c.name = self.name + '[%d]' %k
+                    c, caux, newvars = c._aslinearineq()  
+                    aux_ineqs += c + caux
+                    aux_variables +=  newvars
+            objective = newobj
+
+
+        # convert PWL inequalities to linear
+        for i in pwl_ineqs:
+            pwl_ineqs[i], caux, newvars = i._aslinearineq()
+            aux_ineqs += caux
+            aux_variables += newvars
+
+
+        # n is the length of x, c
+        # The variables are available in variables and aux_variables.
+        # variable v is stored in x[vslc[v]]
+        vslc = dict()
+        n = 0
+        for v in variables + aux_variables:
+            vslc[v] = slice(n, n+len(v))
+            n += len(v)
+        c = matrix(0.0, (1,n))
+        for v,cf in iter(objective._linear._coeff.items()):
+            if _isscalar(cf): 
+                c[vslc[v]] = cf[0]
+            elif _isdmatrix(cf):  
+                c[vslc[v]] = cf[:]
+            else:  
+                c[vslc[v]] = matrix(cf[:], tc='d')
+        if n > 0:
+            x = variable(n)
+            cost = c*x + objective._constant
+        else:
+            cost = _function() + objective._constant[0]
+        vmap = dict()
+        for v in variables: vmap[v] = x[vslc[v]]
+
+
+        # m is the number of rows of G, h
+        # The inequalities are available in lin_lineqs, pwl_ineqs,
+        # aux_ineqs.
+        # inequality i is stored in G[islc[i],:]*x <= h[islc[i]]
+        islc = dict()
+        for i in lin_ineqs + aux_ineqs:  islc[i] = None
+        for c in pwl_ineqs:
+            for i in pwl_ineqs[c]: islc[i] = None
+        m = 0
+        for i in islc:
+            islc[i] = slice(m, m+len(i))
+            m += len(i)
+        if format == 'sparse': 
+            G = spmatrix(0.0, [], [], (m,n))   
+        else:   
+            G = matrix(0.0, (m,n))
+        h = matrix(0.0, (m,1))
+
+        for i in islc:
+            lg = len(i)
+            for v,cf in iter(i._f._linear._coeff.items()):
+                if cf.size == (lg, len(v)):
+                    if _isspmatrix(cf) and _isdmatrix(G):
+                        G[islc[i], vslc[v]] = matrix(cf, tc='d')
+                    else:
+                        G[islc[i], vslc[v]] = cf
+                elif cf.size == (1, len(v)):
+                    if _isspmatrix(cf) and _isdmatrix(G):
+                        G[islc[i], vslc[v]] = \
+                            matrix(cf[lg*[0],:], tc='d')
+                    else:
+                        G[islc[i], vslc[v]] = cf[lg*[0],:]
+                else: #cf.size[0] == (1,1):
+                    G[islc[i].start+m*vslc[v].start:
+                        islc[i].stop+m*vslc[v].stop:m+1] = cf[0]
+            if _isscalar(i._f._constant):
+                h[islc[i]] = -i._f._constant[0]
+            else:
+                h[islc[i]] = -i._f._constant[:]
+
+
+        # p is the number of rows in A, b
+        # equality e is stored A[eslc[e],:]*x == b[eslc[e]]
+        eslc = dict()
+        p = 0
+        for e in equalities:
+            eslc[e] = slice(p, p+len(e))
+            p += len(e)
+        if format == 'sparse':
+            A = spmatrix(0.0, [], [], (p,n))  
+        else:
+            A = matrix(0.0, (p,n))
+        b = matrix(0.0, (p,1))
+
+        for e in equalities:
+            lg = len(e)
+            for v,cf in iter(e._f._linear._coeff.items()):
+                if cf.size == (lg,len(v)):
+                    if _isspmatrix(cf) and _isdmatrix(A):
+                        A[eslc[e], vslc[v]] = matrix(cf, tc='d')
+                    else:
+                        A[eslc[e], vslc[v]] = cf
+                elif cf.size == (1, len(v)):
+                    if _isspmatrix(cf) and _isdmatrix(A):
+                        A[eslc[e], vslc[v]] = \
+                            matrix(cf[lg*[0],:], tc='d')
+                    else:
+                        A[eslc[e], vslc[v]] = cf[lg*[0],:]
+                else: #cf.size[0] == (1,1):
+                    A[eslc[e].start+p*vslc[v].start:
+                        eslc[e].stop+p*vslc[v].stop:p+1] = cf[0]
+            if _isscalar(e._f._constant):
+                b[eslc[e]] = -e._f._constant[0]
+            else:
+                b[eslc[e]] = -e._f._constant[:]
+
+        constraints = []
+        if n:
+            if m: constraints += [G*x<=h] 
+            if p: constraints += [A*x==b]
+        else:
+            if m: constraints += [_function()-h <= 0] 
+            if p: constraints += [_function()-b == 0]
+            
+        mmap = dict()
+
+        for i in  lin_ineqs:
+            mmap[i] = constraints[0].multiplier[islc[i]]
+
+        for i in  pwl_ineqs:
+            mmap[i] = _function()
+            for c in pwl_ineqs[i]:
+                mmap[i] = mmap[i] + constraints[0].multiplier[islc[c]]
+            if len(i) == 1 != len(mmap[i]):
+                mmap[i] = sum(mmap[i])
+
+        for e in  equalities:
+            mmap[e] = constraints[1].multiplier[eslc[e]]
+        return (op(cost, constraints), vmap, mmap)
+
+
+    def solve(self, format='dense', solver = 'default', **kwargs):
+
+        """
+        Solves LP using dense or sparse solver.
+
+        format is 'dense' or 'sparse' 
+
+        solver is 'default', 'glpk' or 'mosek'
+
+        solve() sets self.status, and if status is 'optimal', also 
+        the value attributes of the variables and the constraint 
+        multipliers.  If solver is 'python' then if status is 
+        'primal infeasible', the constraint multipliers are set to
+        a proof of infeasibility; if status is 'dual infeasible' the
+        variables are set to a proof of dual infeasibility.
+        """
+
+        t = self._inmatrixform(format)
+
+        if t is None:
+            lp1 = self
+        else:
+            lp1, vmap, mmap = t[0], t[1], t[2]
+
+        variables = lp1.variables()
+        if not variables: 
+            raise TypeError('lp must have at least one variable')
+        x = variables[0]
+        c = lp1.objective._linear._coeff[x]
+        if _isspmatrix(c): c = matrix(c, tc='d')
+
+        inequalities = lp1._inequalities
+        if not inequalities:
+            raise TypeError('lp must have at least one inequality')
+        G = inequalities[0]._f._linear._coeff[x]
+        h = -inequalities[0]._f._constant
+
+        equalities = lp1._equalities
+        if equalities:
+            A = equalities[0]._f._linear._coeff[x]
+            b = -equalities[0]._f._constant
+        elif format == 'dense':
+            A = matrix(0.0, (0,len(x)))
+            b = matrix(0.0, (0,1))
+        else:
+            A = spmatrix(0.0, [], [],  (0,len(x)))
+            b = matrix(0.0, (0,1))
+
+        sol = solvers.lp(c[:], G, h, A, b, solver=solver, **kwargs)
+
+        x.value = sol['x']
+        inequalities[0].multiplier.value = sol['z']
+        if equalities: equalities[0].multiplier.value = sol['y']
+
+        self.status = sol['status']
+        if type(t) is tuple:
+            for v,f in iter(vmap.items()): v.value = f.value()
+            for c,f in iter(mmap.items()): c.multiplier.value = f.value()
+         
+
+
+    def tofile(self, filename):
+
+        ''' 
+        writes LP to file 'filename' in MPS format.
+        '''
+
+        if not self._islp(): raise TypeError('problem must be an LP')
+
+        constraints = self.constraints()
+        variables = self.variables()
+        inequalities = self.inequalities()
+        equalities = self.equalities()
+
+        f = open(filename,'w')
+        f.write('NAME')
+        if self.name: f.write(10*' ' + self.name[:8].rjust(8))
+        f.write('\n')
+
+        f.write('ROWS\n') 
+        f.write(' N  %8s\n' %'cost')
+        for k in range(len(constraints)):
+            c = constraints[k]
+            for i in range(len(c)):
+                if c._type == '<':
+                    f.write(' L  ')
+                else:
+                    f.write(' E  ')
+                if c.name:
+                    name = c.name 
+                else:
+                    name = str(k) 
+                name = name[:(7-len(str(i)))] + '_' + str(i)
+                f.write(name.rjust(8))
+                f.write('\n')
+
+        f.write('COLUMNS\n') 
+        for k in range(len(variables)):
+            v = variables[k]
+            for i in range(len(v)):
+                if v.name: 
+                    varname = v.name
+                else:
+                    varname = str(k)
+                varname = varname[:(7-len(str(i)))] + '_' + str(i)
+
+                if v in self.objective._linear._coeff:
+                    cf = self.objective._linear._coeff[v]
+                    if cf[i] != 0.0:
+                        f.write(4*' ' + varname[:8].rjust(8))
+                        f.write(2*' ' + '%8s' %'cost')
+                        f.write(2*' ' + '% 7.5E\n' %cf[i])
+
+                for j in range(len(constraints)):
+                     c = constraints[j]
+                     if c.name:
+                         cname = c.name 
+                     else:
+                         cname = str(j) 
+                     if v in c._f._linear._coeff:
+                         cf = c._f._linear._coeff[v]
+                         if cf.size == (len(c),len(v)):
+                             nz = [k for k in range(cf.size[0]) 
+                                 if cf[k,i] != 0.0]
+                             for l in nz:
+                                 conname = cname[:(7-len(str(l)))] \
+                                     + '_' + str(l)
+                                 f.write(4*' ' + varname[:8].rjust(8))
+                                 f.write(2*' ' + conname[:8].rjust(8))
+                                 f.write(2*' ' + '% 7.5E\n' %cf[l,i])
+                         elif cf.size == (1,len(v)):
+                             if cf[0,i] != 0.0:
+                                 for l in range(len(c)):
+                                     conname = cname[:(7-len(str(l)))] \
+                                         + '_' + str(l)
+                                     f.write(4*' ' + 
+                                         varname[:8].rjust(8))
+                                     f.write(2*' ' + 
+                                         conname[:8].rjust(8))
+                                     f.write(2*' '+'% 7.5E\n' %cf[0,i])
+                         elif _isscalar(cf):
+                             if cf[0,0] != 0.0:
+                                 conname = cname[:(7-len(str(i)))] \
+                                     + '_' + str(i)
+                                 f.write(4*' ' + varname[:8].rjust(8))
+                                 f.write(2*' ' + conname[:8].rjust(8))
+                                 f.write(2*' ' + '% 7.5E\n' %cf[0,0])
+                        
+        f.write('RHS\n') 
+        for j in range(len(constraints)):
+            c = constraints[j]
+            if c.name:
+                cname = c.name 
+            else:
+                cname = str(j) 
+            const = -c._f._constant
+            for l in range(len(c)):
+                 conname = cname[:(7-len(str(l)))] + '_' + str(l)
+                 f.write(14*' ' + conname[:8].rjust(8))
+                 if const.size[0] == len(c):
+                     f.write(2*' ' + '% 7.5E\n' %const[l])
+                 else:
+                     f.write(2*' ' + '% 7.5E\n' %const[0])
+
+        f.write('RANGES\n') 
+
+        f.write('BOUNDS\n') 
+        for k in range(len(variables)):
+            v = variables[k]
+            for i in range(len(v)):
+                if v.name:
+                    varname = v.name
+                else:
+                    varname = str(k)
+                varname = varname[:(7-len(str(i)))] + '_' + str(i)
+                f.write(' FR ' + 10*' ' + varname[:8].rjust(8) + '\n')
+
+        f.write('ENDATA\n')
+        f.close()
+
+
+    def fromfile(self, filename):
+
+        ''' 
+        Reads LP from file 'filename' assuming it is a fixed format 
+        ascii MPS file.
+
+        Does not include serious error checking. 
+
+        MPS features that are not allowed: comments preceded by 
+        dollar signs, linear combinations of rows, multiple righthand
+        sides, ranges columns or bounds columns.
+        '''
+
+        self._inequalities = []
+        self._equalities = []
+        self.objective = _function()
+        self.name = ''
+
+        f = open(filename,'r')
+
+        s = f.readline()
+        while s[:4] != 'NAME': 
+            s = f.readline()
+            if not s: 
+                raise SyntaxError("EOF reached before 'NAME' section "\
+                    "was found")
+        self.name = s[14:22].strip()
+
+        s = f.readline()
+        while s[:4] != 'ROWS': 
+            if not s: 
+                raise SyntaxError("EOF reached before 'ROWS' section "\
+                    "was found")
+            s = f.readline()
+        s = f.readline()
+
+
+        # ROWS section
+        functions = dict()   # {MPS row label: affine function}
+        rowtypes = dict()    # {MPS row label: 'E', 'G' or 'L'}
+        foundobj = False     # first occurrence of 'N' counts
+        while s[:7] != 'COLUMNS': 
+            if not s: raise SyntaxError("file has no 'COLUMNS' section")
+            if len(s.strip()) == 0 or s[0] == '*': 
+                pass
+            elif s[1:3].strip() in ['E','L','G']:
+                rowlabel = s[4:12].strip()
+                functions[rowlabel] = _function()
+                rowtypes[rowlabel] = s[1:3].strip()
+            elif s[1:3].strip() == 'N':
+                rowlabel = s[4:12].strip()
+                if not foundobj:
+                    functions[rowlabel] = self.objective
+                    foundobj = True
+            else: 
+                raise ValueError("unknown row type '%s'" %s[1:3].strip())
+            s = f.readline()
+        s = f.readline()
+
+
+        # COLUMNS section
+        variables = dict()   # {MPS column label: variable}
+        while s[:3] != 'RHS': 
+            if not s: 
+                raise SyntaxError("EOF reached before 'RHS' section "\
+                    "was found")
+            if len(s.strip()) == 0 or s[0] == '*': 
+                pass
+            else:
+                if s[4:12].strip(): collabel = s[4:12].strip()
+                if collabel not in variables:
+                    variables[collabel] = variable(1,collabel)
+                v = variables[collabel]
+                rowlabel = s[14:22].strip()
+                if rowlabel not in functions:
+                    raise KeyError("no row label '%s'" %rowlabel)
+                functions[rowlabel]._linear._coeff[v] = \
+                    matrix(float(s[24:36]), tc='d')
+                rowlabel = s[39:47].strip()
+                if rowlabel:
+                    if rowlabel not in functions:
+                        raise KeyError("no row label '%s'" %rowlabel)
+                    functions[rowlabel]._linear._coeff[v] =  \
+                        matrix(float(s[49:61]), tc='d')
+            s = f.readline()
+        s = f.readline()
+
+
+        # RHS section
+        # The RHS section may contain multiple right hand sides,
+        # identified with different labels in s[4:12].
+        # We read in only one rhs, the one with the first rhs label 
+        # encountered.
+        rhslabel = None
+        while s[:6] != 'RANGES' and s[:6] != 'BOUNDS' and \
+            s[:6] != 'ENDATA':
+            if not s: raise SyntaxError( \
+                 "EOF reached before 'ENDATA' was found")
+            if len(s.strip()) == 0 or s[0] == '*': 
+                pass
+            else:
+                if None != rhslabel != s[4:12].strip():
+                    # skip if rhslabel is different from 1st rhs label
+                    # encountered
+                    pass  
+                else:
+                    if rhslabel is None: rhslabel = s[4:12].strip()
+                    rowlabel = s[14:22].strip()
+                    if rowlabel not in functions:
+                        raise KeyError("no row label '%s'" %rowlabel)
+                    functions[rowlabel]._constant = \
+                        matrix(-float(s[24:36]), tc='d')
+                    rowlabel = s[39:47].strip()
+                    if rowlabel:
+                        if rowlabel not in functions:
+                            raise KeyError("no row label '%s'" \
+                                %rowlabel)
+                        functions[rowlabel]._constant = \
+                            matrix(-float(s[49:61]), tc='d')
+            s = f.readline()
+
+
+        # RANGES section
+        # The RANGES section may contain multiple range vectors,
+        # identified with different labels in s[4:12].
+        # We read in only one vector, the one with the first range label
+        # encountered.
+        ranges = dict()
+        for l in iter(rowtypes.keys()): 
+            ranges[l] = None   # {rowlabel: range value}
+        rangeslabel = None
+        if s[:6] == 'RANGES':
+            s = f.readline()
+            while s[:6] != 'BOUNDS' and s[:6] != 'ENDATA':
+                if not s: raise SyntaxError( \
+                    "EOF reached before 'ENDATA' was found")
+                if len(s.strip()) == 0 or s[0] == '*': 
+                    pass
+                else:
+                    if None != rangeslabel != s[4:12].strip():
+                        pass  
+                    else:
+                        if rangeslabel == None: 
+                            rangeslabel = s[4:12].strip()
+                        rowlabel = s[14:22].strip()
+                        if rowlabel not in rowtypes:
+                            raise KeyError("no row label '%s'"%rowlabel)
+                        ranges[rowlabel] = float(s[24:36])
+                        rowlabel = s[39:47].strip()
+                        if rowlabel != '':
+                            if rowlabel not in functions:
+                                raise KeyError("no row label '%s'" \
+                                    %rowlabel)
+                            ranges[rowlabel] =  float(s[49:61])
+                s = f.readline()
+
+
+        # BOUNDS section
+        # The BOUNDS section may contain bounds vectors, identified 
+        # with different labels in s[4:12].
+        # We read in only one bounds vector, the one with the first 
+        # label encountered.
+        boundslabel = None
+        bounds = dict()
+        for v in iter(variables.keys()):  
+            bounds[v] = [0.0, None] #{column label: [l.bound, u. bound]}
+        if s[:6] == 'BOUNDS':
+            s = f.readline()
+            while s[:6] != 'ENDATA':
+                if not s: raise SyntaxError( \
+                    "EOF reached before 'ENDATA' was found")
+                if len(s.strip()) == 0 or s[0] == '*': 
+                    pass
+                else:
+                    if None != boundslabel != s[4:12].strip():
+                        pass  
+                    else:
+                        if boundslabel is None: 
+                            boundslabel = s[4:12].strip()
+                        collabel = s[14:22].strip()
+                        if collabel not in variables:
+                            raise ValueError('unknown column label ' \
+                                + "'%s'" %collabel)
+                        if s[1:3].strip() == 'LO': 
+                            if bounds[collabel][0] != 0.0:
+                                raise ValueError("repeated lower "\
+                                    "bound for variable '%s'" %collabel)
+                            bounds[collabel][0] = float(s[24:36])
+                        elif s[1:3].strip() == 'UP': 
+                            if bounds[collabel][1] != None:
+                                raise ValueError("repeated upper "\
+                                    "bound for variable '%s'" %collabel)
+                            bounds[collabel][1] = float(s[24:36])
+                        elif s[1:3].strip() == 'FX': 
+                            if bounds[collabel] != [0, None]:
+                                raise ValueError("repeated bounds "\
+                                    "for variable '%s'" %collabel)
+                            bounds[collabel][0] = float(s[24:36])
+                            bounds[collabel][1] = float(s[24:36])
+                        elif s[1:3].strip() == 'FR': 
+                            if bounds[collabel] != [0, None]:
+                                raise ValueError("repeated bounds "\
+                                    "for variable '%s'" %collabel)
+                            bounds[collabel][0] = None
+                            bounds[collabel][1] = None
+                        elif s[1:3].strip() == 'MI': 
+                            if bounds[collabel][0] != 0.0:
+                                raise ValueError("repeated lower " \
+                                    "bound for variable '%s'" %collabel)
+                            bounds[collabel][0] = None
+                        elif s[1:3].strip() == 'PL': 
+                            if bounds[collabel][1] != None:
+                                raise ValueError("repeated upper " \
+                                    "bound for variable '%s'" %collabel)
+                        else:
+                            raise ValueError("unknown bound type '%s'"\
+                                %s[1:3].strip())
+                s = f.readline()
+
+        for l, type in iter(rowtypes.items()):
+
+            if type == 'L':   
+                c = functions[l] <= 0.0
+                c.name = l
+                self._inequalities += [c]
+                if ranges[l] != None:
+                    c = functions[l] >= -abs(ranges[l])     
+                    c.name = l + '_lb'
+                    self._inequalities += [c]
+            if type == 'G':   
+                c = functions[l] >= 0.0
+                c.name = l
+                self._inequalities += [c]
+                if ranges[l] != None:
+                    c = functions[l] <= abs(ranges[l])     
+                    c.name = l + '_ub'
+                    self._inequalities += [c]
+            if type == 'E':   
+                if ranges[l] is None or ranges[l] == 0.0:
+                    c = functions[l] == 0.0
+                    c.name = l
+                    self._equalities += [c]
+                elif ranges[l] > 0.0:
+                    c = functions[l] >= 0.0
+                    c.name = l + '_lb'
+                    self._inequalities += [c]
+                    c = functions[l] <= ranges[l]
+                    c.name = l + '_ub'
+                    self._inequalities += [c]
+                else:
+                    c = functions[l] <= 0.0
+                    c.name = l + '_ub'
+                    self._inequalities += [c]
+                    c = functions[l] >= ranges[l]
+                    c.name = l + '_lb'
+                    self._inequalities += [c]
+
+        for l,bnds in iter(bounds.items()):
+            v = variables[l]
+            if None != bnds[0] != bnds[1]:
+                c = v >= bnds[0]
+                self._inequalities += [c]
+            if bnds[0] != bnds[1] != None:
+                c = v  <= bnds[1]
+                self._inequalities += [c]
+            if None != bnds[0] == bnds[1]:
+                c = v == bnds[0]
+                self._equalities += [c]
+
+        # Eliminate constraints with no variables
+        for c in self._inequalities + self._equalities:
+            if len(c._f._linear._coeff) == 0:
+                if c.type() == '=' and c._f._constant[0] != 0.0:
+                    raise ValueError("equality constraint '%s' "\
+                       "has no variables and a nonzero righthand side"\
+                       %c.name)
+                elif c.type() == '<' and c._f._constant[0] > 0.0:
+                    raise ValueError("inequality constraint '%s' "\
+                       "has no variables and a negative righthand side"\
+                       %c.name)
+                else:
+                    print("removing redundant constraint '%s'" %c.name)
+                    if c.type() == '<': self._inequalities.remove(c)
+                    if c.type() == '=': self._equalities.remove(c)
+
+
+        self._variables = dict()
+        for v in self.objective._linear._coeff.keys():
+            self._variables[v] = {'o': True, 'i': [], 'e': []}
+        for c in self._inequalities:
+            for v in c._f._linear._coeff.keys():
+                if v in self._variables:
+                    self._variables[v]['i'] += [c]
+                else:
+                    self._variables[v] = {'o': False, 'i': [c], 'e': []}
+        for c in self._equalities:
+            for v in c._f._linear._coeff.keys():
+                if v in self._variables:
+                    self._variables[v]['e'] += [c]
+                else:
+                    self._variables[v] = {'o': False, 'i': [], 'e': [c]}
+           
+        self.status = None
+
+        f.close()
+
+
+
+def dot(x,y):
+
+    """
+    Inner products of variable or affine function with constant vector.
+    """ 
+    
+    if _isdmatrix(x) and _isdmatrix(y):
+        return blas.dot(x,y)
+
+    elif _isdmatrix(x) and (type(y) is variable or 
+        (type(y) is _function and y._isaffine()) and  
+        x.size == (len(y),1)):
+        return x.trans() * y
+
+    elif _isdmatrix(y) and (type(x) is variable or 
+        (type(x) is _function and x._isaffine()) and 
+        y.size == (len(x),1)):
+        return y.trans() * x
+
+    else:
+        raise TypeError('invalid argument types or incompatible '\
+            'dimensions')
+
+
+
+def _isscalar(a):   
+
+    """ True if a is an int or float or 1x1 dense 'd' matrix. """
+
+    if type(a) is int or type(a) is float or (_isdmatrix(a) and
+        a.size == (1,1)): return True
+    else: return False
+
+
+
+def _isdmatrix(a):   
+
+    """ True if a is a nonempty dense 'd' matrix. """
+
+    if type(a) is matrix and a.typecode == 'd' and min(a.size) != 0: 
+        return True
+    else: 
+        return False
+
+
+
+def _isspmatrix(a):   
+
+    """ True if a is a nonempty sparse 'd' matrix. """
+
+    if type(a) is spmatrix and a.typecode == 'd' and min(a.size) != 0: 
+        return True
+    else: 
+        return False
+
+
+
+def _ismatrix(a):   
+
+    """ True if a is a nonempty 'd' matrix. """
+
+    if type(a) in (matrix, spmatrix) and a.typecode == 'd' and \
+        min(a.size) != 0: 
+        return True
+    else: 
+        return False
+
+
+
+def _keytolist(key,n):
+
+    """
+    Converts indices, index lists, index matrices, and slices of
+    a length n sequence into lists of integers.
+
+    key is the index passed to a call to __getitem__().
+    """
+
+    if type(key) is int:
+        if -n <= key < 0:  
+            l = [key+n] 
+        elif 0 <= key < n:  
+            l = [key] 
+        else:  
+            raise IndexError('variable index out of range')
+
+    elif (type(key) is list and not [k for k in key if type(k) is not 
+        int]) or (type(key) is matrix and key.typecode == 'i'):
+        l = [k for k in key if -n <= k < n]
+        if len(l) != len(key):
+            raise IndexError('variable index out of range')
+        for i in range(len(l)): 
+            if l[i] < 0: l[i] += n
+        
+    elif type(key) is slice:
+            
+        ind = key.indices(n)
+        l = list(range(ind[0],ind[1],ind[2]))
+
+    else: 
+        raise TypeError('invalid key')
+
+    return l
+
+
+
+class varlist(list):
+ 
+    """
+    Standard list with __contains__() redefined to use 'is' 
+    instead of '=='.
+    """
+
+    def __contains__(self,item):
+            
+        for k in range(len(self)): 
+            if self[k] is item: return True
+        return False
+
+
+
+def _vecmax(*s):
+
+    """
+    _vecmax(s1,s2,...) returns the componentwise maximum of s1, s2,... 
+    _vecmax(s) returns the maximum component of s.
+    
+    The arguments can be None, scalars or 1-column dense 'd' vectors 
+    with lengths equal to 1 or equal to the maximum len(sk).  
+
+    Returns None if one of the arguments is None.  
+    """
+
+    if not s:
+        raise TypeError("_vecmax expected at least 1 argument, got 0")
+
+    val = None
+    for c in s:
+
+        if c is None: 
+            return None
+
+        elif type(c) is int or type(c) is float: 
+            c = matrix(c, tc='d')
+
+        elif not _isdmatrix(c) or c.size[1] != 1:
+            raise TypeError("incompatible type or size")
+
+        if val is None:
+            if len(s) == 1:  return matrix(max(c), tc='d')
+            else: val = +c
+
+        elif len(val) == 1 != len(c): 
+            val = matrix([max(val[0],x) for x in c], tc='d')
+
+        elif len(val) != 1 == len(c):
+            val = matrix([max(c[0],x) for x in val], tc='d')
+
+        elif len(val) == len(c):
+            val = matrix( [max(val[k],c[k]) for k in range(len(c))], 
+                tc='d' )
+    
+        else: 
+            raise ValueError('incompatible dimensions')
+
+    return val
+
+
+
+def _vecmin(*s):
+
+    """
+    _vecmin(s1,s2,...) returns the componentwise minimum of s1, s2,... 
+    _vecmin(s) returns the minimum component of s.
+    
+    The arguments can be None, scalars or 1-column dense 'd' vectors 
+    with lengths equal  to 1 or equal to the maximum len(sk).  
+
+    Returns None if one of the arguments is None.  
+    """
+
+    if not s:
+        raise TypeError("_vecmin expected at least 1 argument, got 0")
+
+    val = None
+    for c in s:
+
+        if c is None: 
+            return None
+
+        elif type(c) is int or type(c) is float: 
+            c = matrix(c, tc='d')
+
+        elif not _isdmatrix(c) or c.size[1] != 1:
+            raise TypeError("incompatible type or size")
+
+        if val is None:
+            if len(s) == 1:  return matrix(min(c), tc='d')
+            else: val = +c
+
+        elif len(val) == 1 != len(c): 
+            val = matrix( [min(val[0],x) for x in c], tc='d' )
+
+        elif len(val) != 1 == len(c):
+            val = matrix( [min(c[0],x) for x in val], tc='d' )
+
+        elif len(val) == len(c):
+            val = matrix( [min(val[k],c[k]) for k in range(len(c))], 
+                tc='d' )
+    
+        else: 
+            raise ValueError('incompatible dimensions')
+
+    return val