<<<<<<< HEAD
/*
 * Copyright 2012-2015 M. Andersen and L. Vandenberghe.
 * Copyright 2010-2011 L. Vandenberghe.
 * Copyright 2004-2009 J. Dahl and L. Vandenberghe.
 *
 * This file is part of CVXOPT version 1.1.8.
 *
 * CVXOPT is free software; you can redistribute it and/or modify
 * it under the terms of the GNU General Public License as published by
 * the Free Software Foundation; either version 3 of the License, or
 * (at your option) any later version.
 *
 * CVXOPT is distributed in the hope that it will be useful,
 * but WITHOUT ANY WARRANTY; without even the implied warranty of
 * MERCHANTABILITY or FITNESS FOR A PARTICULAR PURPOSE.  See the
 * GNU General Public License for more details.
 *
 * You should have received a copy of the GNU General Public License
 * along with this program.  If not, see <http://www.gnu.org/licenses/>.
 */

#include "Python.h"
#include "structmember.h"
#include "blas_redefines.h"

#include "assert.h"

/* ANSI99 complex is disabled during build of CHOLMOD */

#ifndef NO_ANSI99_COMPLEX
#include "complex.h"
#define MAT_BUFZ(O)  ((double complex *)((matrix *)O)->buffer)
#endif

#ifndef __CVXOPT__
#define __CVXOPT__

#define INT       0
#define DOUBLE    1
#define COMPLEX   2

#define int_t     Py_ssize_t

typedef struct {
  PyObject_HEAD
  void *buffer;          /* in column-major-mode array of type 'id' */
  int nrows, ncols;      /* number of rows and columns */
  int   id;              /* DOUBLE, INT, COMPLEX */
  int_t shape[2];
  int_t strides[2];
  int_t ob_exports;
} matrix;

typedef struct {
  void  *values;      /* value list */
  int_t *colptr;      /* column pointer list */
  int_t *rowind;      /* row index list */
  int_t nrows, ncols; /* number of rows and columns */
  int   id;           /* DOUBLE, COMPLEX */
} ccs;

typedef struct {
  PyObject_HEAD
  ccs *obj;
} spmatrix;

#ifdef BASE_MODULE

#define Matrix_Check(self) PyObject_TypeCheck(self, &matrix_tp)
#define SpMatrix_Check(self) PyObject_TypeCheck(self, &spmatrix_tp)

#else

static void **cvxopt_API;

#define Matrix_New (*(matrix * (*)(int, int, int)) cvxopt_API[0])
#define Matrix_NewFromMatrix (*(matrix * (*)(matrix *, int)) cvxopt_API[1])
#define Matrix_NewFromList (*(matrix * (*)(PyObject *, int)) cvxopt_API[2])
#define Matrix_Check (*(int * (*)(void *)) cvxopt_API[3])

#define SpMatrix_New (*(spmatrix * (*)(int_t, int_t, int_t, int)) cvxopt_API[4])
#define SpMatrix_NewFromSpMatrix \
  (*(spmatrix * (*)(spmatrix *, int)) cvxopt_API[5])
#define SpMatrix_NewFromIJV \
  (*(spmatrix * (*)(matrix *, matrix *, matrix *, int_t, int_t, int)) \
      cvxopt_API[6])
#define SpMatrix_Check (*(int * (*)(void *)) cvxopt_API[7])

/* Return -1 and set exception on error, 0 on success. */
static int
import_cvxopt(void)
{
  PyObject *module = PyImport_ImportModule("cvxopt.base");

  if (module != NULL) {
    PyObject *c_api_object = PyObject_GetAttrString(module, "_C_API");
#if PY_MAJOR_VERSION >= 3
    if (!c_api_object || !PyCapsule_IsValid(c_api_object, "base_API"))
        return -1;
    cvxopt_API = (void **) PyCapsule_GetPointer(c_api_object, "base_API");
#else
    if (!c_api_object || !(PyCObject_Check(c_api_object)))
        return -1;
    cvxopt_API = (void **) PyCObject_AsVoidPtr(c_api_object);
#endif
    Py_DECREF(c_api_object);
  }
  return 0;
}

#endif

/*
 * Below this line are non-essential convenience macros
 */

#define MAT_BUF(O)   ((matrix *)O)->buffer
#define MAT_BUFI(O)  ((int_t *)((matrix *)O)->buffer)
#define MAT_BUFD(O)  ((double *)((matrix *)O)->buffer)
#define MAT_BUFZ(O)  ((double complex *)((matrix *)O)->buffer)

#define MAT_NROWS(O) ((matrix *)O)->nrows
#define MAT_NCOLS(O) ((matrix *)O)->ncols
#define MAT_LGT(O)   (MAT_NROWS(O)*MAT_NCOLS(O))
#define MAT_ID(O)    ((matrix *)O)->id

#define SP_NCOLS(O)  ((spmatrix *)O)->obj->ncols
#define SP_NROWS(O)  ((spmatrix *)O)->obj->nrows
#define SP_LGT(O)    (SP_NROWS(O)*SP_NCOLS(O))
#define SP_NNZ(O)    ((spmatrix *)O)->obj->colptr[SP_NCOLS(O)]
#define SP_ID(O)     ((spmatrix *)O)->obj->id
#define SP_COL(O)    ((spmatrix *)O)->obj->colptr
#define SP_ROW(O)    ((spmatrix *)O)->obj->rowind
#define SP_VAL(O)    ((spmatrix *)O)->obj->values
#define SP_VALD(O)   ((double *)((spmatrix *)O)->obj->values)
#define SP_VALZ(O)   ((double complex *)((spmatrix *)O)->obj->values)

#define CCS_NROWS(O) ((ccs *)O)->nrows
#define CCS_NCOLS(O) ((ccs *)O)->ncols
#define CCS_NNZ(O)   ((ccs *)O)->colptr[CCS_NCOLS(O)]

#endif
=======
/*
 * Copyright 2012-2016 M. Andersen and L. Vandenberghe.
 * Copyright 2010-2011 L. Vandenberghe.
 * Copyright 2004-2009 J. Dahl and L. Vandenberghe.
 *
 * This file is part of CVXOPT.
 *
 * CVXOPT is free software; you can redistribute it and/or modify
 * it under the terms of the GNU General Public License as published by
 * the Free Software Foundation; either version 3 of the License, or
 * (at your option) any later version.
 *
 * CVXOPT is distributed in the hope that it will be useful,
 * but WITHOUT ANY WARRANTY; without even the implied warranty of
 * MERCHANTABILITY or FITNESS FOR A PARTICULAR PURPOSE.  See the
 * GNU General Public License for more details.
 *
 * You should have received a copy of the GNU General Public License
 * along with this program.  If not, see <http://www.gnu.org/licenses/>.
 */

#include "Python.h"
#include "structmember.h"
#include "blas_redefines.h"

#include "assert.h"

/* ANSI99 complex is disabled during build of CHOLMOD */

#ifndef NO_ANSI99_COMPLEX
#include "complex.h"
#define MAT_BUFZ(O)  ((double complex *)((matrix *)O)->buffer)
#endif

#ifndef __CVXOPT__
#define __CVXOPT__

#define INT       0
#define DOUBLE    1
#define COMPLEX   2

#define int_t     Py_ssize_t

typedef struct {
  PyObject_HEAD
  void *buffer;          /* in column-major-mode array of type 'id' */
  int nrows, ncols;      /* number of rows and columns */
  int   id;              /* DOUBLE, INT, COMPLEX */
  int_t shape[2];
  int_t strides[2];
  int_t ob_exports;
} matrix;

typedef struct {
  void  *values;      /* value list */
  int_t *colptr;      /* column pointer list */
  int_t *rowind;      /* row index list */
  int_t nrows, ncols; /* number of rows and columns */
  int   id;           /* DOUBLE, COMPLEX */
} ccs;

typedef struct {
  PyObject_HEAD
  ccs *obj;
} spmatrix;

#ifdef BASE_MODULE

#define Matrix_Check(self) PyObject_TypeCheck(self, &matrix_tp)
#define SpMatrix_Check(self) PyObject_TypeCheck(self, &spmatrix_tp)

#else

static void **cvxopt_API;

#define Matrix_New (*(matrix * (*)(int, int, int)) cvxopt_API[0])
#define Matrix_NewFromMatrix (*(matrix * (*)(matrix *, int)) cvxopt_API[1])
#define Matrix_NewFromList (*(matrix * (*)(PyObject *, int)) cvxopt_API[2])
#define Matrix_Check (*(int * (*)(void *)) cvxopt_API[3])

#define SpMatrix_New (*(spmatrix * (*)(int_t, int_t, int_t, int)) cvxopt_API[4])
#define SpMatrix_NewFromSpMatrix \
  (*(spmatrix * (*)(spmatrix *, int)) cvxopt_API[5])
#define SpMatrix_NewFromIJV \
  (*(spmatrix * (*)(matrix *, matrix *, matrix *, int_t, int_t, int)) \
      cvxopt_API[6])
#define SpMatrix_Check (*(int * (*)(void *)) cvxopt_API[7])

/* Return -1 and set exception on error, 0 on success. */
static int
import_cvxopt(void)
{
  PyObject *module = PyImport_ImportModule("cvxopt.base");

  if (module != NULL) {
    PyObject *c_api_object = PyObject_GetAttrString(module, "_C_API");
#if PY_MAJOR_VERSION >= 3
    if (!c_api_object || !PyCapsule_IsValid(c_api_object, "base_API"))
        return -1;
    cvxopt_API = (void **) PyCapsule_GetPointer(c_api_object, "base_API");
#else
    if (!c_api_object || !(PyCObject_Check(c_api_object)))
        return -1;
    cvxopt_API = (void **) PyCObject_AsVoidPtr(c_api_object);
#endif
    Py_DECREF(c_api_object);
  }
  return 0;
}

#endif

/*
 * Below this line are non-essential convenience macros
 */

#define MAT_BUF(O)   ((matrix *)O)->buffer
#define MAT_BUFI(O)  ((int_t *)((matrix *)O)->buffer)
#define MAT_BUFD(O)  ((double *)((matrix *)O)->buffer)
#define MAT_BUFZ(O)  ((double complex *)((matrix *)O)->buffer)

#define MAT_NROWS(O) ((matrix *)O)->nrows
#define MAT_NCOLS(O) ((matrix *)O)->ncols
#define MAT_LGT(O)   (MAT_NROWS(O)*MAT_NCOLS(O))
#define MAT_ID(O)    ((matrix *)O)->id

#define SP_NCOLS(O)  ((spmatrix *)O)->obj->ncols
#define SP_NROWS(O)  ((spmatrix *)O)->obj->nrows
#define SP_LGT(O)    (SP_NROWS(O)*SP_NCOLS(O))
#define SP_NNZ(O)    ((spmatrix *)O)->obj->colptr[SP_NCOLS(O)]
#define SP_ID(O)     ((spmatrix *)O)->obj->id
#define SP_COL(O)    ((spmatrix *)O)->obj->colptr
#define SP_ROW(O)    ((spmatrix *)O)->obj->rowind
#define SP_VAL(O)    ((spmatrix *)O)->obj->values
#define SP_VALD(O)   ((double *)((spmatrix *)O)->obj->values)
#define SP_VALZ(O)   ((double complex *)((spmatrix *)O)->obj->values)

#define CCS_NROWS(O) ((ccs *)O)->nrows
#define CCS_NCOLS(O) ((ccs *)O)->ncols
#define CCS_NNZ(O)   ((ccs *)O)->colptr[CCS_NCOLS(O)]

#endif
>>>>>>> d8bd930d
<|MERGE_RESOLUTION|>--- conflicted
+++ resolved
@@ -1,287 +1,142 @@
-<<<<<<< HEAD
-/*
- * Copyright 2012-2015 M. Andersen and L. Vandenberghe.
- * Copyright 2010-2011 L. Vandenberghe.
- * Copyright 2004-2009 J. Dahl and L. Vandenberghe.
- *
- * This file is part of CVXOPT version 1.1.8.
- *
- * CVXOPT is free software; you can redistribute it and/or modify
- * it under the terms of the GNU General Public License as published by
- * the Free Software Foundation; either version 3 of the License, or
- * (at your option) any later version.
- *
- * CVXOPT is distributed in the hope that it will be useful,
- * but WITHOUT ANY WARRANTY; without even the implied warranty of
- * MERCHANTABILITY or FITNESS FOR A PARTICULAR PURPOSE.  See the
- * GNU General Public License for more details.
- *
- * You should have received a copy of the GNU General Public License
- * along with this program.  If not, see <http://www.gnu.org/licenses/>.
- */
-
-#include "Python.h"
-#include "structmember.h"
-#include "blas_redefines.h"
-
-#include "assert.h"
-
-/* ANSI99 complex is disabled during build of CHOLMOD */
-
-#ifndef NO_ANSI99_COMPLEX
-#include "complex.h"
-#define MAT_BUFZ(O)  ((double complex *)((matrix *)O)->buffer)
-#endif
-
-#ifndef __CVXOPT__
-#define __CVXOPT__
-
-#define INT       0
-#define DOUBLE    1
-#define COMPLEX   2
-
-#define int_t     Py_ssize_t
-
-typedef struct {
-  PyObject_HEAD
-  void *buffer;          /* in column-major-mode array of type 'id' */
-  int nrows, ncols;      /* number of rows and columns */
-  int   id;              /* DOUBLE, INT, COMPLEX */
-  int_t shape[2];
-  int_t strides[2];
-  int_t ob_exports;
-} matrix;
-
-typedef struct {
-  void  *values;      /* value list */
-  int_t *colptr;      /* column pointer list */
-  int_t *rowind;      /* row index list */
-  int_t nrows, ncols; /* number of rows and columns */
-  int   id;           /* DOUBLE, COMPLEX */
-} ccs;
-
-typedef struct {
-  PyObject_HEAD
-  ccs *obj;
-} spmatrix;
-
-#ifdef BASE_MODULE
-
-#define Matrix_Check(self) PyObject_TypeCheck(self, &matrix_tp)
-#define SpMatrix_Check(self) PyObject_TypeCheck(self, &spmatrix_tp)
-
-#else
-
-static void **cvxopt_API;
-
-#define Matrix_New (*(matrix * (*)(int, int, int)) cvxopt_API[0])
-#define Matrix_NewFromMatrix (*(matrix * (*)(matrix *, int)) cvxopt_API[1])
-#define Matrix_NewFromList (*(matrix * (*)(PyObject *, int)) cvxopt_API[2])
-#define Matrix_Check (*(int * (*)(void *)) cvxopt_API[3])
-
-#define SpMatrix_New (*(spmatrix * (*)(int_t, int_t, int_t, int)) cvxopt_API[4])
-#define SpMatrix_NewFromSpMatrix \
-  (*(spmatrix * (*)(spmatrix *, int)) cvxopt_API[5])
-#define SpMatrix_NewFromIJV \
-  (*(spmatrix * (*)(matrix *, matrix *, matrix *, int_t, int_t, int)) \
-      cvxopt_API[6])
-#define SpMatrix_Check (*(int * (*)(void *)) cvxopt_API[7])
-
-/* Return -1 and set exception on error, 0 on success. */
-static int
-import_cvxopt(void)
-{
-  PyObject *module = PyImport_ImportModule("cvxopt.base");
-
-  if (module != NULL) {
-    PyObject *c_api_object = PyObject_GetAttrString(module, "_C_API");
-#if PY_MAJOR_VERSION >= 3
-    if (!c_api_object || !PyCapsule_IsValid(c_api_object, "base_API"))
-        return -1;
-    cvxopt_API = (void **) PyCapsule_GetPointer(c_api_object, "base_API");
-#else
-    if (!c_api_object || !(PyCObject_Check(c_api_object)))
-        return -1;
-    cvxopt_API = (void **) PyCObject_AsVoidPtr(c_api_object);
-#endif
-    Py_DECREF(c_api_object);
-  }
-  return 0;
-}
-
-#endif
-
-/*
- * Below this line are non-essential convenience macros
- */
-
-#define MAT_BUF(O)   ((matrix *)O)->buffer
-#define MAT_BUFI(O)  ((int_t *)((matrix *)O)->buffer)
-#define MAT_BUFD(O)  ((double *)((matrix *)O)->buffer)
-#define MAT_BUFZ(O)  ((double complex *)((matrix *)O)->buffer)
-
-#define MAT_NROWS(O) ((matrix *)O)->nrows
-#define MAT_NCOLS(O) ((matrix *)O)->ncols
-#define MAT_LGT(O)   (MAT_NROWS(O)*MAT_NCOLS(O))
-#define MAT_ID(O)    ((matrix *)O)->id
-
-#define SP_NCOLS(O)  ((spmatrix *)O)->obj->ncols
-#define SP_NROWS(O)  ((spmatrix *)O)->obj->nrows
-#define SP_LGT(O)    (SP_NROWS(O)*SP_NCOLS(O))
-#define SP_NNZ(O)    ((spmatrix *)O)->obj->colptr[SP_NCOLS(O)]
-#define SP_ID(O)     ((spmatrix *)O)->obj->id
-#define SP_COL(O)    ((spmatrix *)O)->obj->colptr
-#define SP_ROW(O)    ((spmatrix *)O)->obj->rowind
-#define SP_VAL(O)    ((spmatrix *)O)->obj->values
-#define SP_VALD(O)   ((double *)((spmatrix *)O)->obj->values)
-#define SP_VALZ(O)   ((double complex *)((spmatrix *)O)->obj->values)
-
-#define CCS_NROWS(O) ((ccs *)O)->nrows
-#define CCS_NCOLS(O) ((ccs *)O)->ncols
-#define CCS_NNZ(O)   ((ccs *)O)->colptr[CCS_NCOLS(O)]
-
-#endif
-=======
-/*
- * Copyright 2012-2016 M. Andersen and L. Vandenberghe.
- * Copyright 2010-2011 L. Vandenberghe.
- * Copyright 2004-2009 J. Dahl and L. Vandenberghe.
- *
- * This file is part of CVXOPT.
- *
- * CVXOPT is free software; you can redistribute it and/or modify
- * it under the terms of the GNU General Public License as published by
- * the Free Software Foundation; either version 3 of the License, or
- * (at your option) any later version.
- *
- * CVXOPT is distributed in the hope that it will be useful,
- * but WITHOUT ANY WARRANTY; without even the implied warranty of
- * MERCHANTABILITY or FITNESS FOR A PARTICULAR PURPOSE.  See the
- * GNU General Public License for more details.
- *
- * You should have received a copy of the GNU General Public License
- * along with this program.  If not, see <http://www.gnu.org/licenses/>.
- */
-
-#include "Python.h"
-#include "structmember.h"
-#include "blas_redefines.h"
-
-#include "assert.h"
-
-/* ANSI99 complex is disabled during build of CHOLMOD */
-
-#ifndef NO_ANSI99_COMPLEX
-#include "complex.h"
-#define MAT_BUFZ(O)  ((double complex *)((matrix *)O)->buffer)
-#endif
-
-#ifndef __CVXOPT__
-#define __CVXOPT__
-
-#define INT       0
-#define DOUBLE    1
-#define COMPLEX   2
-
-#define int_t     Py_ssize_t
-
-typedef struct {
-  PyObject_HEAD
-  void *buffer;          /* in column-major-mode array of type 'id' */
-  int nrows, ncols;      /* number of rows and columns */
-  int   id;              /* DOUBLE, INT, COMPLEX */
-  int_t shape[2];
-  int_t strides[2];
-  int_t ob_exports;
-} matrix;
-
-typedef struct {
-  void  *values;      /* value list */
-  int_t *colptr;      /* column pointer list */
-  int_t *rowind;      /* row index list */
-  int_t nrows, ncols; /* number of rows and columns */
-  int   id;           /* DOUBLE, COMPLEX */
-} ccs;
-
-typedef struct {
-  PyObject_HEAD
-  ccs *obj;
-} spmatrix;
-
-#ifdef BASE_MODULE
-
-#define Matrix_Check(self) PyObject_TypeCheck(self, &matrix_tp)
-#define SpMatrix_Check(self) PyObject_TypeCheck(self, &spmatrix_tp)
-
-#else
-
-static void **cvxopt_API;
-
-#define Matrix_New (*(matrix * (*)(int, int, int)) cvxopt_API[0])
-#define Matrix_NewFromMatrix (*(matrix * (*)(matrix *, int)) cvxopt_API[1])
-#define Matrix_NewFromList (*(matrix * (*)(PyObject *, int)) cvxopt_API[2])
-#define Matrix_Check (*(int * (*)(void *)) cvxopt_API[3])
-
-#define SpMatrix_New (*(spmatrix * (*)(int_t, int_t, int_t, int)) cvxopt_API[4])
-#define SpMatrix_NewFromSpMatrix \
-  (*(spmatrix * (*)(spmatrix *, int)) cvxopt_API[5])
-#define SpMatrix_NewFromIJV \
-  (*(spmatrix * (*)(matrix *, matrix *, matrix *, int_t, int_t, int)) \
-      cvxopt_API[6])
-#define SpMatrix_Check (*(int * (*)(void *)) cvxopt_API[7])
-
-/* Return -1 and set exception on error, 0 on success. */
-static int
-import_cvxopt(void)
-{
-  PyObject *module = PyImport_ImportModule("cvxopt.base");
-
-  if (module != NULL) {
-    PyObject *c_api_object = PyObject_GetAttrString(module, "_C_API");
-#if PY_MAJOR_VERSION >= 3
-    if (!c_api_object || !PyCapsule_IsValid(c_api_object, "base_API"))
-        return -1;
-    cvxopt_API = (void **) PyCapsule_GetPointer(c_api_object, "base_API");
-#else
-    if (!c_api_object || !(PyCObject_Check(c_api_object)))
-        return -1;
-    cvxopt_API = (void **) PyCObject_AsVoidPtr(c_api_object);
-#endif
-    Py_DECREF(c_api_object);
-  }
-  return 0;
-}
-
-#endif
-
-/*
- * Below this line are non-essential convenience macros
- */
-
-#define MAT_BUF(O)   ((matrix *)O)->buffer
-#define MAT_BUFI(O)  ((int_t *)((matrix *)O)->buffer)
-#define MAT_BUFD(O)  ((double *)((matrix *)O)->buffer)
-#define MAT_BUFZ(O)  ((double complex *)((matrix *)O)->buffer)
-
-#define MAT_NROWS(O) ((matrix *)O)->nrows
-#define MAT_NCOLS(O) ((matrix *)O)->ncols
-#define MAT_LGT(O)   (MAT_NROWS(O)*MAT_NCOLS(O))
-#define MAT_ID(O)    ((matrix *)O)->id
-
-#define SP_NCOLS(O)  ((spmatrix *)O)->obj->ncols
-#define SP_NROWS(O)  ((spmatrix *)O)->obj->nrows
-#define SP_LGT(O)    (SP_NROWS(O)*SP_NCOLS(O))
-#define SP_NNZ(O)    ((spmatrix *)O)->obj->colptr[SP_NCOLS(O)]
-#define SP_ID(O)     ((spmatrix *)O)->obj->id
-#define SP_COL(O)    ((spmatrix *)O)->obj->colptr
-#define SP_ROW(O)    ((spmatrix *)O)->obj->rowind
-#define SP_VAL(O)    ((spmatrix *)O)->obj->values
-#define SP_VALD(O)   ((double *)((spmatrix *)O)->obj->values)
-#define SP_VALZ(O)   ((double complex *)((spmatrix *)O)->obj->values)
-
-#define CCS_NROWS(O) ((ccs *)O)->nrows
-#define CCS_NCOLS(O) ((ccs *)O)->ncols
-#define CCS_NNZ(O)   ((ccs *)O)->colptr[CCS_NCOLS(O)]
-
-#endif
->>>>>>> d8bd930d
+/*
+ * Copyright 2012-2016 M. Andersen and L. Vandenberghe.
+ * Copyright 2010-2011 L. Vandenberghe.
+ * Copyright 2004-2009 J. Dahl and L. Vandenberghe.
+ *
+ * This file is part of CVXOPT.
+ *
+ * CVXOPT is free software; you can redistribute it and/or modify
+ * it under the terms of the GNU General Public License as published by
+ * the Free Software Foundation; either version 3 of the License, or
+ * (at your option) any later version.
+ *
+ * CVXOPT is distributed in the hope that it will be useful,
+ * but WITHOUT ANY WARRANTY; without even the implied warranty of
+ * MERCHANTABILITY or FITNESS FOR A PARTICULAR PURPOSE.  See the
+ * GNU General Public License for more details.
+ *
+ * You should have received a copy of the GNU General Public License
+ * along with this program.  If not, see <http://www.gnu.org/licenses/>.
+ */
+
+#include "Python.h"
+#include "structmember.h"
+#include "blas_redefines.h"
+
+#include "assert.h"
+
+/* ANSI99 complex is disabled during build of CHOLMOD */
+
+#ifndef NO_ANSI99_COMPLEX
+#include "complex.h"
+#define MAT_BUFZ(O)  ((double complex *)((matrix *)O)->buffer)
+#endif
+
+#ifndef __CVXOPT__
+#define __CVXOPT__
+
+#define INT       0
+#define DOUBLE    1
+#define COMPLEX   2
+
+#define int_t     Py_ssize_t
+
+typedef struct {
+  PyObject_HEAD
+  void *buffer;          /* in column-major-mode array of type 'id' */
+  int nrows, ncols;      /* number of rows and columns */
+  int   id;              /* DOUBLE, INT, COMPLEX */
+  int_t shape[2];
+  int_t strides[2];
+  int_t ob_exports;
+} matrix;
+
+typedef struct {
+  void  *values;      /* value list */
+  int_t *colptr;      /* column pointer list */
+  int_t *rowind;      /* row index list */
+  int_t nrows, ncols; /* number of rows and columns */
+  int   id;           /* DOUBLE, COMPLEX */
+} ccs;
+
+typedef struct {
+  PyObject_HEAD
+  ccs *obj;
+} spmatrix;
+
+#ifdef BASE_MODULE
+
+#define Matrix_Check(self) PyObject_TypeCheck(self, &matrix_tp)
+#define SpMatrix_Check(self) PyObject_TypeCheck(self, &spmatrix_tp)
+
+#else
+
+static void **cvxopt_API;
+
+#define Matrix_New (*(matrix * (*)(int, int, int)) cvxopt_API[0])
+#define Matrix_NewFromMatrix (*(matrix * (*)(matrix *, int)) cvxopt_API[1])
+#define Matrix_NewFromList (*(matrix * (*)(PyObject *, int)) cvxopt_API[2])
+#define Matrix_Check (*(int * (*)(void *)) cvxopt_API[3])
+
+#define SpMatrix_New (*(spmatrix * (*)(int_t, int_t, int_t, int)) cvxopt_API[4])
+#define SpMatrix_NewFromSpMatrix \
+  (*(spmatrix * (*)(spmatrix *, int)) cvxopt_API[5])
+#define SpMatrix_NewFromIJV \
+  (*(spmatrix * (*)(matrix *, matrix *, matrix *, int_t, int_t, int)) \
+      cvxopt_API[6])
+#define SpMatrix_Check (*(int * (*)(void *)) cvxopt_API[7])
+
+/* Return -1 and set exception on error, 0 on success. */
+static int
+import_cvxopt(void)
+{
+  PyObject *module = PyImport_ImportModule("cvxopt.base");
+
+  if (module != NULL) {
+    PyObject *c_api_object = PyObject_GetAttrString(module, "_C_API");
+#if PY_MAJOR_VERSION >= 3
+    if (!c_api_object || !PyCapsule_IsValid(c_api_object, "base_API"))
+        return -1;
+    cvxopt_API = (void **) PyCapsule_GetPointer(c_api_object, "base_API");
+#else
+    if (!c_api_object || !(PyCObject_Check(c_api_object)))
+        return -1;
+    cvxopt_API = (void **) PyCObject_AsVoidPtr(c_api_object);
+#endif
+    Py_DECREF(c_api_object);
+  }
+  return 0;
+}
+
+#endif
+
+/*
+ * Below this line are non-essential convenience macros
+ */
+
+#define MAT_BUF(O)   ((matrix *)O)->buffer
+#define MAT_BUFI(O)  ((int_t *)((matrix *)O)->buffer)
+#define MAT_BUFD(O)  ((double *)((matrix *)O)->buffer)
+#define MAT_BUFZ(O)  ((double complex *)((matrix *)O)->buffer)
+
+#define MAT_NROWS(O) ((matrix *)O)->nrows
+#define MAT_NCOLS(O) ((matrix *)O)->ncols
+#define MAT_LGT(O)   (MAT_NROWS(O)*MAT_NCOLS(O))
+#define MAT_ID(O)    ((matrix *)O)->id
+
+#define SP_NCOLS(O)  ((spmatrix *)O)->obj->ncols
+#define SP_NROWS(O)  ((spmatrix *)O)->obj->nrows
+#define SP_LGT(O)    (SP_NROWS(O)*SP_NCOLS(O))
+#define SP_NNZ(O)    ((spmatrix *)O)->obj->colptr[SP_NCOLS(O)]
+#define SP_ID(O)     ((spmatrix *)O)->obj->id
+#define SP_COL(O)    ((spmatrix *)O)->obj->colptr
+#define SP_ROW(O)    ((spmatrix *)O)->obj->rowind
+#define SP_VAL(O)    ((spmatrix *)O)->obj->values
+#define SP_VALD(O)   ((double *)((spmatrix *)O)->obj->values)
+#define SP_VALZ(O)   ((double complex *)((spmatrix *)O)->obj->values)
+
+#define CCS_NROWS(O) ((ccs *)O)->nrows
+#define CCS_NCOLS(O) ((ccs *)O)->ncols
+#define CCS_NNZ(O)   ((ccs *)O)->colptr[CCS_NCOLS(O)]
+
+#endif