--- conflicted
+++ resolved
@@ -1,9 +1,3 @@
-<<<<<<< HEAD
-#define DLONG
-
-#include "../../SuiteSparse/AMD/Source/amd_order.c"
-=======
-#define DLONG
-
-#include "amd_order.c"
->>>>>>> d8bd930d
+#define DLONG
+
+#include "amd_order.c"