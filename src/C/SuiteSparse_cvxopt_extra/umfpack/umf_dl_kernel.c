<<<<<<< HEAD
#define DLONG

#include "../../SuiteSparse/UMFPACK/Source/umf_kernel.c"
=======
#define DLONG

#include "umf_kernel.c"
>>>>>>> d8bd930d
<|MERGE_RESOLUTION|>--- conflicted
+++ resolved
@@ -1,9 +1,3 @@
-<<<<<<< HEAD
-#define DLONG
-
-#include "../../SuiteSparse/UMFPACK/Source/umf_kernel.c"
-=======
-#define DLONG
-
-#include "umf_kernel.c"
->>>>>>> d8bd930d
+#define DLONG
+
+#include "umf_kernel.c"