--- conflicted
+++ resolved
@@ -1,409 +1,203 @@
-<<<<<<< HEAD
-/*
- * Copyright 2012-2015 M. Andersen and L. Vandenberghe.
- * Copyright 2010-2011 L. Vandenberghe.
- * Copyright 2004-2009 J. Dahl and L. Vandenberghe.
- *
- * This file is part of CVXOPT version 1.1.8.
- *
- * CVXOPT is free software; you can redistribute it and/or modify
- * it under the terms of the GNU General Public License as published by
- * the Free Software Foundation; either version 3 of the License, or
- * (at your option) any later version.
- *
- * CVXOPT is distributed in the hope that it will be useful,
- * but WITHOUT ANY WARRANTY; without even the implied warranty of
- * MERCHANTABILITY or FITNESS FOR A PARTICULAR PURPOSE.  See the
- * GNU General Public License for more details.
- *
- * You should have received a copy of the GNU General Public License
- * along with this program.  If not, see <http://www.gnu.org/licenses/>.
- */
-
-#include "cvxopt.h"
-
-#include <complex.h>
-
-#include "misc.h"
-
-#include <gsl/gsl_rng.h>
-#include <gsl/gsl_randist.h>
-
-#include <time.h>
-
-PyDoc_STRVAR(gsl__doc__,"Random Module.");
-
-static unsigned long seed = 0;
-static const gsl_rng_type *rng_type;
-static gsl_rng *rng;
-
-static char doc_getseed[] =
-  "Returns the seed value for the random number generator.\n\n"
-  "getseed()";
-
-static PyObject * getseed(PyObject *self)
-{
-  return Py_BuildValue("l",seed);
-}
-
-static char doc_setseed[] =
-  "Sets the seed value for the random number generator.\n\n"
-  "setseed(value = 0)\n\n"
-  "ARGUMENTS\n"
-  "value     integer seed. If the value is 0, then the system clock\n"
-  "          measured in seconds is used instead";
-
-static PyObject * setseed(PyObject *self, PyObject *args)
-{
-  unsigned long seed_ = 0;
-  time_t seconds;
-
-  if (!PyArg_ParseTuple(args, "|l", &seed_))
-    return NULL;
-
-  if (!seed_) {
-    time(&seconds);
-    seed = (unsigned long)seconds;
-  }
-  else seed = seed_;
-
-  return Py_BuildValue("");
-}
-
-
-static char doc_normal[] =
-  "Randomly generates a matrix with normally distributed entries.\n\n"
-  "normal(nrows, ncols=1, mean=0, std=1)\n\n"
-  "PURPOSE\n"
-  "Returns a matrix with typecode 'd' and size nrows by ncols, with\n"
-  "its entries randomly generated from a normal distribution with mean\n"
-  "m and standard deviation std.\n\n"
-  "ARGUMENTS\n"
-  "nrows     number of rows\n\n"
-  "ncols     number of columns\n\n"
-  "mean      approximate mean of the distribution\n\n"
-  "std       standard deviation of the distribution";
-static PyObject *
-normal(PyObject *self, PyObject *args, PyObject *kwrds)
-{
-  matrix *obj;
-  int i, nrows, ncols = 1;
-  double m = 0, s = 1;
-  char *kwlist[] = {"nrows", "ncols", "mean", "std",  NULL};
-
-  if (!PyArg_ParseTupleAndKeywords(args, kwrds, "i|idd", kwlist,
-	  &nrows, &ncols, &m, &s)) return NULL;
-
-  if (s < 0.0) PY_ERR(PyExc_ValueError, "std must be non-negative");
-
-  if ((nrows<0) || (ncols<0)) {
-    PyErr_SetString(PyExc_TypeError, "dimensions must be non-negative");
-    return NULL;
-  }
-
-  if (!(obj = Matrix_New(nrows, ncols, DOUBLE)))
-    return PyErr_NoMemory();
-
-  gsl_rng_env_setup();
-  rng_type = gsl_rng_default;
-  rng = gsl_rng_alloc (rng_type);
-  gsl_rng_set(rng, seed);
-
-  for (i = 0; i < nrows*ncols; i++)
-    MAT_BUFD(obj)[i] = gsl_ran_gaussian (rng, s) + m;
-
-  seed = gsl_rng_get (rng);
-  gsl_rng_free(rng);
-
-  return (PyObject *)obj;
-}
-
-static char doc_uniform[] =
-  "Randomly generates a matrix with uniformly distributed entries.\n\n"
-  "uniform(nrows, ncols=1, a=0, b=1)\n\n"
-  "PURPOSE\n"
-  "Returns a matrix with typecode 'd' and size nrows by ncols, with\n"
-  "its entries randomly generated from a uniform distribution on the\n"
-  "interval (a,b).\n\n"
-  "ARGUMENTS\n"
-  "nrows     number of rows\n\n"
-  "ncols     number of columns\n\n"
-  "a         lower bound\n\n"
-  "b         upper bound";
-
-static PyObject *
-uniform(PyObject *self, PyObject *args, PyObject *kwrds)
-{
-  matrix *obj;
-  int i, nrows, ncols = 1;
-  double a = 0, b = 1;
-
-  char *kwlist[] = {"nrows", "ncols", "a", "b", NULL};
-
-  if (!PyArg_ParseTupleAndKeywords(args, kwrds, "i|idd", kwlist,
-	  &nrows, &ncols, &a, &b)) return NULL;
-
-  if (a>b) PY_ERR(PyExc_ValueError, "a must be less than b");
-
-  if ((nrows<0) || (ncols<0))
-    PY_ERR_TYPE("dimensions must be non-negative");
-
-  if (!(obj = (matrix *)Matrix_New(nrows, ncols, DOUBLE)))
-    return PyErr_NoMemory();
-
-  gsl_rng_env_setup();
-  rng_type = gsl_rng_default;
-  rng = gsl_rng_alloc (rng_type);
-  gsl_rng_set(rng, seed);
-
-  for (i= 0; i < nrows*ncols; i++)
-    MAT_BUFD(obj)[i] = gsl_ran_flat (rng, a, b);
-
-  seed = gsl_rng_get (rng);
-  gsl_rng_free(rng);
-
-  return (PyObject *)obj;
-}
-
-static PyMethodDef gsl_functions[] = {
-{"getseed", (PyCFunction)getseed, METH_VARARGS|METH_KEYWORDS, doc_getseed},
-{"setseed", (PyCFunction)setseed, METH_VARARGS|METH_KEYWORDS, doc_setseed},
-{"normal", (PyCFunction)normal, METH_VARARGS|METH_KEYWORDS, doc_normal},
-{"uniform", (PyCFunction)uniform, METH_VARARGS|METH_KEYWORDS, doc_uniform},
-{NULL}  /* Sentinel */
-};
-
-#if PY_MAJOR_VERSION >= 3
-
-static PyModuleDef gsl_module = {
-    PyModuleDef_HEAD_INIT,
-    "gsl",
-    gsl__doc__,
-    -1,
-    gsl_functions,
-    NULL, NULL, NULL, NULL
-};
-
-PyMODINIT_FUNC PyInit_gsl(void)
-{
-  PyObject *m;
-  if (!(m = PyModule_Create(&gsl_module))) return NULL;
-  if (import_cvxopt() < 0) return NULL;
-  return m;
-}
-
-#else
-
-PyMODINIT_FUNC initgsl(void)
-{
-  PyObject *m;
-  m = Py_InitModule3("cvxopt.gsl", gsl_functions, gsl__doc__);
-  if (import_cvxopt() < 0) return;
-}
-
-#endif
-=======
-/*
- * Copyright 2012-2016 M. Andersen and L. Vandenberghe.
- * Copyright 2010-2011 L. Vandenberghe.
- * Copyright 2004-2009 J. Dahl and L. Vandenberghe.
- *
- * This file is part of CVXOPT.
- *
- * CVXOPT is free software; you can redistribute it and/or modify
- * it under the terms of the GNU General Public License as published by
- * the Free Software Foundation; either version 3 of the License, or
- * (at your option) any later version.
- *
- * CVXOPT is distributed in the hope that it will be useful,
- * but WITHOUT ANY WARRANTY; without even the implied warranty of
- * MERCHANTABILITY or FITNESS FOR A PARTICULAR PURPOSE.  See the
- * GNU General Public License for more details.
- *
- * You should have received a copy of the GNU General Public License
- * along with this program.  If not, see <http://www.gnu.org/licenses/>.
- */
-
-#include "cvxopt.h"
-
-#include <complex.h>
-
-#include "misc.h"
-
-#include <gsl/gsl_rng.h>
-#include <gsl/gsl_randist.h>
-
-#include <time.h>
-
-PyDoc_STRVAR(gsl__doc__,"Random Module.");
-
-static unsigned long seed = 0;
-static const gsl_rng_type *rng_type;
-static gsl_rng *rng;
-
-static char doc_getseed[] =
-  "Returns the seed value for the random number generator.\n\n"
-  "getseed()";
-
-static PyObject * getseed(PyObject *self)
-{
-  return Py_BuildValue("l",seed);
-}
-
-static char doc_setseed[] =
-  "Sets the seed value for the random number generator.\n\n"
-  "setseed(value = 0)\n\n"
-  "ARGUMENTS\n"
-  "value     integer seed. If the value is 0, then the system clock\n"
-  "          measured in seconds is used instead";
-
-static PyObject * setseed(PyObject *self, PyObject *args)
-{
-  unsigned long seed_ = 0;
-  time_t seconds;
-
-  if (!PyArg_ParseTuple(args, "|l", &seed_))
-    return NULL;
-
-  if (!seed_) {
-    time(&seconds);
-    seed = (unsigned long)seconds;
-  }
-  else seed = seed_;
-
-  return Py_BuildValue("");
-}
-
-
-static char doc_normal[] =
-  "Randomly generates a matrix with normally distributed entries.\n\n"
-  "normal(nrows, ncols=1, mean=0, std=1)\n\n"
-  "PURPOSE\n"
-  "Returns a matrix with typecode 'd' and size nrows by ncols, with\n"
-  "its entries randomly generated from a normal distribution with mean\n"
-  "m and standard deviation std.\n\n"
-  "ARGUMENTS\n"
-  "nrows     number of rows\n\n"
-  "ncols     number of columns\n\n"
-  "mean      approximate mean of the distribution\n\n"
-  "std       standard deviation of the distribution";
-static PyObject *
-normal(PyObject *self, PyObject *args, PyObject *kwrds)
-{
-  matrix *obj;
-  int i, nrows, ncols = 1;
-  double m = 0, s = 1;
-  char *kwlist[] = {"nrows", "ncols", "mean", "std",  NULL};
-
-  if (!PyArg_ParseTupleAndKeywords(args, kwrds, "i|idd", kwlist,
-	  &nrows, &ncols, &m, &s)) return NULL;
-
-  if (s < 0.0) PY_ERR(PyExc_ValueError, "std must be non-negative");
-
-  if ((nrows<0) || (ncols<0)) {
-    PyErr_SetString(PyExc_TypeError, "dimensions must be non-negative");
-    return NULL;
-  }
-
-  if (!(obj = Matrix_New(nrows, ncols, DOUBLE)))
-    return PyErr_NoMemory();
-
-  gsl_rng_env_setup();
-  rng_type = gsl_rng_default;
-  rng = gsl_rng_alloc (rng_type);
-  gsl_rng_set(rng, seed);
-
-  for (i = 0; i < nrows*ncols; i++)
-    MAT_BUFD(obj)[i] = gsl_ran_gaussian (rng, s) + m;
-
-  seed = gsl_rng_get (rng);
-  gsl_rng_free(rng);
-
-  return (PyObject *)obj;
-}
-
-static char doc_uniform[] =
-  "Randomly generates a matrix with uniformly distributed entries.\n\n"
-  "uniform(nrows, ncols=1, a=0, b=1)\n\n"
-  "PURPOSE\n"
-  "Returns a matrix with typecode 'd' and size nrows by ncols, with\n"
-  "its entries randomly generated from a uniform distribution on the\n"
-  "interval (a,b).\n\n"
-  "ARGUMENTS\n"
-  "nrows     number of rows\n\n"
-  "ncols     number of columns\n\n"
-  "a         lower bound\n\n"
-  "b         upper bound";
-
-static PyObject *
-uniform(PyObject *self, PyObject *args, PyObject *kwrds)
-{
-  matrix *obj;
-  int i, nrows, ncols = 1;
-  double a = 0, b = 1;
-
-  char *kwlist[] = {"nrows", "ncols", "a", "b", NULL};
-
-  if (!PyArg_ParseTupleAndKeywords(args, kwrds, "i|idd", kwlist,
-	  &nrows, &ncols, &a, &b)) return NULL;
-
-  if (a>b) PY_ERR(PyExc_ValueError, "a must be less than b");
-
-  if ((nrows<0) || (ncols<0))
-    PY_ERR_TYPE("dimensions must be non-negative");
-
-  if (!(obj = (matrix *)Matrix_New(nrows, ncols, DOUBLE)))
-    return PyErr_NoMemory();
-
-  gsl_rng_env_setup();
-  rng_type = gsl_rng_default;
-  rng = gsl_rng_alloc (rng_type);
-  gsl_rng_set(rng, seed);
-
-  for (i= 0; i < nrows*ncols; i++)
-    MAT_BUFD(obj)[i] = gsl_ran_flat (rng, a, b);
-
-  seed = gsl_rng_get (rng);
-  gsl_rng_free(rng);
-
-  return (PyObject *)obj;
-}
-
-static PyMethodDef gsl_functions[] = {
-{"getseed", (PyCFunction)getseed, METH_VARARGS|METH_KEYWORDS, doc_getseed},
-{"setseed", (PyCFunction)setseed, METH_VARARGS|METH_KEYWORDS, doc_setseed},
-{"normal", (PyCFunction)normal, METH_VARARGS|METH_KEYWORDS, doc_normal},
-{"uniform", (PyCFunction)uniform, METH_VARARGS|METH_KEYWORDS, doc_uniform},
-{NULL}  /* Sentinel */
-};
-
-#if PY_MAJOR_VERSION >= 3
-
-static PyModuleDef gsl_module = {
-    PyModuleDef_HEAD_INIT,
-    "gsl",
-    gsl__doc__,
-    -1,
-    gsl_functions,
-    NULL, NULL, NULL, NULL
-};
-
-PyMODINIT_FUNC PyInit_gsl(void)
-{
-  PyObject *m;
-  if (!(m = PyModule_Create(&gsl_module))) return NULL;
-  if (import_cvxopt() < 0) return NULL;
-  return m;
-}
-
-#else
-
-PyMODINIT_FUNC initgsl(void)
-{
-  PyObject *m;
-  m = Py_InitModule3("cvxopt.gsl", gsl_functions, gsl__doc__);
-  if (import_cvxopt() < 0) return;
-}
-
-#endif
->>>>>>> d8bd930d
+/*
+ * Copyright 2012-2016 M. Andersen and L. Vandenberghe.
+ * Copyright 2010-2011 L. Vandenberghe.
+ * Copyright 2004-2009 J. Dahl and L. Vandenberghe.
+ *
+ * This file is part of CVXOPT.
+ *
+ * CVXOPT is free software; you can redistribute it and/or modify
+ * it under the terms of the GNU General Public License as published by
+ * the Free Software Foundation; either version 3 of the License, or
+ * (at your option) any later version.
+ *
+ * CVXOPT is distributed in the hope that it will be useful,
+ * but WITHOUT ANY WARRANTY; without even the implied warranty of
+ * MERCHANTABILITY or FITNESS FOR A PARTICULAR PURPOSE.  See the
+ * GNU General Public License for more details.
+ *
+ * You should have received a copy of the GNU General Public License
+ * along with this program.  If not, see <http://www.gnu.org/licenses/>.
+ */
+
+#include "cvxopt.h"
+
+#include <complex.h>
+
+#include "misc.h"
+
+#include <gsl/gsl_rng.h>
+#include <gsl/gsl_randist.h>
+
+#include <time.h>
+
+PyDoc_STRVAR(gsl__doc__,"Random Module.");
+
+static unsigned long seed = 0;
+static const gsl_rng_type *rng_type;
+static gsl_rng *rng;
+
+static char doc_getseed[] =
+  "Returns the seed value for the random number generator.\n\n"
+  "getseed()";
+
+static PyObject * getseed(PyObject *self)
+{
+  return Py_BuildValue("l",seed);
+}
+
+static char doc_setseed[] =
+  "Sets the seed value for the random number generator.\n\n"
+  "setseed(value = 0)\n\n"
+  "ARGUMENTS\n"
+  "value     integer seed. If the value is 0, then the system clock\n"
+  "          measured in seconds is used instead";
+
+static PyObject * setseed(PyObject *self, PyObject *args)
+{
+  unsigned long seed_ = 0;
+  time_t seconds;
+
+  if (!PyArg_ParseTuple(args, "|l", &seed_))
+    return NULL;
+
+  if (!seed_) {
+    time(&seconds);
+    seed = (unsigned long)seconds;
+  }
+  else seed = seed_;
+
+  return Py_BuildValue("");
+}
+
+
+static char doc_normal[] =
+  "Randomly generates a matrix with normally distributed entries.\n\n"
+  "normal(nrows, ncols=1, mean=0, std=1)\n\n"
+  "PURPOSE\n"
+  "Returns a matrix with typecode 'd' and size nrows by ncols, with\n"
+  "its entries randomly generated from a normal distribution with mean\n"
+  "m and standard deviation std.\n\n"
+  "ARGUMENTS\n"
+  "nrows     number of rows\n\n"
+  "ncols     number of columns\n\n"
+  "mean      approximate mean of the distribution\n\n"
+  "std       standard deviation of the distribution";
+static PyObject *
+normal(PyObject *self, PyObject *args, PyObject *kwrds)
+{
+  matrix *obj;
+  int i, nrows, ncols = 1;
+  double m = 0, s = 1;
+  char *kwlist[] = {"nrows", "ncols", "mean", "std",  NULL};
+
+  if (!PyArg_ParseTupleAndKeywords(args, kwrds, "i|idd", kwlist,
+	  &nrows, &ncols, &m, &s)) return NULL;
+
+  if (s < 0.0) PY_ERR(PyExc_ValueError, "std must be non-negative");
+
+  if ((nrows<0) || (ncols<0)) {
+    PyErr_SetString(PyExc_TypeError, "dimensions must be non-negative");
+    return NULL;
+  }
+
+  if (!(obj = Matrix_New(nrows, ncols, DOUBLE)))
+    return PyErr_NoMemory();
+
+  gsl_rng_env_setup();
+  rng_type = gsl_rng_default;
+  rng = gsl_rng_alloc (rng_type);
+  gsl_rng_set(rng, seed);
+
+  for (i = 0; i < nrows*ncols; i++)
+    MAT_BUFD(obj)[i] = gsl_ran_gaussian (rng, s) + m;
+
+  seed = gsl_rng_get (rng);
+  gsl_rng_free(rng);
+
+  return (PyObject *)obj;
+}
+
+static char doc_uniform[] =
+  "Randomly generates a matrix with uniformly distributed entries.\n\n"
+  "uniform(nrows, ncols=1, a=0, b=1)\n\n"
+  "PURPOSE\n"
+  "Returns a matrix with typecode 'd' and size nrows by ncols, with\n"
+  "its entries randomly generated from a uniform distribution on the\n"
+  "interval (a,b).\n\n"
+  "ARGUMENTS\n"
+  "nrows     number of rows\n\n"
+  "ncols     number of columns\n\n"
+  "a         lower bound\n\n"
+  "b         upper bound";
+
+static PyObject *
+uniform(PyObject *self, PyObject *args, PyObject *kwrds)
+{
+  matrix *obj;
+  int i, nrows, ncols = 1;
+  double a = 0, b = 1;
+
+  char *kwlist[] = {"nrows", "ncols", "a", "b", NULL};
+
+  if (!PyArg_ParseTupleAndKeywords(args, kwrds, "i|idd", kwlist,
+	  &nrows, &ncols, &a, &b)) return NULL;
+
+  if (a>b) PY_ERR(PyExc_ValueError, "a must be less than b");
+
+  if ((nrows<0) || (ncols<0))
+    PY_ERR_TYPE("dimensions must be non-negative");
+
+  if (!(obj = (matrix *)Matrix_New(nrows, ncols, DOUBLE)))
+    return PyErr_NoMemory();
+
+  gsl_rng_env_setup();
+  rng_type = gsl_rng_default;
+  rng = gsl_rng_alloc (rng_type);
+  gsl_rng_set(rng, seed);
+
+  for (i= 0; i < nrows*ncols; i++)
+    MAT_BUFD(obj)[i] = gsl_ran_flat (rng, a, b);
+
+  seed = gsl_rng_get (rng);
+  gsl_rng_free(rng);
+
+  return (PyObject *)obj;
+}
+
+static PyMethodDef gsl_functions[] = {
+{"getseed", (PyCFunction)getseed, METH_VARARGS|METH_KEYWORDS, doc_getseed},
+{"setseed", (PyCFunction)setseed, METH_VARARGS|METH_KEYWORDS, doc_setseed},
+{"normal", (PyCFunction)normal, METH_VARARGS|METH_KEYWORDS, doc_normal},
+{"uniform", (PyCFunction)uniform, METH_VARARGS|METH_KEYWORDS, doc_uniform},
+{NULL}  /* Sentinel */
+};
+
+#if PY_MAJOR_VERSION >= 3
+
+static PyModuleDef gsl_module = {
+    PyModuleDef_HEAD_INIT,
+    "gsl",
+    gsl__doc__,
+    -1,
+    gsl_functions,
+    NULL, NULL, NULL, NULL
+};
+
+PyMODINIT_FUNC PyInit_gsl(void)
+{
+  PyObject *m;
+  if (!(m = PyModule_Create(&gsl_module))) return NULL;
+  if (import_cvxopt() < 0) return NULL;
+  return m;
+}
+
+#else
+
+PyMODINIT_FUNC initgsl(void)
+{
+  PyObject *m;
+  m = Py_InitModule3("cvxopt.gsl", gsl_functions, gsl__doc__);
+  if (import_cvxopt() < 0) return;
+}
+
+#endif