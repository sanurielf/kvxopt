<<<<<<< HEAD
/*
 * Copyright 2012-2015 M. Andersen and L. Vandenberghe.
 * Copyright 2010-2011 L. Vandenberghe.
 * Copyright 2004-2009 J. Dahl and L. Vandenberghe.
 *
 * This file is part of CVXOPT version 1.1.8.
 *
 * CVXOPT is free software; you can redistribute it and/or modify
 * it under the terms of the GNU General Public License as published by
 * the Free Software Foundation; either version 3 of the License, or
 * (at your option) any later version.
 *
 * CVXOPT is distributed in the hope that it will be useful,
 * but WITHOUT ANY WARRANTY; without even the implied warranty of
 * MERCHANTABILITY or FITNESS FOR A PARTICULAR PURPOSE.  See the
 * GNU General Public License for more details.
 *
 * You should have received a copy of the GNU General Public License
 * along with this program.  If not, see <http://www.gnu.org/licenses/>.
 */

#include "Python.h"
#include "cvxopt.h"
#include "misc.h"

#define USE_CBLAS_ZDOT 0

PyDoc_STRVAR(blas__doc__,"Interface to the double-precision real and "
    "complex BLAS.\n\n"
    "Double and complex matrices and vectors are stored in CVXOPT \n"
    "matrices using the conventional BLAS storage schemes, with the\n"
    "CVXOPT matrix buffers interpreted as one-dimensional arrays.\n"
    "For each matrix argument X, an additional integer argument\n"
    "offsetX specifies the start of the array, i.e., the pointer\n"
    "X->buffer + offsetX is passed to the BLAS function.  The other \n"
    "arguments (dimensions and options) have the same meaning as in\n"
    "the BLAS definition.  Default values of the dimension arguments\n"
    "are derived from the CVXOPT matrix sizes.");


/* BLAS 1 prototypes */
extern void dswap_(int *n, double *x, int *incx, double *y, int *incy);
extern void zswap_(int *n, double complex *x, int *incx, double complex *y,
    int *incy);
extern void dscal_(int *n, double *alpha, double *x, int *incx);
extern void zscal_(int *n, double complex *alpha, double complex *x, int *incx);
extern void zdscal_(int *n, double *alpha, double complex *x, int *incx);
extern void dcopy_(int *n, double *x, int *incx, double *y, int *incy);
extern void zcopy_(int *n, double complex *x, int *incx, double complex *y,
    int *incy);
extern void daxpy_(int *n, double *alpha, double *x, int *incx,
    double *y, int *incy);
extern void zaxpy_(int *n, double complex *alpha, double complex *x, int *incx,
    double complex *y, int *incy);
extern double ddot_(int *n, double *x, int *incx, double *y, int *incy);
#if USE_CBLAS_ZDOT
extern void cblas_zdotc_sub(int n, void *x, int incx, void *y,
    int incy, void *result);
extern void cblas_zdotu_sub(int n, void *x, int incx, void *y, int incy,
    void *result);
#endif
extern double dnrm2_(int *n, double *x, int *incx);
extern double dznrm2_(int *n, double complex *x, int *incx);
extern double dasum_(int *n, double *x, int *incx);
extern double dzasum_(int *n, double complex *x, int *incx);
extern int idamax_(int *n, double *x, int *incx);
extern int izamax_(int *n, double complex *x, int *incx);


/* BLAS 2 prototypes */
extern void dgemv_(char* trans, int *m, int *n, double *alpha,
    double *A, int *lda, double *x, int *incx, double *beta, double *y,
    int *incy);
extern void zgemv_(char* trans, int *m, int *n, double complex *alpha,
    double complex *A, int *lda, double complex *x, int *incx, double complex *beta,
    double complex *y, int *incy);
extern void dgbmv_(char* trans, int *m, int *n, int *kl, int *ku,
    double *alpha, double *A, int *lda, double *x, int *incx,
    double *beta, double *y,  int *incy);
extern void zgbmv_(char* trans, int *m, int *n, int *kl, int *ku,
    double complex *alpha, double complex *A, int *lda, double complex *x, int *incx,
    double complex *beta, double complex *y,  int *incy);
extern void dsymv_(char *uplo, int *n, double *alpha, double *A,
    int *lda, double *x, int *incx, double *beta, double *y, int *incy);
extern void zhemv_(char *uplo, int *n, double complex *alpha, double complex *A,
    int *lda, double complex *x, int *incx, double complex *beta, double complex *y,
    int *incy);
extern void dsbmv_(char *uplo, int *n, int *k, double *alpha, double *A,
    int *lda, double *x, int *incx, double *beta, double *y, int *incy);
extern void zhbmv_(char *uplo, int *n, int *k, double complex *alpha,
    double complex *A, int *lda, double complex *x, int *incx, double complex *beta,
    double complex *y, int *incy);
extern void dtrmv_(char *uplo, char *trans, char *diag, int *n,
    double *A, int *lda, double *x, int *incx);
extern void ztrmv_(char *uplo, char *trans, char *diag, int *n,
    double complex *A, int *lda, double complex *x, int *incx);
extern void dtbmv_(char *uplo, char *trans, char *diag, int *n, int *k,
    double *A, int *lda, double *x, int *incx);
extern void ztbmv_(char *uplo, char *trans, char *diag, int *n, int *k,
    double complex *A, int *lda, double complex *x, int *incx);
extern void dtrsv_(char *uplo, char *trans, char *diag, int *n,
    double *A, int *lda, double *x, int *incx);
extern void ztrsv_(char *uplo, char *trans, char *diag, int *n,
    double complex *A, int *lda, double complex *x, int *incx);
extern void dtbsv_(char *uplo, char *trans, char *diag, int *n, int *k,
    double *A, int *lda, double *x, int *incx);
extern void ztbsv_(char *uplo, char *trans, char *diag, int *n, int *k,
    double complex *A, int *lda, double complex *x, int *incx);
extern void dger_(int *m, int *n, double *alpha, double *x, int *incx,
    double *y, int *incy, double *A, int *lda);
extern void zgerc_(int *m, int *n, double complex *alpha, double complex *x,
    int *incx, double complex *y, int *incy, double complex *A, int *lda);
extern void zgeru_(int *m, int *n, double complex *alpha, double complex *x,
    int *incx, double complex *y, int *incy, double complex *A, int *lda);
extern void dsyr_(char *uplo, int *n, double *alpha, double *x,
    int *incx, double *A, int *lda);
extern void zher_(char *uplo, int *n, double *alpha, double complex *x,
    int *incx, double complex *A, int *lda);
extern void dsyr2_(char *uplo, int *n, double *alpha, double *x,
    int *incx, double *y, int *incy, double *A, int *lda);
extern void zher2_(char *uplo, int *n, double complex *alpha, double complex *x,
    int *incx, double complex *y, int *incy, double complex *A, int *lda);


/* BLAS 3 prototypes */
extern void dgemm_(char *transa, char *transb, int *m, int *n, int *k,
    double *alpha, double *A, int *lda, double *B, int *ldb,
    double *beta, double *C, int *ldc);
extern void zgemm_(char *transa, char *transb, int *m, int *n, int *k,
    double complex *alpha, double complex *A, int *lda, double complex *B, int *ldb,
    double complex *beta, double complex *C, int *ldc);
extern void dsymm_(char *side, char *uplo, int *m, int *n,
    double *alpha, double *A, int *lda, double *B, int *ldb,
    double *beta, double *C, int *ldc);
extern void zsymm_(char *side, char *uplo, int *m, int *n,
    double complex *alpha, double complex *A, int *lda, double complex *B, int *ldb,
    double complex *beta, double complex *C, int *ldc);
extern void zhemm_(char *side, char *uplo, int *m, int *n,
    double complex *alpha, double complex *A, int *lda, double complex *B, int *ldb,
    double complex *beta, double complex *C, int *ldc);
extern void dsyrk_(char *uplo, char *trans, int *n, int *k,
    double *alpha, double *A, int *lda, double *beta, double *B,
    int *ldb);
extern void zsyrk_(char *uplo, char *trans, int *n, int *k,
    double complex *alpha, double complex *A, int *lda, double complex *beta, double complex *B,
    int *ldb);
extern void zherk_(char *uplo, char *trans, int *n, int *k,
    double *alpha, double complex *A, int *lda, double *beta, double complex *B,
    int *ldb);
extern void dsyr2k_(char *uplo, char *trans, int *n, int *k,
    double *alpha, double *A, int *lda, double *B, int *ldb,
    double *beta, double *C, int *ldc);
extern void zsyr2k_(char *uplo, char *trans, int *n, int *k,
    double complex *alpha, double complex *A, int *lda, double complex *B, int *ldb,
    double complex *beta, double complex *C, int *ldc);
extern void zher2k_(char *uplo, char *trans, int *n, int *k,
    double complex *alpha, double complex *A, int *lda, double complex *B, int *ldb,
    double *beta, double complex *C, int *ldc);
extern void dtrmm_(char *side, char *uplo, char *transa, char *diag,
    int *m, int *n, double *alpha, double *A, int *lda, double *B,
    int *ldb);
extern void ztrmm_(char *side, char *uplo, char *transa, char *diag,
    int *m, int *n, double complex *alpha, double complex *A, int *lda, double complex *B,
    int *ldb);
extern void dtrsm_(char *side, char *uplo, char *transa, char *diag,
    int *m, int *n, double *alpha, double *A, int *lda, double *B,
    int *ldb);
extern void ztrsm_(char *side, char *uplo, char *transa, char *diag,
    int *m, int *n, double complex *alpha, double complex *A, int *lda, double complex *B,
    int *ldb);


static int number_from_pyobject(PyObject *o, number *a, int id)
{
    switch (id){
        case DOUBLE:
#if PY_MAJOR_VERSION >= 3
            if (!PyLong_Check(o) && !PyLong_Check(o) &&
                !PyFloat_Check(o)) return -1;
#else
            if (!PyInt_Check(o) && !PyLong_Check(o) &&
                !PyFloat_Check(o)) return -1;
#endif
            (*a).d = PyFloat_AsDouble(o);
            return 0;

        case COMPLEX:
#if PY_MAJOR_VERSION >= 3
            if (!PyLong_Check(o) && !PyLong_Check(o) &&
                !PyFloat_Check(o) && !PyComplex_Check(o)) return -1;
#else
            if (!PyInt_Check(o) && !PyLong_Check(o) &&
                !PyFloat_Check(o) && !PyComplex_Check(o)) return -1;
#endif
            (*a).z = PyComplex_RealAsDouble(o) +
                I*PyComplex_ImagAsDouble(o);
            return 0;
    }
    return -1;
}


static char doc_swap[] =
    "Interchanges two vectors (x <-> y).\n\n"
    "swap(x, y, n=None, incx=1, incy=1, offsetx=0, offsety=0)\n\n"
    "ARGUMENTS\n"
    "x         'd' or 'z' matrix\n\n"
    "y         'd' or 'z' matrix.  Must have the same type as x.\n\n"
    "n         integer.  If n<0, the default value of n is used.\n"
    "          The default value is equal to\n"
    "          len(x)>=offsetx+1 ? 1+(len(x)-offsetx-1)/|incx| : 0.\n"
    "          If the default value is used, it must be equal to\n"
    "          len(y)>=offsety+1 ? 1+(len(y)-offsetx-1)/|incy| : 0.\n\n"
    "incx      nonzero integer\n\n"
    "incy      nonzero integer\n\n"
    "offsetx   nonnegative integer\n\n"
    "offsety   nonnegative integer";

static PyObject* swap(PyObject *self, PyObject *args, PyObject *kwrds)
{
    matrix *x, *y;
    int n=-1, ix=1, iy=1, ox=0, oy=0;
    char *kwlist[] = {"x", "y", "n", "incx", "incy", "offsetx",
        "offsety", NULL};

    if (!PyArg_ParseTupleAndKeywords(args, kwrds, "OO|iiiii", kwlist,
        &x, &y, &n, &ix, &iy, &ox, &oy)) return NULL;

    if (!Matrix_Check(x)) err_mtrx("x");
    if (!Matrix_Check(y)) err_mtrx("y");
    if (MAT_ID(x) != MAT_ID(y)) err_conflicting_ids;

    if (ix == 0) err_nz_int("incx");
    if (iy == 0) err_nz_int("incy");

    if (ox < 0) err_nn_int("offsetx");
    if (oy < 0) err_nn_int("offsety");

    if (n<0){
        n = (len(x) >= ox+1) ? 1+(len(x)-ox-1)/abs(ix) : 0;
        if (n != ((len(y) >= oy+1) ? 1+(len(y)-oy-1)/abs(iy) : 0)){
            PyErr_SetString(PyExc_ValueError, "arrays have unequal "
                "default lengths");
            return NULL;
        }
    }
    if (n == 0) return Py_BuildValue("");

    if (len(x) < ox+1+(n-1)*abs(ix)) err_buf_len("x");
    if (len(y) < oy+1+(n-1)*abs(iy)) err_buf_len("y");

    switch (MAT_ID(x)){
        case DOUBLE:
            Py_BEGIN_ALLOW_THREADS
            dswap_(&n, MAT_BUFD(x)+ox, &ix, MAT_BUFD(y)+oy, &iy);
            Py_END_ALLOW_THREADS
            break;

        case COMPLEX:
            Py_BEGIN_ALLOW_THREADS
            zswap_(&n, MAT_BUFZ(x)+ox, &ix, MAT_BUFZ(y)+oy, &iy);
            Py_END_ALLOW_THREADS
            break;

        default:
            err_invalid_id;
    }

    return Py_BuildValue("");
}


static char doc_scal[] =
    "Scales a vector by a constant (x := alpha*x).\n\n"
    "scal(alpha, x, n=None, inc=1, offset=0)\n\n"
    "ARGUMENTS\n"
    "alpha     number (int, float or complex).  Complex alpha is only\n"
    "          allowed if x is complex.\n\n"
    "x         'd' or 'z' matrix\n\n"
    "n         integer.  If n<0, the default value of n is used.\n"
    "          The default value is equal to\n"
    "          (len(x)>=offset+1) ? 1+(len-offset-1)/inc : 0.\n\n"
    "inc       positive integer\n\n"
    "offset    nonnegative integer";

static PyObject* scal(PyObject *self, PyObject *args, PyObject *kwrds)
{
    matrix *x;
    PyObject *ao;
    number a;
    int n=-1, ix=1, ox=0;
    char *kwlist[] = {"alpha", "x", "n", "inc", "offset", NULL};

    if (!PyArg_ParseTupleAndKeywords(args, kwrds, "OO|iii", kwlist,
        &ao, &x, &n, &ix, &ox)) return NULL;

    if (!Matrix_Check(x)) err_mtrx("x");
    if (ix <= 0) err_p_int("inc");
    if (ox < 0) err_nn_int("offset");
    if (n < 0) n = (len(x) >= ox+1) ? 1+(len(x)-ox-1)/ix : 0;
    if (n == 0) return Py_BuildValue("");
    if (len(x) < ox+1+(n-1)*ix) err_buf_len("x");

    switch (MAT_ID(x)){
        case DOUBLE:
            if (number_from_pyobject(ao, &a, MAT_ID(x)))
                err_type("alpha");
            Py_BEGIN_ALLOW_THREADS
            dscal_(&n, &a.d, MAT_BUFD(x)+ox, &ix);
            Py_END_ALLOW_THREADS
	    break;

        case COMPLEX:
            if (!number_from_pyobject(ao, &a, DOUBLE))
                Py_BEGIN_ALLOW_THREADS
                zdscal_(&n, &a.d, MAT_BUFZ(x)+ox, &ix);
                Py_END_ALLOW_THREADS
            else if (!number_from_pyobject(ao, &a, COMPLEX))
                Py_BEGIN_ALLOW_THREADS
                zscal_(&n, &a.z, MAT_BUFZ(x)+ox, &ix);
                Py_END_ALLOW_THREADS
            else
                err_type("alpha");
	    break;

        default:
            err_invalid_id;
    }

    return Py_BuildValue("");
}


static char doc_copy[] =
    "Copies a vector x to a vector y (y := x).\n\n"
    "copy(x, y, n=None, incx=1, incy=1, offsetx=0, offsety=0)\n\n"
    "ARGUMENTS\n"
    "x         'd' or 'z' matrix\n\n"
    "y         'd' or 'z' matrix.  Must have the same type as x.\n\n"
    "n         integer.  If n<0, the default value of n is used.\n"
    "          The default value is given by\n"
    "          (len(x)>=offsetx+1) ? 1+(len(x)-offsetx-1)/incx : 0\n\n"
    "incx      nonzero integer\n\n"
    "incy      nonzero integer\n\n"
    "offsetx   nonnegative integer\n\n"
    "offsety   nonnegative integer";

static PyObject* copy(PyObject *self, PyObject *args, PyObject *kwrds)
{
    matrix *x, *y;
    int n=-1, ix=1, iy=1, ox=0, oy=0;
    char *kwlist[] = {"x", "y", "n", "incx", "incy", "offsetx",
        "offsety", NULL};

    if (!PyArg_ParseTupleAndKeywords(args, kwrds, "OO|iiiii", kwlist,
        &x, &y, &n, &ix, &iy, &ox, &oy))
        return NULL;

    if (!Matrix_Check(x)) err_mtrx("x");
    if (!Matrix_Check(y)) err_mtrx("y");
    if (MAT_ID(x) != MAT_ID(y)) err_conflicting_ids;

    if (ix == 0) err_nz_int("incx");
    if (iy == 0) err_nz_int("incy");

    if (ox < 0 ) err_nn_int("offsetx");
    if (oy < 0 ) err_nn_int("offsety");

    if (n < 0) n = (len(x) >= ox+1) ? 1+(len(x)-ox-1)/abs(ix) : 0;
    if (n == 0) return Py_BuildValue("");

    if (len(x) < ox+1+(n-1)*abs(ix)) err_buf_len("x");
    if (len(y) < oy+1+(n-1)*abs(iy)) err_buf_len("y");

    switch (MAT_ID(x)){
        case DOUBLE:
            Py_BEGIN_ALLOW_THREADS
            dcopy_(&n, MAT_BUFD(x)+ox, &ix, MAT_BUFD(y)+oy, &iy);
            Py_END_ALLOW_THREADS
            break;

        case COMPLEX:
            Py_BEGIN_ALLOW_THREADS
            zcopy_(&n, MAT_BUFZ(x)+ox, &ix, MAT_BUFZ(y)+oy, &iy);
            Py_END_ALLOW_THREADS
            break;

        default:
            err_invalid_id;
    }

    return Py_BuildValue("");
}


static char doc_axpy[] =
    "Constant times a vector plus a vector (y := alpha*x+y).\n\n"
    "axpy(x, y, alpha=1.0, n=None, incx=1, incy=1, offsetx=0, "
    "offsety=0)\n\n"
    "ARGUMENTS\n"
    "x         'd' or 'z' matrix\n\n"
    "y         'd' or 'z' matrix.  Must have the same type as x.\n\n"
    "alpha     number (int, float or complex).  Complex alpha is only\n"
    "          allowed if x is complex.\n\n"
    "n         integer.  If n<0, the default value of n is used.\n"
    "          The default value is equal to\n"
    "          (len(x)>=offsetx+1) ? 1+(len(x)-offsetx-1)/incx : 0.\n\n"
    "incx      nonzero integer\n\n"
    "incy      nonzero integer\n\n"
    "offsetx   nonnegative integer\n\n"
    "offsety   nonnegative integer";

static PyObject* axpy(PyObject *self, PyObject *args, PyObject *kwrds)
{
    matrix *x, *y;
    PyObject *ao=NULL;
    number a;
    int n=-1, ix=1, iy=1, ox=0, oy=0;
    char *kwlist[] = {"x", "y", "alpha", "n", "incx", "incy", "offsetx",
        "offsety", NULL};

    if (!PyArg_ParseTupleAndKeywords(args, kwrds, "OO|Oiiiii", kwlist,
        &x, &y, &ao, &n, &ix, &iy, &ox, &oy)) return NULL;

    if (!Matrix_Check(x)) err_mtrx("x");
    if (!Matrix_Check(y)) err_mtrx("y");
    if (MAT_ID(x) != MAT_ID(y)) err_conflicting_ids;

    if (ix == 0) err_nz_int("incx");
    if (iy == 0) err_nz_int("incy");

    if (ox < 0) err_nn_int("offsetx");
    if (oy < 0) err_nn_int("offsety");

    if (n < 0) n = (len(x) >= ox+1) ? 1+(len(x)-ox-1)/abs(ix) : 0;
    if (n == 0) return Py_BuildValue("");

    if (len(x) < ox + 1+(n-1)*abs(ix)) err_buf_len("x");
    if (len(y) < oy + 1+(n-1)*abs(iy)) err_buf_len("y");

    if (ao && number_from_pyobject(ao, &a, MAT_ID(x)))
        err_type("alpha");

    switch (MAT_ID(x)){
        case DOUBLE:
            if (!ao) a.d=1.0;
            Py_BEGIN_ALLOW_THREADS
            daxpy_(&n, &a.d, MAT_BUFD(x)+ox, &ix, MAT_BUFD(y)+oy, &iy);
            Py_END_ALLOW_THREADS
            break;

        case COMPLEX:
            if (!ao) a.z=1.0;
            Py_BEGIN_ALLOW_THREADS
            zaxpy_(&n, &a.z, MAT_BUFZ(x)+ox, &ix, MAT_BUFZ(y)+oy, &iy);
            Py_END_ALLOW_THREADS
            break;

        default:
            err_invalid_id;
    }

    return Py_BuildValue("");
}


static char doc_dot[] =
    "Returns x^H*y for real or complex x, y.\n\n"
    "dot(x, y, n=None, incx=1, incy=1, offsetx=0, offsety=0)\n\n"
    "ARGUMENTS\n"
    "x         'd' or 'z' matrix\n\n"
    "y         'd' or 'z' matrix.  Must have the same type as x.\n\n"
    "n         integer.  If n<0, the default value of n is used.\n"
    "          The default value is equal to\n"
    "          (len(x)>=offsetx+1) ? 1+(len(x)-offsetx-1)/incx : 0.\n"
    "          If the default value is used, it must be equal to\n"
    "          len(y)>=offsety+1 ? 1+(len(y)-offsetx-1)/|incy| : 0.\n\n"
    "incx      nonzero integer\n\n"
    "incy      nonzero integer\n\n"
    "offsetx   nonnegative integer\n\n"
    "offsety   nonnegative integer\n\n"
    "Returns 0 if n=0.";

static PyObject* dot(PyObject *self, PyObject *args, PyObject *kwrds)
{
    matrix *x, *y;
    number val;
    int n=-1, ix=1, iy=1, ox=0, oy=0;
    char *kwlist[] = {"x", "y", "n", "incx", "incy", "offsetx",
        "offsety", NULL};

    if (!PyArg_ParseTupleAndKeywords(args, kwrds, "OO|iiiii", kwlist,
        &x, &y, &n, &ix, &iy, &ox, &oy))
        return NULL;

    if (!Matrix_Check(x)) err_mtrx("x");
    if (!Matrix_Check(y)) err_mtrx("y");
    if (MAT_ID(x) != MAT_ID(y)) err_conflicting_ids;

    if (ix == 0) err_nz_int("incx");
    if (iy == 0) err_nz_int("incy");

    if (ox < 0) err_nn_int("offsetx");
    if (oy < 0) err_nn_int("offsety");

    if (n<0){
        n = (len(x) >= ox+1) ? 1+(len(x)-ox-1)/abs(ix) : 0;
        if (n != ((len(y) >= oy+1) ? 1+(len(y)-oy-1)/abs(iy) : 0)){
            PyErr_SetString(PyExc_ValueError, "arrays have unequal "
                "default lengths");
            return NULL;
        }
    }

    if (n && len(x) < ox + 1 + (n-1)*abs(ix)) err_buf_len("x");
    if (n && len(y) < oy + 1 + (n-1)*abs(iy)) err_buf_len("y");

    switch (MAT_ID(x)){
        case DOUBLE:
            Py_BEGIN_ALLOW_THREADS
            val.d = (n==0) ? 0.0 : ddot_(&n, MAT_BUFD(x)+ox, &ix,
                MAT_BUFD(y)+oy, &iy);
            Py_END_ALLOW_THREADS
            return Py_BuildValue("d", val.d);

        case COMPLEX:
	    if (n==0) val.z = 0.0;
	    else
#if USE_CBLAS_ZDOT
                cblas_zdotc_sub(n, MAT_BUFZ(x)+ox, ix, MAT_BUFZ(y)+oy,
                    iy, &val.z);
#else
                ix *= 2;
                iy *= 2;
                Py_BEGIN_ALLOW_THREADS
                val.z = (ddot_(&n, MAT_BUFD(x)+2*ox, &ix,
                    MAT_BUFD(y)+2*oy, &iy) +
                    ddot_(&n, MAT_BUFD(x)+2*ox + 1, &ix,
                    MAT_BUFD(y)+2*oy + 1, &iy)) +
                    I*(ddot_(&n, MAT_BUFD(x)+2*ox, &ix,
                    MAT_BUFD(y)+2*oy + 1, &iy) -
                    ddot_(&n, MAT_BUFD(x)+2*ox + 1, &ix,
                    MAT_BUFD(y)+2*oy, &iy));
                Py_END_ALLOW_THREADS
#endif
	    return PyComplex_FromDoubles(creal(val.z),cimag(val.z));

        default:
            err_invalid_id;
    }
}


static char doc_dotu[] =
    "Returns x^T*y for real or complex x, y.\n\n"
    "dotu(x, y, n=None, incx=1, incy=1, offsetx=0, offsety=0)\n\n"
    "ARGUMENTS\n"
    "x         'd' or 'z' matrix\n\n"
    "y         'd' or 'z' matrix.  Must have the same type as x.\n\n"
    "n         integer.  If n<0, the default value of n is used.\n"
    "          The default value is equal to\n"
    "          (len(x)>=offsetx+1) ? 1+(len(x)-offsetx-1)/incx : 0.\n"
    "          If the default value is used, it must be equal to\n"
    "          len(y)>=offsety+1 ? 1+(len(y)-offsetx-1)/|incy| : 0.\n\n"
    "incx      nonzero integer\n\n"
    "incy      nonzero integer\n\n"
    "offsetx   nonnegative integer\n\n"
    "offsety   nonnegative integer\n\n"
    "Returns 0 if n=0.";

static PyObject* dotu(PyObject *self, PyObject *args, PyObject *kwrds)
{
    matrix *x, *y;
    number val;
    int n=-1, ix=1, iy=1, ox=0, oy=0;
    char *kwlist[] = {"x", "y", "n", "incx", "incy", "offsetx",
        "offsety", NULL};

    if (!PyArg_ParseTupleAndKeywords(args, kwrds, "OO|iiiii", kwlist,
        &x, &y, &n, &ix, &iy, &ox, &oy))
        return NULL;

    if (!Matrix_Check(x)) err_mtrx("x");
    if (!Matrix_Check(y)) err_mtrx("y");
    if (MAT_ID(x) != MAT_ID(y)) err_conflicting_ids;

    if (ix == 0) err_nz_int("incx");
    if (iy == 0) err_nz_int("incy");

    if (ox < 0) err_nn_int("offsetx");
    if (oy < 0) err_nn_int("offsety");

    if (n<0){
        n = (len(x) >= ox+1) ? 1+(len(x)-ox-1)/abs(ix) : 0;
        if (n != ((len(y) >= oy+1) ? 1+(len(y)-oy-1)/abs(iy) : 0)){
            PyErr_SetString(PyExc_ValueError, "arrays have unequal "
                "default lengths");
            return NULL;
        }
    }

    if (n && len(x) < ox + 1 + (n-1)*abs(ix)) err_buf_len("x");
    if (n && len(y) < oy + 1 + (n-1)*abs(iy)) err_buf_len("y");

    switch (MAT_ID(x)){
        case DOUBLE:
            Py_BEGIN_ALLOW_THREADS
            val.d = (n==0) ? 0.0 : ddot_(&n, MAT_BUFD(x)+ox, &ix,
                MAT_BUFD(y)+oy, &iy);
            Py_END_ALLOW_THREADS
            return Py_BuildValue("d", val.d);

        case COMPLEX:
	    if (n==0) val.z = 0.0;
	    else
#if USE_CBLAS_ZDOT
                Py_BEGIN_ALLOW_THREADS
                cblas_zdotu_sub(n, MAT_BUFZ(x)+ox, ix, MAT_BUFZ(y)+oy,
                    iy, &val.z);
                Py_END_ALLOW_THREADS
#else
                ix *= 2;
                iy *= 2;
                Py_BEGIN_ALLOW_THREADS
                val.z = (ddot_(&n, MAT_BUFD(x)+2*ox, &ix,
                    MAT_BUFD(y)+2*oy, &iy) -
                    ddot_(&n, MAT_BUFD(x)+2*ox + 1, &ix,
                    MAT_BUFD(y)+2*oy + 1, &iy)) +
                    I*(ddot_(&n, MAT_BUFD(x)+2*ox, &ix,
                    MAT_BUFD(y)+2*oy + 1, &iy) +
                    ddot_(&n, MAT_BUFD(x)+2*ox + 1, &ix,
                    MAT_BUFD(y)+2*oy, &iy));
                Py_END_ALLOW_THREADS
#endif
	    return PyComplex_FromDoubles(creal(val.z),cimag(val.z));

        default:
            err_invalid_id;
    }
}


static char doc_nrm2[] =
    "Returns the Euclidean norm of a vector (returns ||x||_2).\n\n"
    "nrm2(x, n=None, inc=1, offset=0)\n\n"
    "ARGUMENTS\n"
    "x         'd' or 'z' matrix\n\n"
    "n         integer.  If n<0, the default value of n is used.\n"
    "          The default value is equal to\n"
    "          (len(x)>=offsetx+1) ? 1+(len(x)-offsetx-1)/incx : 0.\n\n"
    "inc       positive integer\n\n"
    "offset    nonnegative integer\n\n"
    "Returns 0 if n=0.";

static PyObject* nrm2(PyObject *self, PyObject *args, PyObject *kwrds)
{
    matrix *x;
    int n=-1, ix=1, ox=0;
    char *kwlist[] = {"x", "n", "inc", "offset", NULL};

    if (!PyArg_ParseTupleAndKeywords(args, kwrds, "O|iii", kwlist, &x,
        &n, &ix, &ox)) return NULL;

    if (!Matrix_Check(x)) err_mtrx("x");
    if (ix <= 0) err_p_int("incx");
    if (ox < 0) err_nn_int("offsetx");
    if (n < 0) n = (len(x) >= ox+1) ? 1+(len(x)-ox-1)/ix : 0;
    if (n == 0) return Py_BuildValue("d", 0.0);
    if (len(x) < ox + 1+(n-1)*ix) err_buf_len("x");

    switch (MAT_ID(x)){
        case DOUBLE:
            return Py_BuildValue("d", dnrm2_(&n, MAT_BUFD(x)+ox, &ix));

        case COMPLEX:
            return Py_BuildValue("d", dznrm2_(&n, MAT_BUFZ(x)+ox, &ix));

        default:
            err_invalid_id;
    }
}


static char doc_asum[] =
    "Returns ||Re x||_1 + ||Im x||_1.\n\n"
    "asum(x, n=None, inc=1, offset=0)\n\n"
    "ARGUMENTS\n"
    "x         'd' or 'z' matrix\n\n"
    "n         integer.  If n<0, the default value of n is used.\n"
    "          The default value is equal to\n"
    "          n = (len(x)>=offset+1) ? 1+(len(x)-offset-1)/inc : 0.\n"
    "\n"
    "inc       positive integer\n\n"
    "offset    nonnegative integer\n\n"
    "Returns 0 if n=0.";

static PyObject* asum(PyObject *self, PyObject *args, PyObject *kwrds)
{
    matrix *x;
    int n=-1, ix=1, ox=0;
    char *kwlist[] = {"x", "n", "inc", "offset", NULL};

    if (!PyArg_ParseTupleAndKeywords(args, kwrds, "O|iii", kwlist,
        &x, &n, &ix, &ox))
        return NULL;

    if (!Matrix_Check(x)) err_mtrx("x");
    if (ix <= 0) err_p_int("inc");
    if (ox < 0) err_nn_int("offset");
    if (n < 0) n = (len(x) >= ox+1) ? 1+(len(x)-ox-1)/ix : 0;
    if (n == 0) return Py_BuildValue("d", 0.0);
    if (len(x) < ox + 1+(n-1)*ix) err_buf_len("x");

    double val;
    switch (MAT_ID(x)){
        case DOUBLE:
            Py_BEGIN_ALLOW_THREADS
	    val = dasum_(&n, MAT_BUFD(x)+ox, &ix);
            Py_END_ALLOW_THREADS
            return Py_BuildValue("d", val);

        case COMPLEX:
            Py_BEGIN_ALLOW_THREADS
	    val = dzasum_(&n, MAT_BUFZ(x)+ox, &ix);
            Py_END_ALLOW_THREADS
            return Py_BuildValue("d", val);

        default:
            err_invalid_id;
    }
}


static char doc_iamax[] =
    "Returns the index (in {0,...,n-1}) of the coefficient with \n"
    "maximum value of |Re x_k| + |Im x_k|.\n\n"
    "iamax(x, n=None, inc=1, offset=0)\n\n"
    "ARGUMENTS\n"
    "x         'd' or 'z' matrix\n\n"
    "n         integer.  If n<0, the default value of n is used.\n"
    "          The default value is equal to\n"
    "          (len(x)>=offset+1) ? 1+(len(x)-offset-1)/inc : 0.\n\n"
    "inc       positive integer\n\n"
    "offset    nonnegative integer\n\n"
    "In the case of ties, the index of the first maximizer is \n"
    "returned.  If n=0, iamax returns 0.";

static PyObject* iamax(PyObject *self, PyObject *args, PyObject *kwrds)
{
    matrix *x;
    int n=-1, ix=1, ox=0;
    char *kwlist[] = {"x", "n", "inc", "offset", NULL};

    if (!PyArg_ParseTupleAndKeywords(args, kwrds, "O|iii", kwlist,
        &x, &n, &ix, &ox))
        return NULL;

    if (!Matrix_Check(x)) err_mtrx("x");
    if (ix <= 0) err_p_int("inc");
    if (ox < 0) err_nn_int("offset");
    if (n < 0) n = (len(x) >= ox+1) ? 1+(len(x)-ox-1)/ix : 0;
    if (n == 0) return Py_BuildValue("i", 0);
    if (len(x) < ox + 1+(n-1)*ix) err_buf_len("x");

#if PY_MAJOR_VERSION >= 3
    double val;
#endif
    switch (MAT_ID(x)){
        case DOUBLE:
#if PY_MAJOR_VERSION >= 3
            Py_BEGIN_ALLOW_THREADS
            val = idamax_(&n, MAT_BUFD(x)+ox, &ix)-1;
            Py_END_ALLOW_THREADS
            return Py_BuildValue("i", val);
#else
            return Py_BuildValue("i", idamax_(&n, MAT_BUFD(x)+ox, &ix)-1);
#endif

        case COMPLEX:
#if PY_MAJOR_VERSION >= 3
            Py_BEGIN_ALLOW_THREADS
            val = izamax_(&n, MAT_BUFZ(x)+ox, &ix)-1;
            Py_END_ALLOW_THREADS
            return Py_BuildValue("i", val);
#else
            return Py_BuildValue("i", izamax_(&n, MAT_BUFZ(x)+ox, &ix)-1);
#endif

        default:
            err_invalid_id;
    }
}


static char doc_gemv[] =
    "General matrix-vector product. \n\n"
    "gemv(A, x, y, trans='N', alpha=1.0, beta=0.0, m=A.size[0],\n"
    "     n=A.size[1], ldA=max(1,A.size[0]), incx=1, incy=1, \n"
    "     offsetA=0, offsetx=0, offsety=0)\n\n"
    "PURPOSE\n"
    "If trans is 'N', computes y := alpha*A*x + beta*y.\n"
    "If trans is 'T', computes y := alpha*A^T*x + beta*y.\n"
    "If trans is 'C', computes y := alpha*A^H*x + beta*y.\n"
    "The matrix A is m by n.\n"
    "Returns immediately if n=0 and trans is 'T' or 'C', or if m=0 \n"
    "and trans is 'N'.\n"
    "Computes y := beta*y if n=0, m>0 and trans is 'N', or if m=0, \n"
    "n>0 and trans is 'T' or 'C'.\n\n"
    "ARGUMENTS\n"
    "A         'd' or 'z' matrix\n\n"
    "x         'd' or 'z' matrix.  Must have the same type as A.\n\n"
    "y         'd' or 'z' matrix.  Must have the same type as A.\n\n"
    "trans     'N', 'T' or 'C'\n\n"
    "alpha     number (int, float or complex).  Complex alpha is only\n"
    "          allowed if A is complex.\n\n"
    "beta      number (int, float or complex).  Complex beta is only\n"
    "          allowed if A is complex.\n\n"
    "m         integer.  If negative, the default value is used.\n\n"
    "n         integer.  If negative, the default value is used.\n\n"
    "ldA       nonnegative integer.  ldA >= max(1,m).\n"
    "          If zero, the default value is used.\n\n"
    "incx      nonzero integer\n\n"
    "incy      nonzero integer\n\n"
    "offsetA   nonnegative integer\n\n"
    "offsetx   nonnegative integer\n\n"
    "offsety   nonnegative integer";

static PyObject* gemv(PyObject *self, PyObject *args, PyObject *kwrds)
{
    matrix *A, *x, *y;
    PyObject *ao=NULL, *bo=NULL;
    number a, b;
    int m=-1, n=-1, ldA=0, ix=1, iy=1, oA=0, ox=0, oy=0;
#if PY_MAJOR_VERSION >= 3
    int trans_ = 'N';
#endif
    char trans='N';
    char *kwlist[] = {"A", "x", "y", "trans", "alpha", "beta", "m", "n",
        "ldA", "incx", "incy", "offsetA", "offsetx", "offsety", NULL};

#if PY_MAJOR_VERSION >= 3
    if (!PyArg_ParseTupleAndKeywords(args, kwrds, "OOO|COOiiiiiiii",
        kwlist, &A, &x, &y, &trans_, &ao, &bo, &m, &n, &ldA, &ix, &iy,
        &oA, &ox, &oy))
        return NULL;
    trans = (char) trans_;
#else
    if (!PyArg_ParseTupleAndKeywords(args, kwrds, "OOO|cOOiiiiiiii",
        kwlist, &A, &x, &y, &trans, &ao, &bo, &m, &n, &ldA, &ix, &iy,
        &oA, &ox, &oy))
        return NULL;
#endif

    if (!Matrix_Check(A)) err_mtrx("A");
    if (!Matrix_Check(x)) err_mtrx("x");
    if (!Matrix_Check(y)) err_mtrx("y");
    if (MAT_ID(A) != MAT_ID(x) || MAT_ID(A) != MAT_ID(y) ||
        MAT_ID(x) != MAT_ID(y)) err_conflicting_ids;

    if (trans != 'N' && trans != 'T' && trans != 'C')
        err_char("trans", "'N','T','C'");

    if (ix == 0) err_nz_int("incx");
    if (iy == 0) err_nz_int("incy");

    if (m < 0) m = A->nrows;
    if (n < 0) n = A->ncols;
    if ((!m && trans == 'N') || (!n && (trans == 'T' || trans == 'C')))
        return Py_BuildValue("");

    if (ldA == 0) ldA = MAX(1,A->nrows);
    if (ldA < MAX(1,m)) err_ld("ldA");

    if (oA < 0) err_nn_int("offsetA");
    if (n > 0 && m > 0 && oA + (n-1)*ldA + m > len(A)) err_buf_len("A");

    if (ox < 0) err_nn_int("offsetx");
    if ((trans == 'N' && n > 0 && ox + (n-1)*abs(ix) + 1 > len(x)) ||
	((trans == 'T' || trans == 'C') && m > 0 &&
        ox + (m-1)*abs(ix) + 1 > len(x))) err_buf_len("x");

    if (oy < 0) err_nn_int("offsety");
    if ((trans == 'N' && oy + (m-1)*abs(iy) + 1 > len(y)) ||
        ((trans == 'T' || trans == 'C') &&
        oy + (n-1)*abs(iy) + 1 > len(y))) err_buf_len("y");

    if (ao && number_from_pyobject(ao, &a, MAT_ID(x)))
        err_type("alpha");
    if (bo && number_from_pyobject(bo, &b, MAT_ID(x)))
        err_type("beta");

    switch (MAT_ID(x)){
        case DOUBLE:
            if (!ao) a.d=1.0;
            if (!bo) b.d=0.0;
            if (trans == 'N' && n == 0)
                Py_BEGIN_ALLOW_THREADS
                dscal_(&m, &b.d, MAT_BUFD(y)+oy, &iy);
                Py_END_ALLOW_THREADS
            else if ((trans == 'T' || trans == 'C') && m == 0)
                Py_BEGIN_ALLOW_THREADS
                dscal_(&n, &b.d, MAT_BUFD(y)+oy, &iy);
                Py_END_ALLOW_THREADS
            else
                Py_BEGIN_ALLOW_THREADS
                dgemv_(&trans, &m, &n, &a.d, MAT_BUFD(A)+oA, &ldA,
                    MAT_BUFD(x)+ox, &ix, &b.d, MAT_BUFD(y)+oy, &iy);
                Py_END_ALLOW_THREADS
            break;

        case COMPLEX:
            if (!ao) a.z=1.0;
            if (!bo) b.z=0.0;
            if (trans == 'N' && n == 0)
                Py_BEGIN_ALLOW_THREADS
                zscal_(&m, &b.z, MAT_BUFZ(y)+oy, &iy);
                Py_END_ALLOW_THREADS
            else if ((trans == 'T' || trans == 'C') && m == 0)
                Py_BEGIN_ALLOW_THREADS
                zscal_(&n, &b.z, MAT_BUFZ(y)+oy, &iy);
                Py_END_ALLOW_THREADS
            else
                Py_BEGIN_ALLOW_THREADS
                zgemv_(&trans, &m, &n, &a.z, MAT_BUFZ(A)+oA, &ldA,
                    MAT_BUFZ(x)+ox, &ix, &b.z, MAT_BUFZ(y)+oy, &iy);
                Py_END_ALLOW_THREADS
            break;

        default:
            err_invalid_id;
    }

    return Py_BuildValue("");
}


static char doc_gbmv[] =
    "Matrix-vector product with a general banded matrix.\n\n"
    "gbmv(A, m, kl, x, y, trans='N', alpha=1.0, beta=0.0, n=A.size[1],\n"
    "     ku=A.size[0]-kl-1, ldA=max(1,A.size[0]), incx=1, incy=1, \n"
    "     offsetA=0, offsetx=0, offsety=0)\n\n"
    "PURPOSE\n"
    "If trans is 'N', computes y := alpha*A*x + beta*y.\n"
    "If trans is 'T', computes y := alpha*A^T*x + beta*y.\n"
    "If trans is 'C', computes y := alpha*A^H*x + beta*y.\n"
    "The matrix A is m by n with upper bandwidth ku and lower\n"
    "bandwidth kl.\n"
    "Returns immediately if n=0 and trans is 'T' or 'C', or if m=0 \n"
    "and trans is 'N'.\n"
    "Computes y := beta*y if n=0, m>0, and trans is 'N', or if m=0, n>0,\n"
    "and trans is 'T' or 'C'.\n\n"
    "ARGUMENTS\n"
    "A         'd' or 'z' matrix.  Must have the same type as A.\n\n"
    "m         nonnegative integer\n\n"
    "kl        nonnegative integer\n\n"
    "x         'd' or 'z' matrix.  Must have the same type as A.\n\n"
    "y         'd' or 'z' matrix.  Must have the same type as A.\n\n"
    "trans     'N', 'T' or 'C'\n\n"
    "alpha     number (int, float or complex).  Complex alpha is only\n"
    "          allowed if A is complex.\n\n"
    "beta      number (int, float or complex).  Complex beta is only\n"
    "          allowed if A is complex.\n\n"
    "n         nonnegative integer.  If negative, the default value is\n"
    "          used.\n\n"
    "ku        nonnegative integer.  If negative, the default value is\n"
    "          used.\n"
    "ldA       positive integer.  ldA >= kl+ku+1. If zero, the default\n"
    "          value is used.\n\n"
    "incx      nonzero integer\n\n"
    "incy      nonzero integer\n\n"
    "offsetA   nonnegative integer\n\n"
    "offsetx   nonnegative integer\n\n"
    "offsety   nonnegative integer";

static PyObject* gbmv(PyObject *self, PyObject *args, PyObject *kwrds)
{
    matrix *A, *x, *y;
    PyObject *ao=NULL, *bo=NULL;
    number a, b;
    int m, kl, ku=-1, n=-1, ldA=0, ix=1, iy=1, oA=0, ox=0, oy=0;
#if PY_MAJOR_VERSION >= 3
    int trans_ = 'N';
#endif
    char trans = 'N';
    char *kwlist[] = {"A", "m", "kl", "x", "y", "trans", "alpha", "beta",
        "n", "ku", "ldA", "incx", "incy", "offsetA", "offsetx", "offsety",
        NULL};

#if PY_MAJOR_VERSION >= 3
    if (!PyArg_ParseTupleAndKeywords(args, kwrds, "OiiOO|COOiiiiiiii",
        kwlist, &A, &m, &kl, &x, &y, &trans_, &ao, &bo, &n, &ku, &ldA, &ix,
        &iy, &oA, &ox, &oy))
        return NULL;
    trans = (char) trans_;
#else
    if (!PyArg_ParseTupleAndKeywords(args, kwrds, "OiiOO|cOOiiiiiiii",
        kwlist, &A, &m, &kl, &x, &y, &trans, &ao, &bo, &n, &ku, &ldA, &ix,
        &iy, &oA, &ox, &oy))
        return NULL;
#endif

    if (!Matrix_Check(A)) err_mtrx("A");
    if (!Matrix_Check(x)) err_mtrx("x");
    if (!Matrix_Check(y)) err_mtrx("y");
    if (MAT_ID(A) != MAT_ID(x) || MAT_ID(A) != MAT_ID(y) ||
        MAT_ID(x) != MAT_ID(y)) err_conflicting_ids;

    if (trans != 'N' && trans != 'T' && trans != 'C')
        err_char("trans", "'N', 'T', 'C'");

    if (ix == 0) err_nz_int("incx");
    if (iy == 0) err_nz_int("incy");
    if (n < 0) n = A->ncols;
    if ((!m && trans == 'N') || (!n && (trans == 'T' || trans == 'C')))
       return Py_BuildValue("");

    if (kl < 0) err_nn_int("kl");
    if (ku < 0) ku = A->nrows - 1 - kl;
    if (ku < 0) err_nn_int("ku");

    if (ldA == 0) ldA = A->nrows;
    if (ldA < kl+ku+1) err_ld("ldA");

    if (oA < 0) err_nn_int("offsetA");
    if (m>0 && n>0 && oA + (n-1)*ldA + kl + ku + 1 > len(A))
        err_buf_len("A");
    if (ox < 0) err_nn_int("offsetx");
    if ((trans == 'N' && n > 0 && ox + (n-1)*abs(ix) + 1 > len(x)) ||
        ((trans == 'T' || trans == 'C') && m > 0 &&
        ox + (m-1)*abs(ix) + 1 > len(x))) err_buf_len("x");
    if (oy < 0) err_nn_int("offsety");
    if ((trans == 'N' && oy + (m-1)*abs(iy) + 1 > len(y)) ||
	((trans == 'T' || trans == 'C') &&
        oy + (n-1)*abs(iy) + 1 > len(y))) err_buf_len("y");

    if (ao && number_from_pyobject(ao, &a, MAT_ID(x)))
        err_type("alpha");
    if (bo && number_from_pyobject(bo, &b, MAT_ID(x)))
        err_type("beta");

    switch (MAT_ID(x)){
        case DOUBLE:
            if (!ao) a.d=1.0;
            if (!bo) b.d=0.0;
            if (trans == 'N' && n == 0)
                Py_BEGIN_ALLOW_THREADS
                dscal_(&m, &b.d, MAT_BUFD(y)+oy, &iy);
                Py_END_ALLOW_THREADS
            else if ((trans == 'T' || trans == 'C') && m == 0)
                Py_BEGIN_ALLOW_THREADS
                dscal_(&n, &b.d, MAT_BUFD(y)+oy, &iy);
                Py_END_ALLOW_THREADS
            else
                Py_BEGIN_ALLOW_THREADS
                dgbmv_(&trans, &m, &n, &kl, &ku, &a.d, MAT_BUFD(A)+oA,
                    &ldA, MAT_BUFD(x)+ox, &ix, &b.d, MAT_BUFD(y)+oy, &iy);
	        Py_END_ALLOW_THREADS
            break;

        case COMPLEX:
            if (!ao) a.z=1.0;
            if (!bo) b.z=0.0;
            if (trans == 'N' && n == 0)
                Py_BEGIN_ALLOW_THREADS
                zscal_(&m, &b.z, MAT_BUFZ(y)+oy, &iy);
                Py_END_ALLOW_THREADS
            else if ((trans == 'T' || trans == 'C') && m == 0)
                Py_BEGIN_ALLOW_THREADS
                zscal_(&n, &b.z, MAT_BUFZ(y)+oy, &iy);
                Py_END_ALLOW_THREADS
            else
                Py_BEGIN_ALLOW_THREADS
                zgbmv_(&trans, &m, &n, &kl, &ku, &a.z, MAT_BUFZ(A)+oA,
                    &ldA, MAT_BUFZ(x)+ox, &ix, &b.z, MAT_BUFZ(y)+oy, &iy);
                Py_END_ALLOW_THREADS
            break;

        default:
            err_invalid_id;
    }

    return Py_BuildValue("");
}


static char doc_symv[] =
    "Matrix-vector product with a real symmetric matrix.\n\n"
    "symv(A, x, y, uplo='L', alpha=1.0, beta=0.0, n=A.size[0], \n"
    "     ldA=max(1,A.size[0]), incx=1, incy=1, offsetA=0, offsetx=0,\n"
    "     offsety=0)\n\n"
    "PURPOSE\n"
    "Computes y := alpha*A*x + beta*y with A real symmetric of order n."
    "\n\n"
    "ARGUMENTS\n"
    "A         'd' matrix\n\n"
    "x         'd' matrix\n\n"
    "y         'd' matrix\n\n"
    "uplo      'L' or 'U'\n\n"
    "alpha     real number (int or float)\n\n"
    "beta      real number (int or float)\n\n"
    "n         integer.  If negative, the default value is used.\n"
    "          If the default value is used, we require that\n"
    "          A.size[0]=A.size[1].\n\n"
    "ldA       nonnegative integer.  ldA >= max(1,n).\n"
    "          If zero, the default value is used.\n\n"
    "incx      nonzero integer\n\n"
    "incy      nonzero integer\n\n"
    "offsetA   nonnegative integer\n\n"
    "offsetx   nonnegative integer\n\n"
    "offsety   nonnegative integer";

static PyObject* symv(PyObject *self, PyObject *args, PyObject *kwrds)
{
    matrix *A, *x, *y;
    PyObject *ao=NULL, *bo=NULL;
    number a, b;
    int n=-1, ldA=0, ix=1, iy=1, oA=0, ox=0, oy=0;
#if PY_MAJOR_VERSION >= 3
    int uplo_ = 'L';
#endif
    char uplo = 'L';
    char *kwlist[] = {"A", "x", "y", "uplo", "alpha", "beta", "n",
        "ldA", "incx", "incy", "offsetA", "offsetx", "offsety", NULL};

#if PY_MAJOR_VERSION >= 3
    if (!PyArg_ParseTupleAndKeywords(args, kwrds, "OOO|COOiiiiiii",
        kwlist, &A, &x, &y, &uplo_, &ao, &bo, &n, &ldA, &ix, &iy, &oA,
        &ox, &oy))
        return NULL;
    uplo = (char) uplo_;
#else
    if (!PyArg_ParseTupleAndKeywords(args, kwrds, "OOO|cOOiiiiiii",
        kwlist, &A, &x, &y, &uplo, &ao, &bo, &n, &ldA, &ix, &iy, &oA,
        &ox, &oy))
        return NULL;
#endif

    if (!Matrix_Check(A)) err_mtrx("A");
    if (!Matrix_Check(x)) err_mtrx("x");
    if (!Matrix_Check(y)) err_mtrx("y");
    if (MAT_ID(A) != MAT_ID(x) || MAT_ID(A) != MAT_ID(y) ||
        MAT_ID(x) != MAT_ID(y)) err_conflicting_ids;

    if (uplo != 'L' && uplo != 'U') err_char("uplo", "'L', 'U'");

    if (ix == 0) err_nz_int("incx");
    if (iy == 0) err_nz_int("incy");

    if (n < 0){
        if (A->nrows != A->ncols){
            PyErr_SetString(PyExc_ValueError, "A is not square");
            return NULL;
        }
        n = A->nrows;
    }
    if (n == 0) return Py_BuildValue("");

    if (ldA == 0) ldA = MAX(1,A->nrows);
    if (ldA < MAX(1,n)) err_ld("ldA");
    if (oA < 0) err_nn_int("offsetA");
    if (oA + (n-1)*ldA + n > len(A)) err_buf_len("A");
    if (ox < 0) err_nn_int("offsetx");
    if (ox + (n-1)*abs(ix) + 1 > len(x)) err_buf_len("x");
    if (oy < 0) err_nn_int("offsety");
    if (oy + (n-1)*abs(iy) + 1 > len(y)) err_buf_len("y");

    if (ao && number_from_pyobject(ao, &a, MAT_ID(x)))
        err_type("alpha");
    if (bo && number_from_pyobject(bo, &b, MAT_ID(x)))
        err_type("beta");

    switch (MAT_ID(x)){
        case DOUBLE:
            if (!ao) a.d=1.0;
            if (!bo) b.d=0.0;
            Py_BEGIN_ALLOW_THREADS
            dsymv_(&uplo, &n, &a.d, MAT_BUFD(A)+oA, &ldA,
                MAT_BUFD(x)+ox, &ix, &b.d, MAT_BUFD(y)+oy, &iy);
            Py_END_ALLOW_THREADS
            break;

        default:
            err_invalid_id;
    }

    return Py_BuildValue("");
}



static char doc_hemv[] =
    "Matrix-vector product with a real symmetric or complex Hermitian\n"
    "matrix.\n\n"
    "hemv(A, x, y, uplo='L', alpha=1.0, beta=0.0, n=A.size[0],\n"
    "     ldA=max(1,A.size[0]), incx=1, incy=1, offsetA=0, offsetx=0,\n"
    "     offsety=0)\n\n"
    "PURPOSE\n"
    "Computes y := alpha*A*x + beta*y, with A real symmetric or\n"
    "complex Hermitian of order n.\n\n"
    "ARGUMENTS\n"
    "A         'd' or 'z' matrix\n\n"
    "x         'd' or 'z' matrix.  Must have the same type as A.\n\n"
    "y         'd' or 'z' matrix.  Must have the same type as A.\n\n"
    "uplo      'L' or 'U'\n\n"
    "n         integer.  If negative, the default value is used.\n"
    "          If the default value is used, we require that\n"
    "          A.size[0]=A.size[1].\n\n"
    "alpha     number (int, float or complex).  Complex alpha is only\n"
    "          allowed if A is complex.\n\n"
    "ldA       nonnegative integer.  ldA >= max(1,n).\n"
    "          If zero, the default value is used.\n\n"
    "incx      nonzero integer\n\n"
    "beta      number (int, float or complex).  Complex beta is only\n"
    "          allowed if A is complex.\n\n"
    "incy      nonzero integer\n\n"
    "offsetA   nonnegative integer\n\n"
    "offsetx   nonnegative integer\n\n"
    "offsety   nonnegative integer";


static PyObject* hemv(PyObject *self, PyObject *args, PyObject *kwrds)
{
    matrix *A, *x, *y;
    PyObject *ao=NULL, *bo=NULL;
    number a, b;
    int n=-1, ldA=0, ix=1, iy=1, oA=0, ox=0, oy=0;
#if PY_MAJOR_VERSION >= 3
    int uplo_ = 'L';
#endif
    char uplo = 'L';
    char *kwlist[] = {"A", "x", "y", "uplo", "alpha", "beta", "n",
        "ldA", "incx", "incy", "offsetA", "offsetx", "offsety", NULL};

#if PY_MAJOR_VERSION >= 3
    if (!PyArg_ParseTupleAndKeywords(args, kwrds, "OOO|COOiiiiiii",
        kwlist, &A, &x, &y, &uplo_, &ao, &bo, &n, &ldA, &ix, &iy, &oA,
        &ox, &oy))
        return NULL;
    uplo = (char) uplo_;
#else
    if (!PyArg_ParseTupleAndKeywords(args, kwrds, "OOO|cOOiiiiiii",
        kwlist, &A, &x, &y, &uplo, &ao, &bo, &n, &ldA, &ix, &iy, &oA,
        &ox, &oy))
        return NULL;
#endif

    if (!Matrix_Check(A)) err_mtrx("A");
    if (!Matrix_Check(x)) err_mtrx("x");
    if (!Matrix_Check(y)) err_mtrx("y");
    if (MAT_ID(A) != MAT_ID(x) || MAT_ID(A) != MAT_ID(y) ||
        MAT_ID(x) != MAT_ID(y)) err_conflicting_ids;

    if (uplo != 'L' && uplo != 'U') err_char("uplo", "'L', 'U'");

    if (ix == 0) err_nz_int("incx");
    if (iy == 0) err_nz_int("incy");

    if (n < 0){
        if (A->nrows != A->ncols){
            PyErr_SetString(PyExc_ValueError, "A is not square");
            return NULL;
        }
        n = A->nrows;
    }
    if (n == 0) return Py_BuildValue("");

    if (ldA == 0) ldA = MAX(1,A->nrows);
    if (ldA < MAX(1,n)) err_ld("ldA");
    if (oA < 0) err_nn_int("offsetA");
    if (oA + (n-1)*ldA + n > len(A)) err_buf_len("A");
    if (ox < 0) err_nn_int("offsetx");
    if (ox + (n-1)*abs(ix) + 1 > len(x)) err_buf_len("x");
    if (oy < 0) err_nn_int("offsety");
    if (oy + (n-1)*abs(iy) + 1 > len(y)) err_buf_len("y");

    if (ao && number_from_pyobject(ao, &a, MAT_ID(x)))
        err_type("alpha");
    if (bo && number_from_pyobject(bo, &b, MAT_ID(x)))
        err_type("beta");

    switch (MAT_ID(x)){
        case DOUBLE:
            if (!ao) a.d=1.0;
            if (!bo) b.d=0.0;
            Py_BEGIN_ALLOW_THREADS
            dsymv_(&uplo, &n, &a.d, MAT_BUFD(A)+oA, &ldA,
                MAT_BUFD(x)+ox, &ix, &b.d, MAT_BUFD(y)+oy, &iy);
            Py_END_ALLOW_THREADS
            break;

        case COMPLEX:
            if (!ao) a.z=1.0;
            if (!bo) b.z=0.0;
            Py_BEGIN_ALLOW_THREADS
            zhemv_(&uplo, &n, &a.z, MAT_BUFZ(A)+oA, &ldA,
                MAT_BUFZ(x)+ox, &ix, &b.z, MAT_BUFZ(y)+oy, &iy);
            Py_END_ALLOW_THREADS
            break;

        default:
            err_invalid_id;
    }

    return Py_BuildValue("");
}


static char doc_sbmv[] =
    "Matrix-vector product with a real symmetric band matrix.\n\n"
    "sbmv(A, x, y, uplo='L', alpha=1.0, beta=0.0, n=A.size[1], \n"
    "     k=None, ldA=A.size[0], incx=1, incy=1, offsetA=0,\n"
    "     offsetx=0, offsety=0)\n\n"
    "PURPOSE\n"
    "Computes y := alpha*A*x + beta*y with A real symmetric and \n"
    "banded of order n and with bandwidth k.\n\n"
    "ARGUMENTS\n"
    "A         'd' matrix\n\n"
    "x         'd' matrix\n\n"
    "y         'd' matrix\n\n"
    "uplo      'L' or 'U'\n\n"
    "alpha     real number (int or float)\n\n"
    "beta      real number (int or float)\n\n"
    "n         integer.  If negative, the default value is used.\n\n"
    "k         integer.  If negative, the default value is used.\n"
    "          The default value is k = max(0,A.size[0]-1).\n\n"
    "ldA       nonnegative integer.  ldA >= k+1.\n"
    "          If zero, the default vaule is used.\n\n"
    "incx      nonzero integer\n\n"
    "incy      nonzero integer\n\n"
    "offsetA   nonnegative integer\n\n"
    "offsetx   nonnegative integer\n\n"
    "offsety   nonnegative integer\n\n";

static PyObject* sbmv(PyObject *self, PyObject *args, PyObject *kwrds)
{
    matrix *A, *x, *y;
    PyObject *ao=NULL, *bo=NULL;
    number a, b;
    int n=-1, k=-1, ldA=0, ix=1, iy=1, oA=0, ox=0, oy=0;
#if PY_MAJOR_VERSION >= 3
    int uplo_ = 'L';
#endif
    char uplo = 'L';
    char *kwlist[] = {"A", "x", "y", "uplo", "alpha", "beta", "n", "k",
        "ldA", "incx", "incy", "offsetA", "offsetx", "offsety", NULL};

#if PY_MAJOR_VERSION >= 3
    if (!PyArg_ParseTupleAndKeywords(args, kwrds, "OOO|COOiiiiiiii",
        kwlist, &A, &x, &y, &uplo_, &ao, &bo, &n, &k, &ldA, &ix, &iy,
        &oA, &ox, &oy))
        return NULL;
    uplo = (char) uplo_;
#else
    if (!PyArg_ParseTupleAndKeywords(args, kwrds, "OOO|cOOiiiiiiii",
        kwlist, &A, &x, &y, &uplo, &ao, &bo, &n, &k, &ldA, &ix, &iy,
        &oA, &ox, &oy))
        return NULL;
#endif

    if (!Matrix_Check(A)) err_mtrx("A");
    if (!Matrix_Check(x)) err_mtrx("x");
    if (!Matrix_Check(y)) err_mtrx("y");
    if (MAT_ID(A) != MAT_ID(x) || MAT_ID(A) != MAT_ID(y) ||
        MAT_ID(x) != MAT_ID(y)) err_conflicting_ids;

    if (uplo != 'L' && uplo != 'U') err_char("uplo", "'L', 'U'");

    if (ix == 0) err_nz_int("incx");
    if (iy == 0) err_nz_int("incy");

    if (n < 0) n = A->ncols;
    if (n == 0) return Py_BuildValue("");

    if (k < 0) k = MAX(0, A->nrows-1);
    if (ldA == 0) ldA = A->nrows;
    if (ldA < 1+k) err_ld("ldA");

    if (oA < 0) err_nn_int("offsetA");
    if (oA + (n-1)*ldA + k+1 > len(A)) err_buf_len("A");
    if (ox < 0) err_nn_int("offsetx");
    if (ox + (n-1)*abs(ix) + 1 > len(x)) err_buf_len("x");
    if (oy < 0) err_nn_int("offsety");
    if (oy + (n-1)*abs(iy) + 1 > len(y)) err_buf_len("y");

    if (ao && number_from_pyobject(ao, &a, MAT_ID(x)))
        err_type("alpha");
    if (bo && number_from_pyobject(bo, &b, MAT_ID(x)))
        err_type("beta");

    switch (MAT_ID(x)){
        case DOUBLE:
            if (!ao) a.d=1.0;
            if (!bo) b.d=0.0;
            Py_BEGIN_ALLOW_THREADS
            dsbmv_(&uplo, &n, &k, &a.d, MAT_BUFD(A)+oA, &ldA,
                MAT_BUFD(x)+ox, &ix, &b.d, MAT_BUFD(y)+oy, &iy);
            Py_END_ALLOW_THREADS
            break;

        default:
            err_invalid_id;
    }

    return Py_BuildValue("");
}


static char doc_hbmv[] =
    "Matrix-vector product with a real symmetric or complex Hermitian\n"
    "band matrix.\n\n"
    "hbmv(A, x, y, uplo='L', alpha=1.0, beta=0.0, n=A.size[1], \n"
    "     k=None, ldA=A.size[0], incx=1, incy=1, offsetA=0, \n"
    "     offsetx=0, offsety=0)\n\n"
    "PURPOSE\n"
    "Computes y := alpha*A*x + beta*y with A real symmetric or \n"
    "complex Hermitian and banded of order n and with bandwidth k.\n\n"
    "ARGUMENTS\n"
    "A         'd' or 'z' matrix\n\n"
    "x         'd' or 'z' matrix.  Must have the same type as A.\n\n"
    "y         'd' or 'z' matrix.  Must have the same type as A.\n\n"
    "uplo      'L' or 'U'\n\n"
    "alpha     number (int, float or complex).  Complex alpha is only\n"
    "          allowed if A is complex.\n\n"
    "beta      number (int, float or complex).  Complex beta is only\n"
    "          allowed if A is complex.\n\n"
    "n         integer.  If negative, the default value is used.\n\n"
    "k         integer.  If negative, the default value is used.\n"
    "          The default value is k = max(0,A.size[0]-1).\n\n"
    "ldA       nonnegative integer.  ldA >= k+1.\n"
    "          If zero, the default vaule is used.\n\n"
    "incx      nonzero integer\n\n"
    "incy      nonzero integer\n\n"
    "offsetA   nonnegative integer.\n\n"
    "offsetx   nonnegative integer.\n\n"
    "offsety   nonnegative integer.\n\n";

static PyObject* hbmv(PyObject *self, PyObject *args, PyObject *kwrds)
{
    matrix *A, *x, *y;
    PyObject *ao=NULL, *bo=NULL;
    number a, b;
    int n=-1, k=-1, ldA=0, ix=1, iy=1, oA=0, ox=0, oy=0;
#if PY_MAJOR_VERSION >= 3
    int uplo_ = 'L';
#endif
    char uplo = 'L';
    char *kwlist[] = {"A", "x", "y", "uplo", "alpha", "beta", "n", "k",
        "ldA", "incx", "incy", "offsetA", "offsetx", "offsety", NULL};

#if PY_MAJOR_VERSION >= 3
    if (!PyArg_ParseTupleAndKeywords(args, kwrds, "OOO|COOiiiiiiii",
        kwlist, &A, &x, &y, &uplo_, &ao, &bo, &n, &k, &ldA, &ix, &iy,
        &oA, &ox, &oy))
        return NULL;
    uplo = (char) uplo_;
#else
    if (!PyArg_ParseTupleAndKeywords(args, kwrds, "OOO|cOOiiiiiiii",
        kwlist, &A, &x, &y, &uplo, &ao, &bo, &n, &k, &ldA, &ix, &iy,
        &oA, &ox, &oy))
        return NULL;
#endif

    if (!Matrix_Check(A)) err_mtrx("A");
    if (!Matrix_Check(x)) err_mtrx("x");
    if (!Matrix_Check(y)) err_mtrx("y");
    if (MAT_ID(A) != MAT_ID(x) || MAT_ID(A) != MAT_ID(y) ||
        MAT_ID(x) != MAT_ID(y)) err_conflicting_ids;

    if (uplo != 'L' && uplo != 'U') err_char("uplo", "'L', 'U'");

    if (ix == 0) err_nz_int("incx");
    if (iy == 0) err_nz_int("incy");

    if (n < 0) n = A->ncols;
    if (n == 0) return Py_BuildValue("");

    if (k < 0) k = MAX(0, A->nrows-1);
    if (ldA == 0) ldA = A->nrows;
    if (ldA < 1+k) err_ld("ldA");

    if (oA < 0) err_nn_int("offsetA");
    if (oA + (n-1)*ldA + k+1 > len(A)) err_buf_len("A");
    if (ox < 0) err_nn_int("offsetx");
    if (ox + (n-1)*abs(ix) + 1 > len(x)) err_buf_len("x");
    if (oy < 0) err_nn_int("offsety");
    if (oy + (n-1)*abs(iy) + 1 > len(y)) err_buf_len("y");

    if (ao && number_from_pyobject(ao, &a, MAT_ID(x)))
        err_type("alpha");
    if (bo && number_from_pyobject(bo, &b, MAT_ID(x)))
        err_type("beta");

    switch (MAT_ID(x)){
        case DOUBLE:
            if (!ao) a.d=1.0;
            if (!bo) b.d=0.0;
            Py_BEGIN_ALLOW_THREADS
            dsbmv_(&uplo, &n, &k, &a.d, MAT_BUFD(A)+oA, &ldA,
                MAT_BUFD(x)+ox, &ix, &b.d, MAT_BUFD(y)+oy, &iy);
            Py_END_ALLOW_THREADS
            break;

        case COMPLEX:
            if (!ao) a.z=1.0;
            if (!bo) b.z=0.0;
            Py_BEGIN_ALLOW_THREADS
            zhbmv_(&uplo, &n, &k, &a.z, MAT_BUFZ(A)+oA, &ldA,
                MAT_BUFZ(x)+ox, &ix, &b.z, MAT_BUFZ(y)+oy, &iy);
            Py_END_ALLOW_THREADS
            break;

        default:
            err_invalid_id;
    }

    return Py_BuildValue("");
}


static char doc_trmv[] =
    "Matrix-vector product with a triangular matrix.\n\n"
    "trmv(A, x, uplo='L', trans='N', diag='N', n=A.size[0],\n"
    "     ldA=max(1,A.size[0]), incx=1, offsetA=0, offsetx=0)\n\n"
    "PURPOSE\n"
    "If trans is 'N', computes x := A*x.\n"
    "If trans is 'T', computes x := A^T*x.\n"
    "If trans is 'C', computes x := A^H*x.\n"
    "A is triangular of order n.\n\n"
    "ARGUMENTS\n"
    "A         'd' or 'z' matrix\n\n"
    "x         'd' or 'z' matrix.  Must have the same type as A.\n\n"
    "uplo      'L' or 'U'\n\n"
    "trans     'N' or 'T'\n\n"
    "diag      'N' or 'U'\n\n"
    "n         integer.  If negative, the default value is used.\n"
    "          If the default value is used, we require that\n"
    "          A.size[0] = A.size[1].\n\n"
    "ldA       nonnegative integer.  ldA >= max(1,n).\n"
    "          If zero the default value is used.\n\n"
    "incx      nonzero integer\n\n"
    "offsetA   nonnegative integer\n\n"
    "offsetx   nonnegative integer";

static PyObject* trmv(PyObject *self, PyObject *args, PyObject *kwrds)
{
    matrix *A, *x;
    int n=-1, ldA=0, ix=1, oA=0, ox=0;
#if PY_MAJOR_VERSION >= 3
    int uplo_ = 'L', trans_ = 'N', diag_ = 'N';
#endif
    char uplo = 'L', trans = 'N', diag = 'N';
    char *kwlist[] = {"A", "x", "uplo", "trans", "diag", "n", "ldA",
        "incx", "offsetA", "offsetx", NULL};

#if PY_MAJOR_VERSION >= 3
    if (!PyArg_ParseTupleAndKeywords(args, kwrds, "OO|CCCiiiii",
        kwlist, &A, &x, &uplo_, &trans_, &diag_, &n, &ldA, &ix, &oA, &ox))
        return NULL;
    uplo = (char) uplo_;
    trans = (char) trans_;
    diag = (char) diag_;
#else
    if (!PyArg_ParseTupleAndKeywords(args, kwrds, "OO|ccciiiii",
        kwlist, &A, &x, &uplo, &trans, &diag, &n, &ldA, &ix, &oA, &ox))
        return NULL;
#endif

    if (!Matrix_Check(A)) err_mtrx("A");
    if (!Matrix_Check(x)) err_mtrx("x");
    if (MAT_ID(A) != MAT_ID(x)) err_conflicting_ids;

    if (trans != 'N' && trans != 'T' && trans != 'C')
        err_char("trans", "'N', 'T', 'C'");
    if (uplo != 'L' && uplo != 'U') err_char("uplo", "'L', 'U'");
    if (diag != 'N' && diag != 'U') err_char("diag", "'U', 'N'");

    if (ix == 0) err_nz_int("incx");

    if (n < 0){
        if (A->nrows != A->ncols){
            PyErr_SetString(PyExc_TypeError, "A is not square");
            return NULL;
        }
        n = A->nrows;
    }
    if (n == 0) return Py_BuildValue("");

    if (ldA == 0) ldA = MAX(1,A->nrows);
    if (ldA < MAX(1,n)) err_ld("ldA");
    if (oA < 0) err_nn_int("offsetA");
    if (oA + (n-1)*ldA + n > len(A)) err_buf_len("A");
    if (ox < 0) err_nn_int("offsetx");
    if (ox + (n-1)*abs(ix) + 1 > len(x)) err_buf_len("offsetx");

    switch (MAT_ID(x)){
        case DOUBLE:
            Py_BEGIN_ALLOW_THREADS
            dtrmv_(&uplo, &trans, &diag, &n, MAT_BUFD(A)+oA, &ldA,
                MAT_BUFD(x)+ox, &ix);
            Py_END_ALLOW_THREADS
            break;

        case COMPLEX:
            Py_BEGIN_ALLOW_THREADS
            ztrmv_(&uplo, &trans, &diag, &n, MAT_BUFZ(A)+oA, &ldA,
                MAT_BUFZ(x)+ox, &ix);
            Py_END_ALLOW_THREADS
            break;

        default:
            err_invalid_id;
    }

    return Py_BuildValue("");
}


static char doc_tbmv[] =
    "Matrix-vector product with a triangular band matrix.\n\n"
    "tbmv(A, x, uplo='L', trans='N', diag='N', n=A.size[1],\n"
    "     k=max(0,A.size[0]-1), ldA=A.size[0], incx=1, offsetA=0,\n"
    "     offsetx=0)\n\n"
    "PURPOSE\n"
    "If trans is 'N', computes x := A*x.\n"
    "If trans is 'T', computes x := A^T*x.\n"
    "If trans is 'C', computes x := A^H*x.\n"
    "A is banded triangular of order n and with bandwith k.\n\n"
    "ARGUMENTS\n"
    "A         'd' or 'z' matrix\n\n"
    "x         'd' or 'z' matrix.  Must have the same type as A.\n\n"
    "uplo      'L' or 'U'\n\n"
    "trans     'N', 'T' or 'C'\n\n"
    "diag      'N' or 'U'\n\n"
    "n         nonnegative integer.  If negative, the default value\n"
    "          is used.\n\n"
    "k         nonnegative integer.  If negative, the default value\n"
    "          is used.\n\n"
    "ldA       nonnegative integer.  lda >= 1+k.\n"
    "          If zero the default value is used.\n\n"
    "incx      nonzero integer\n\n"
    "offsetA   nonnegative integer\n\n"
    "offsetx   nonnegative integer";

static PyObject* tbmv(PyObject *self, PyObject *args, PyObject *kwrds)
{
    matrix *A, *x;
    int n=-1, k=-1, ldA=0, ix=1, oA=0, ox=0;
#if PY_MAJOR_VERSION >= 3
    int uplo_ = 'L', trans_ = 'N', diag_ = 'N';
#endif
    char uplo = 'L', trans = 'N', diag = 'N';
    char *kwlist[] = {"A", "x", "uplo", "trans", "diag", "n", "k",
        "ldA", "incx", "offsetA", "offsetx", NULL};

#if PY_MAJOR_VERSION >= 3
    if (!PyArg_ParseTupleAndKeywords(args, kwrds, "OO|CCCiiiiii",
        kwlist, &A, &x, &uplo_, &trans_, &diag_, &n, &k, &ldA, &ix, &oA,
        &ox))
        return NULL;
    uplo = (char) uplo_;
    trans = (char) trans_;
    diag = (char) diag_;
#else
    if (!PyArg_ParseTupleAndKeywords(args, kwrds, "OO|ccciiiiii",
        kwlist, &A, &x, &uplo, &trans, &diag, &n, &k, &ldA, &ix, &oA,
        &ox))
        return NULL;
#endif

    if (!Matrix_Check(A)) err_mtrx("A");
    if (!Matrix_Check(x)) err_mtrx("x");
    if (MAT_ID(A) != MAT_ID(x)) err_conflicting_ids;

    if (trans != 'N' && trans != 'T' && trans != 'C')
        err_char("trans", "'N', 'T', 'C'");
    if (uplo != 'L' && uplo != 'U') err_char("uplo", "'L', 'U'");
    if (diag != 'N' && diag != 'U') err_char("diag", "'U', 'N'");

    if (ix == 0) err_nz_int("incx");

    if (n < 0) n = A->ncols;
    if (n == 0) return Py_BuildValue("");
    if (k < 0) k = MAX(0,A->nrows-1);

    if (ldA == 0) ldA = A->nrows;
    if (ldA < k+1)  err_ld("ldA");

    if (oA < 0) err_nn_int("offsetA");
    if (oA + (n-1)*ldA + k + 1 > len(A)) err_buf_len("A");
    if (ox < 0) err_nn_int("offsetx");
    if (ox + (n-1)*abs(ix) + 1 > len(x)) err_buf_len("x");

    switch (MAT_ID(x)){
        case DOUBLE:
            Py_BEGIN_ALLOW_THREADS
            dtbmv_(&uplo, &trans, &diag, &n, &k, MAT_BUFD(A)+oA, &ldA,
                MAT_BUFD(x)+ox, &ix);
            Py_END_ALLOW_THREADS
            break;

        case COMPLEX:
            Py_BEGIN_ALLOW_THREADS
            ztbmv_(&uplo, &trans, &diag, &n, &k, MAT_BUFZ(A)+oA, &ldA,
                MAT_BUFZ(x)+ox, &ix);
            Py_END_ALLOW_THREADS
            break;

        default:
            err_invalid_id;
    }

    return Py_BuildValue("");
}


static char doc_trsv[] =
    "Solution of a triangular set of equations with one righthand side."
    "\n\n"
    "trsv(A, x, uplo='L', trans='N', diag='N', n=A.size[0],\n"
    "     ldA=max(1,A.size[0]), incx=1, offsetA=0, offsetx=0)\n\n"
    "PURPOSE\n"
    "If trans is 'N', computes x := A^{-1}*x.\n"
    "If trans is 'T', computes x := A^{-T}*x.\n"
    "If trans is 'C', computes x := A^{-H}*x.\n"
    "A is triangular of order n.  The code does not verify whether A\n"
    "is nonsingular.\n\n"
    "ARGUMENTS\n"
    "A         'd' or 'z' matrix\n\n"
    "x         'd' or 'z' matrix.  Must have the same type as A.\n\n"
    "uplo      'L' or 'U'\n\n"
    "trans     'N', 'T' or 'C'\n\n"
    "diag      'N' or 'U'\n\n"
    "n         integer.  If negative, the default value is used.\n"
    "          If the default value is used, we require that\n"
    "          A.size[0] = A.size[1].\n\n"
    "ldA       nonnegative integer.  ldA >= max(1,n).\n"
    "          If zero, the default value is used.\n\n"
    "incx      nonzero integer\n\n"
    "offsetA   nonnegative integer\n\n"
    "offsetx   nonnegative integer";

static PyObject* trsv(PyObject *self, PyObject *args, PyObject *kwrds)
{
    matrix *A, *x;
    int n=-1, ldA=0, ix=1, oA=0, ox=0;
#if PY_MAJOR_VERSION >= 3
    int uplo_ = 'L', trans_ = 'N', diag_ = 'N';
#endif
    char uplo = 'L', trans = 'N', diag = 'N';
    char *kwlist[] = {"A", "x", "uplo", "trans", "diag", "n", "ldA",
        "incx", "offsetA", "offsetx", NULL};

#if PY_MAJOR_VERSION >= 3
    if (!PyArg_ParseTupleAndKeywords(args, kwrds, "OO|CCCiiiii",
        kwlist, &A, &x, &uplo_, &trans_, &diag_, &n, &ldA, &ix, &oA, &ox))
        return NULL;
    uplo = (char) uplo_;
    trans = (char) trans_;
    diag = (char) diag_;
#else
    if (!PyArg_ParseTupleAndKeywords(args, kwrds, "OO|ccciiiii",
        kwlist, &A, &x, &uplo, &trans, &diag, &n, &ldA, &ix, &oA, &ox))
        return NULL;
#endif

    if (!Matrix_Check(A)) err_mtrx("A");
    if (!Matrix_Check(x)) err_mtrx("x");
    if (MAT_ID(A) != MAT_ID(x)) err_conflicting_ids;

    if (trans != 'N' && trans != 'T' && trans != 'C')
        err_char("trans", "'N', 'T', 'C'");
    if (uplo != 'L' && uplo != 'U') err_char("uplo", "'L', 'U'");
    if (diag != 'N' && diag != 'U') err_char("diag", "'N', 'U'");

    if (ix == 0) err_nz_int("incx");

    if (n < 0){
        if (A->nrows != A->ncols){
            PyErr_SetString(PyExc_TypeError, "A is not square");
            return NULL;
        }
        n = A->nrows;
    }
    if (n == 0) return Py_BuildValue("");

    if (ldA == 0) ldA = MAX(1,A->nrows);
    if (ldA < MAX(1,n)) err_ld("ldA");

    if (oA < 0) err_nn_int("offsetA");
    if (oA + (n-1)*ldA + n > len(A)) err_buf_len("A");
    if (ox < 0) err_nn_int("offsetx");
    if (ox + (n-1)*abs(ix) + 1 > len(x)) err_buf_len("x");

    switch (MAT_ID(x)){
        case DOUBLE:
            Py_BEGIN_ALLOW_THREADS
            dtrsv_(&uplo, &trans, &diag, &n, MAT_BUFD(A)+oA, &ldA,
                MAT_BUFD(x)+ox, &ix);
            Py_END_ALLOW_THREADS
            break;

        case COMPLEX:
            Py_BEGIN_ALLOW_THREADS
            ztrsv_(&uplo, &trans, &diag, &n, MAT_BUFZ(A)+oA, &ldA,
                MAT_BUFZ(x)+ox, &ix);
            Py_END_ALLOW_THREADS
            break;

        default:
            err_invalid_id;
    }

    return Py_BuildValue("");
}


static char doc_tbsv[] =
    "Solution of a triangular and banded set of equations.\n\n"
    "tbsv(A, x, uplo='L', trans='N', diag='N', n=A.size[1],\n"
    "     k=max(0,A.size[0]-1), ldA=A.size[0], incx=1, offsetA=0,\n"
    "     offsetx=0)\n\n"
    "PURPOSE\n"
    "If trans is 'N', computes x := A^{-1}*x.\n"
    "If trans is 'T', computes x := A^{-T}*x.\n"
    "If trans is 'C', computes x := A^{-H}*x.\n"
    "A is banded triangular of order n and with bandwidth k.\n\n"
    "ARGUMENTS\n"
    "A         'd' or 'z' matrix\n\n"
    "x         'd' or 'z' matrix.  Must have the same type as A.\n\n"
    "uplo      'L' or 'U'\n\n"
    "trans     'N', 'T' or 'C'\n\n"
    "diag      'N' or 'U'\n\n"
    "n         nonnegative integer.  If negative, the default value\n"
    "          is used.\n\n"
    "k         nonnegative integer.  If negative, the default value\n"
    "          is used.\n\n"
    "ldA       nonnegative integer.  ldA >= 1+k.\n"
    "          If zero the default value is used.\n\n"
    "incx      nonzero integer\n\n"
    "offsetA   nonnegative integer\n\n"
    "offsetx   nonnegative integer";

static PyObject* tbsv(PyObject *self, PyObject *args, PyObject *kwrds)
{
    matrix *A, *x;
    int n=-1, k=-1, ldA=0, ix=1, oA=0, ox=0;
#if PY_MAJOR_VERSION >= 3
    int uplo_ = 'L', trans_ = 'N', diag_ = 'N';
#endif
    char uplo='L', trans='N', diag='N';
    char *kwlist[] = {"A", "x", "uplo", "trans", "diag", "n", "k",
        "ldA", "incx", "offsetA", "offsetx", NULL};

#if PY_MAJOR_VERSION >= 3
    if (!PyArg_ParseTupleAndKeywords(args, kwrds, "OO|CCCiiiiii",
        kwlist, &A, &x, &uplo_, &trans_, &diag_, &n, &k, &ldA, &ix, &oA,
        &ox))
        return NULL;
    uplo = (char) uplo_;
    trans = (char) trans_;
    diag = (char) diag_;
#else
    if (!PyArg_ParseTupleAndKeywords(args, kwrds, "OO|ccciiiiii",
        kwlist, &A, &x, &uplo, &trans, &diag, &n, &k, &ldA, &ix, &oA,
        &ox))
        return NULL;
#endif

    if (!Matrix_Check(A)) err_mtrx("A");
    if (!Matrix_Check(x)) err_mtrx("x");
    if (MAT_ID(A) != MAT_ID(x)) err_conflicting_ids;

    if (trans != 'N' && trans != 'T' && trans != 'C')
        err_char("trans", "'N', 'T', 'C'");
    if (uplo != 'L' && uplo != 'U') err_char("uplo", "'L', 'U'");
    if (diag != 'N' && diag != 'U') err_char("diag", "'N', 'U'");

    if (ix == 0) err_nz_int("incx");

    if (n < 0) n = A->ncols;
    if (n == 0) return Py_BuildValue("");
    if (k < 0) k = MAX(0, A->nrows-1);

    if (ldA == 0) ldA = A->nrows;
    if (ldA < k+1) err_ld("ldA");

    if (oA < 0) err_nn_int("offsetA");
    if (oA + (n-1)*ldA + k + 1 > len(A)) err_buf_len("A");
    if (ox < 0) err_nn_int("offsetx");
    if (ox + (n-1)*abs(ix) + 1 > len(x)) err_buf_len("x");

    switch (MAT_ID(x)){
        case DOUBLE:
            Py_BEGIN_ALLOW_THREADS
            dtbsv_(&uplo, &trans, &diag, &n, &k, MAT_BUFD(A)+oA, &ldA,
                MAT_BUFD(x)+ox, &ix);
            Py_END_ALLOW_THREADS
            break;

        case COMPLEX:
            Py_BEGIN_ALLOW_THREADS
            ztbsv_(&uplo, &trans, &diag, &n, &k, MAT_BUFZ(A)+oA, &ldA,
                MAT_BUFZ(x)+ox, &ix);
            Py_END_ALLOW_THREADS
            break;

        default:
            err_invalid_id;
    }

    return Py_BuildValue("");
}


static char doc_ger[] =
    "General rank-1 update.\n\n"
    "ger(x, y, A, alpha=1.0, m=A.size[0], n=A.size[1], incx=1,\n"
    "    incy=1, ldA=max(1,A.size[0]), offsetx=0, offsety=0,\n"
    "    offsetA=0)\n\n"
    "PURPOSE\n"
    "Computes A := A + alpha*x*y^H with A m by n, real or complex.\n\n"
    "ARGUMENTS\n"
    "x         'd' or 'z' matrix\n\n"
    "y         'd' or 'z' matrix.  Must have the same type as x.\n\n"
    "A         'd' or 'z' matrix.  Must have the same type as x.\n\n"
    "alpha     number (int, float or complex).  Complex alpha is only\n"
    "          allowed if A is complex.\n\n"
    "m         integer.  If negative, the default value is used.\n\n"
    "n         integer.  If negative, the default value is used.\n\n"
    "incx      nonzero integer\n\n"
    "incy      nonzero integer\n\n"
    "ldA       nonnegative integer.  ldA >= max(1,m).\n"
    "          If zero, the default value is used.\n\n"
    "offsetx   nonnegative integer\n\n"
    "offsety   nonnegative integer\n\n"
    "offsetA   nonnegative integer";

static PyObject* ger(PyObject *self, PyObject *args, PyObject *kwrds)
{
    matrix *A, *x, *y;
    PyObject *ao=NULL;
    number a;
    int m=-1, n=-1, ldA=0, ix=1, iy=1, oA=0, ox=0, oy=0;
    char *kwlist[] = {"x", "y", "A", "alpha", "m", "n", "incx", "incy",
        "ldA", "offsetx", "offsety", "offsetA", NULL};

    if (!PyArg_ParseTupleAndKeywords(args, kwrds, "OOO|Oiiiiiiii",
        kwlist, &x, &y, &A, &ao, &m, &n, &ix, &iy, &ldA, &ox, &oy, &oA))
        return NULL;

    if (!Matrix_Check(A)) err_mtrx("A");
    if (!Matrix_Check(x)) err_mtrx("x");
    if (!Matrix_Check(y)) err_mtrx("y");
    if (MAT_ID(A) != MAT_ID(x) || MAT_ID(A) != MAT_ID(y) ||
        MAT_ID(x) != MAT_ID(y)) err_conflicting_ids;

    if (ix == 0) err_nz_int("incx");
    if (iy == 0) err_nz_int("incy");

    if (m < 0) m = A->nrows;
    if (n < 0) n = A->ncols;
    if (m == 0 || n == 0) return Py_BuildValue("");

    if (ldA == 0) ldA = MAX(1,A->nrows);
    if (ldA < MAX(1,m)) err_ld("ldA");

    if (oA < 0) err_nn_int("offsetA");
    if (oA + (n-1)*ldA + m > len(A)) err_buf_len("A");
    if (ox < 0) err_nn_int("offsetx");
    if (ox + (m-1)*abs(ix) + 1 > len(x)) err_buf_len("x");
    if (oy < 0) err_nn_int("offsety");
    if (oy + (n-1)*abs(iy) + 1 > len(y)) err_buf_len("y");

    if (ao && number_from_pyobject(ao, &a, MAT_ID(x)))
        err_type("alpha");

    switch (MAT_ID(x)){
        case DOUBLE:
            if (!ao) a.d = 1.0;
            Py_BEGIN_ALLOW_THREADS
            dger_(&m, &n, &a.d, MAT_BUFD(x)+ox, &ix, MAT_BUFD(y)+oy,
                &iy, MAT_BUFD(A)+oA, &ldA);
            Py_END_ALLOW_THREADS
            break;

        case COMPLEX:
            if (!ao) a.z = 1.0;
            Py_BEGIN_ALLOW_THREADS
            zgerc_(&m, &n, &a.z, MAT_BUFZ(x)+ox, &ix, MAT_BUFZ(y)+oy, &iy,
                MAT_BUFZ(A)+oA, &ldA);
            Py_END_ALLOW_THREADS
            break;

        default:
            err_invalid_id;
    }

    return Py_BuildValue("");
}


static char doc_geru[] =
    "General rank-1 update.\n\n"
    "geru(x, y, A, m=A.size[0], n=A.size[1], alpha=1.0, incx=1,\n"
    "     incy=1, ldA=max(1,A.size[0]), offsetx=0, offsety=0,\n"
    "     offsetA=0)\n\n"
    "PURPOSE\n"
    "Computes A := A + alpha*x*y^T with A m by n, real or complex.\n\n"
    "ARGUMENTS\n"
    "x         'd' or 'z' matrix\n\n"
    "y         'd' or 'z' matrix.  Must have the same type as x.\n\n"
    "A         'd' or 'z' matrix.  Must have the same type as x.\n\n"
    "alpha     number (int, float or complex).  Complex alpha is only\n"
    "          allowed if A is complex.\n\n"
    "m         integer.  If negative, the default value is used.\n\n"
    "n         integer.  If negative, the default value is used.\n\n"
    "incx      nonzero integer\n\n"
    "incy      nonzero integer\n\n"
    "ldA       nonnegative integer.  ldA >= max(1,m).\n"
    "          If zero, the default value is used.\n\n"
    "offsetx   nonnegative integer\n\n"
    "offsety   nonnegative integer\n\n"
    "offsetA   nonnegative integer";

static PyObject* geru(PyObject *self, PyObject *args, PyObject *kwrds)
{
    matrix *A, *x, *y;
    PyObject *ao=NULL;
    number a;
    int m=-1, n=-1, ldA=0, ix=1, iy=1, oA=0, ox=0, oy=0;
    char *kwlist[] = {"x", "y", "A", "alpha", "m", "n", "incx", "incy",
        "ldA", "offsetx", "offsety", "offsetA", NULL};

    if (!PyArg_ParseTupleAndKeywords(args, kwrds, "OOO|Oiiiiiiii",
        kwlist, &x, &y, &A, &ao, &m, &n, &ix, &iy, &ldA, &ox, &oy, &oA))
        return NULL;

    if (!Matrix_Check(A)) err_mtrx("A");
    if (!Matrix_Check(x)) err_mtrx("x");
    if (!Matrix_Check(y)) err_mtrx("y");
    if (MAT_ID(A) != MAT_ID(x) || MAT_ID(A) != MAT_ID(y) ||
        MAT_ID(x) != MAT_ID(y)) err_conflicting_ids;

    if (ix == 0) err_nz_int("incx");
    if (iy == 0) err_nz_int("incy");

    if (m < 0) m = A->nrows;
    if (n < 0) n = A->ncols;
    if (m == 0 || n == 0) return Py_BuildValue("");

    if (ldA == 0) ldA = MAX(1,A->nrows);
    if (ldA < MAX(1,m)) err_ld("ldA");

    if (oA < 0) err_nn_int("offsetA");
    if (oA + (n-1)*ldA + m > len(A)) err_buf_len("A");
    if (ox < 0) err_nn_int("offsetx");
    if (ox + (m-1)*abs(ix) + 1 > len(x)) err_buf_len("x");
    if (oy < 0) err_nn_int("offsety");
    if (oy + (n-1)*abs(iy) + 1 > len(y)) err_buf_len("y");

    if (ao && number_from_pyobject(ao, &a, MAT_ID(x)))
        err_type("alpha");

    switch (MAT_ID(x)){
        case DOUBLE:
            if (!ao) a.d = 1.0;
            Py_BEGIN_ALLOW_THREADS
            dger_(&m, &n, &a.d, MAT_BUFD(x)+ox, &ix, MAT_BUFD(y)+oy, &iy,
                MAT_BUFD(A)+oA, &ldA);
            Py_END_ALLOW_THREADS
            break;

        case COMPLEX:
            if (!ao) a.z = 1.0;
            Py_BEGIN_ALLOW_THREADS
            zgeru_(&m, &n, &a.z, MAT_BUFZ(x)+ox, &ix, MAT_BUFZ(y)+oy,
                &iy, MAT_BUFZ(A)+oA, &ldA);
            Py_END_ALLOW_THREADS
            break;

        default:
            err_invalid_id;
    }

    return Py_BuildValue("");
}


static char doc_syr[] =
    "Symmetric rank-1 update.\n\n"
    "syr(x, A, uplo='L', alpha=1.0, n=A.size[0], incx=1,\n"
    "    ldA=max(1,A.size[0]), offsetx=0, offsetA=0)\n\n"
    "PURPOSE\n"
    "Computes A := A + alpha*x*x^T with A real symmetric of order n."
    "\n\n"
    "ARGUMENTS\n"
    "x         'd' matrix\n\n"
    "A         'd' matrix\n\n"
    "uplo      'L' or 'U'\n\n"
    "alpha     real number (int or float)\n\n"
    "n         integer.  If negative, the default value is used.\n\n"
    "incx      nonzero integer\n\n"
    "ldA       nonnegative integer.  ldA >= max(1,n).\n"
    "          If zero, the default value is used.\n\n"
    "offsetx   nonnegative integer\n\n"
    "offsetA   nonnegative integer";


static PyObject* syr(PyObject *self, PyObject *args, PyObject *kwrds)
{
    matrix *A, *x;
    PyObject *ao=NULL;
    number a;
    int n=-1, ldA=0, ix=1, oA=0, ox=0;
#if PY_MAJOR_VERSION >= 3
    int uplo_ = 'L';
#endif
    char uplo='L';
    char *kwlist[] = {"x", "A", "uplo", "alpha", "n", "incx", "ldA",
        "offsetx", "offsetA", NULL};

#if PY_MAJOR_VERSION >= 3
    if (!PyArg_ParseTupleAndKeywords(args, kwrds, "OO|COiiiii", kwlist,
        &x, &A, &uplo_, &ao, &n, &ix, &ldA, &ox, &oA))
        return NULL;
    uplo = (char) uplo_;
#else
    if (!PyArg_ParseTupleAndKeywords(args, kwrds, "OO|cOiiiii", kwlist,
        &x, &A, &uplo, &ao, &n, &ix, &ldA, &ox, &oA))
        return NULL;
#endif

    if (!Matrix_Check(A)) err_mtrx("A");
    if (!Matrix_Check(x)) err_mtrx("x");
    if (MAT_ID(A) != MAT_ID(x)) err_conflicting_ids;

    if (ix == 0)  err_nz_int("incx");

    if (n < 0){
        if (A->nrows != A->ncols){
            PyErr_SetString(PyExc_TypeError, "A is not square");
            return NULL;
        }
        n = A->nrows;
    }
    if (n == 0) return Py_BuildValue("");

    if (ldA == 0) ldA = MAX(1,A->nrows);
    if (ldA < MAX(1,n)) err_ld("ldA");

    if (oA < 0) err_nn_int("offsetA");
    if (oA + (n-1)*ldA + n > len(A)) err_buf_len("A");
    if (ox < 0) err_nn_int("offsetx");
    if (ox + (n-1)*abs(ix) + 1 > len(x)) err_buf_len("x");

    if (uplo != 'L' && uplo != 'U') err_char("uplo", "'L', 'U'");

    if (ao && number_from_pyobject(ao, &a, DOUBLE)) err_type("alpha");
    if (!ao) a.d = 1.0;

    switch (MAT_ID(x)){
        case DOUBLE:
            Py_BEGIN_ALLOW_THREADS
            dsyr_(&uplo, &n, &a.d, MAT_BUFD(x)+ox, &ix, MAT_BUFD(A)+oA,
                &ldA);
            Py_END_ALLOW_THREADS
            break;

        default:
            err_invalid_id;
    }

    return Py_BuildValue("");
}


static char doc_her[] =
    "Hermitian rank-1 update.\n\n"
    "her(x, A, uplo='L', alpha=1.0, n=A.size[0], incx=1,\n"
    "    ldA=max(1,A.size[0]), offsetx=0, offsetA=0)\n\n"
    "PURPOSE\n"
    "Computes A := A + alpha*x*x^H with A real symmetric or complex\n"
    "Hermitian of order n.\n\n"
    "ARGUMENTS\n"
    "x         'd' or 'z' matrix\n\n"
    "A         'd' or 'z' matrix.  Must have the same type as x.\n\n"
    "uplo      'L' or 'U'\n\n"
    "alpha     real number (int or float)\n\n"
    "n         integer.  If negative, the default value is used.\n\n"
    "incx      nonzero integer\n\n"
    "ldA       nonnegative integer.  ldA >= max(1,n).\n"
    "          If zero, the default value is used.\n\n"
    "offsetx   nonnegative integer\n\n"
    "offsetA   nonnegative integer";


static PyObject* her(PyObject *self, PyObject *args, PyObject *kwrds)
{
    matrix *A, *x;
    PyObject *ao=NULL;
    number a;
    int n=-1, ldA=0, ix=1, oA=0, ox=0;
#if PY_MAJOR_VERSION >= 3
    int uplo_ = 'L';
#endif
    char uplo = 'L';
    char *kwlist[] = {"x", "A", "uplo", "alpha", "n", "incx", "ldA",
        "offsetx", "offsetA", NULL};

#if PY_MAJOR_VERSION >= 3
    if (!PyArg_ParseTupleAndKeywords(args, kwrds, "OO|COiiiii",
        kwlist, &x, &A, &uplo_, &ao, &n, &ix, &ldA, &ox, &oA))
        return NULL;
    uplo = (char) uplo_;
#else
    if (!PyArg_ParseTupleAndKeywords(args, kwrds, "OO|cOiiiii",
        kwlist, &x, &A, &uplo, &ao, &n, &ix, &ldA, &ox, &oA))
        return NULL;
#endif

    if (!Matrix_Check(A)) err_mtrx("A");
    if (!Matrix_Check(x)) err_mtrx("x");
    if (MAT_ID(A) != MAT_ID(x)) err_conflicting_ids;

    if (ix == 0)  err_nz_int("incx");

    if (n < 0){
        if (A->nrows != A->ncols){
            PyErr_SetString(PyExc_TypeError, "A is not square");
            return NULL;
        }
        n = A->nrows;
    }
    if (n == 0) return Py_BuildValue("");

    if (ldA == 0) ldA = MAX(1,A->nrows);
    if (ldA < MAX(1,n)) err_ld("ldA");

    if (oA < 0) err_nn_int("offsetA");
    if (oA + (n-1)*ldA + n > len(A)) err_buf_len("A");
    if (ox < 0) err_nn_int("offsetx");
    if (ox + (n-1)*abs(ix) + 1 > len(x)) err_buf_len("x");

    if (uplo != 'L' && uplo != 'U') err_char("uplo", "'L', 'U'");

    if (ao && number_from_pyobject(ao, &a, DOUBLE)) err_type("alpha");
    if (!ao) a.d = 1.0;

    switch (MAT_ID(x)){
        case DOUBLE:
            Py_BEGIN_ALLOW_THREADS
            dsyr_(&uplo, &n, &a.d, MAT_BUFD(x)+ox, &ix, MAT_BUFD(A)+oA,
                &ldA);
            Py_END_ALLOW_THREADS
            break;

        case COMPLEX:
            Py_BEGIN_ALLOW_THREADS
            zher_(&uplo, &n, &a.d, MAT_BUFZ(x)+ox, &ix, MAT_BUFZ(A)+oA,
                &ldA);
            Py_END_ALLOW_THREADS
            break;

        default:
            err_invalid_id;
    }

    return Py_BuildValue("");
}



static char doc_syr2[] =
    "Symmetric rank-2 update.\n\n"
    "syr2(x, y, A, uplo='L', alpha=1.0, n=A.size[0], incx=1, incy=1,\n"
    "    ldA=max(1,A.size[0]), offsetx=0, offsety=0, offsetA=0)\n\n"
    "PURPOSE\n"
    "Computes A := A + alpha*(x*y^T + y*x^T) with A real symmetric.\n\n"
    "ARGUMENTS\n"
    "x         'd' matrix\n\n"
    "y         'd' matrix\n\n"
    "A         'd' matrix\n\n"
    "uplo      'L' or 'U'\n\n"
    "alpha     real number (int or float)\n\n"
    "n         integer.  If negative, the default value is used.\n\n"
    "incx      nonzero integer\n\n"
    "incy      nonzero integer\n\n"
    "ldA       nonnegative integer.  ldA >= max(1,n).\n"
    "          If zero the default value is used.\n\n"
    "offsetx   nonnegative integer\n\n"
    "offsety   nonnegative integer\n\n"
    "offsetA   nonnegative integer";

static PyObject* syr2(PyObject *self, PyObject *args, PyObject *kwrds)
{
    matrix *A, *x, *y;
    PyObject *ao=NULL;
    number a;
    int n=-1, ldA=0, ix=1, iy=1, ox=0, oy=0, oA=0;
#if PY_MAJOR_VERSION >= 3
    int uplo_ = 'L';
#endif
    char uplo = 'L';
    char *kwlist[] = {"x", "y", "A", "uplo", "alpha", "n", "incx",
        "incy", "ldA", "offsetx", "offsety", "offsetA", NULL};

#if PY_MAJOR_VERSION >= 3
    if (!PyArg_ParseTupleAndKeywords(args, kwrds, "OOO|COiiiiiii",
        kwlist, &x, &y, &A, &uplo_, &ao, &n, &ix, &iy, &ldA, &ox, &oy,
        &oA))
        return NULL;
    uplo = (char) uplo_;
#else
    if (!PyArg_ParseTupleAndKeywords(args, kwrds, "OOO|cOiiiiiii",
        kwlist, &x, &y, &A, &uplo, &ao, &n, &ix, &iy, &ldA, &ox, &oy,
        &oA))
        return NULL;
#endif

    if (!Matrix_Check(A)) err_mtrx("A");
    if (!Matrix_Check(x)) err_mtrx("x");
    if (!Matrix_Check(y)) err_mtrx("y");
    if (MAT_ID(A) != MAT_ID(x) || MAT_ID(A) != MAT_ID(y) ||
        MAT_ID(x) != MAT_ID(y)) err_conflicting_ids;

    if (ix == 0) err_nz_int("incx");
    if (iy == 0) err_nz_int("incy");

    if (n < 0){
        if (A->nrows != A->ncols){
            PyErr_SetString(PyExc_TypeError, "A is not square");
            return NULL;
        }
        n = A->nrows;
    }
    if (n == 0) return Py_BuildValue("");

    if (ldA == 0) ldA = MAX(1,A->nrows);
    if (ldA < MAX(1,n)) err_ld("ldA");
    if (oA < 0) err_nn_int("offsetA");
    if (oA + (n-1)*ldA + n > len(A)) err_buf_len("A");
    if (ox < 0) err_nn_int("offsetx");
    if (ox + (n-1)*abs(ix) + 1 > len(x)) err_buf_len("x");
    if (oy < 0) err_nn_int("offsety");
    if (oy + (n-1)*abs(iy) + 1 > len(y)) err_buf_len("y");

    if (uplo != 'L' && uplo != 'U') err_char("uplo", "'L','U'");

    if (ao && number_from_pyobject(ao, &a, MAT_ID(x)))
        err_type("alpha");

    switch (MAT_ID(x)){
        case DOUBLE:
            if (!ao) a.d = 1.0;
            Py_BEGIN_ALLOW_THREADS
            dsyr2_(&uplo, &n, &a.d, MAT_BUFD(x)+ox, &ix, MAT_BUFD(y)+oy,
                &iy, MAT_BUFD(A)+oA, &ldA);
            Py_END_ALLOW_THREADS
            break;

        default:
            err_invalid_id;
    }

    return Py_BuildValue("");
}


static char doc_her2[] =
    "Hermitian rank-2 update.\n\n"
    "her2(x, y, A, uplo='L', alpha=1.0, n=A.size[0], incx=1, incy=1,\n"
    "     ldA=max(1,A.size[0]), offsetx=0, offsety=0, offsetA=0)\n\n"
    "PURPOSE\n"
    "Computes A := A + alpha*x*y^H + conj(alpha)*y*x^H with A \n"
    "real symmetric or complex Hermitian of order n.\n\n"
    "ARGUMENTS\n"
    "x         'd' or 'z' matrix\n\n"
    "y         'd' or 'z' matrix.  Must have the same type as x.\n\n"
    "A         'd' or 'z' matrix.  Must have the same type as x.\n\n"
    "uplo      'L' or 'U'\n\n"
    "alpha     number (int, float or complex).  Complex alpha is only\n"
    "          allowed if A is complex.\n\n"
    "n         integer.  If negative, the default value is used.\n\n"
    "incx      nonzero integer\n\n"
    "incy      nonzero integer\n\n"
    "ldA       nonnegative integer.  ldA >= max(1,n).\n"
    "          If zero the default value is used.\n\n"
    "offsetx   nonnegative integer\n\n"
    "offsety   nonnegative integer\n\n"
    "offsetA   nonnegative integer";

static PyObject* her2(PyObject *self, PyObject *args, PyObject *kwrds)
{
    matrix *A, *x, *y;
    PyObject *ao=NULL;
    number a;
    int n=-1, ldA=0, ix=1, iy=1, ox=0, oy=0, oA=0;
#if PY_MAJOR_VERSION >= 3
    int uplo_ = 'L';
#endif
    char uplo = 'L';
    char *kwlist[] = {"x", "y", "A", "uplo", "alpha", "n", "incx",
        "incy", "ldA", "offsetx", "offsety", "offsetA", NULL};

#if PY_MAJOR_VERSION >= 3
    if (!PyArg_ParseTupleAndKeywords(args, kwrds, "OOO|COiiiiiii",
        kwlist, &x, &y, &A, &uplo_, &ao, &n, &ix, &iy, &ldA, &ox, &oy,
        &oA))
        return NULL;
    uplo = (char) uplo_;
#else
    if (!PyArg_ParseTupleAndKeywords(args, kwrds, "OOO|cOiiiiiii",
        kwlist, &x, &y, &A, &uplo, &ao, &n, &ix, &iy, &ldA, &ox, &oy,
        &oA))
        return NULL;
#endif

    if (!Matrix_Check(A)) err_mtrx("A");
    if (!Matrix_Check(x)) err_mtrx("x");
    if (!Matrix_Check(y)) err_mtrx("y");
    if (MAT_ID(A) != MAT_ID(x) || MAT_ID(A) != MAT_ID(y) ||
        MAT_ID(x) != MAT_ID(y)) err_conflicting_ids;

    if (ix == 0) err_nz_int("incx");
    if (iy == 0) err_nz_int("incy");

    if (n < 0){
        if (A->nrows != A->ncols){
            PyErr_SetString(PyExc_TypeError, "A is not square");
            return NULL;
        }
        n = A->nrows;
    }
    if (n == 0) return Py_BuildValue("");

    if (ldA == 0) ldA = MAX(1,A->nrows);
    if (ldA < MAX(1,n)) err_ld("ldA");
    if (oA < 0) err_nn_int("offsetA");
    if (oA + (n-1)*ldA + n > len(A)) err_buf_len("A");
    if (ox < 0) err_nn_int("offsetx");
    if (ox + (n-1)*abs(ix) + 1 > len(x)) err_buf_len("x");
    if (oy < 0) err_nn_int("offsety");
    if (oy + (n-1)*abs(iy) + 1 > len(y)) err_buf_len("y");

    if (uplo != 'L' && uplo != 'U') err_char("uplo", "'L','U'");

    if (ao && number_from_pyobject(ao, &a, MAT_ID(x)))
        err_type("alpha");

    switch (MAT_ID(x)){
        case DOUBLE:
            if (!ao) a.d = 1.0;
            Py_BEGIN_ALLOW_THREADS
            dsyr2_(&uplo, &n, &a.d, MAT_BUFD(x)+ox, &ix, MAT_BUFD(y)+oy,
                &iy, MAT_BUFD(A)+oA, &ldA);
            Py_END_ALLOW_THREADS
            break;

        case COMPLEX:
            if (!ao) a.z = 1.0;
            Py_BEGIN_ALLOW_THREADS
            zher2_(&uplo, &n, &a.z, MAT_BUFZ(x)+ox, &ix, MAT_BUFZ(y)+oy,
                &iy, MAT_BUFZ(A)+oA, &ldA);
            Py_END_ALLOW_THREADS
            break;

        default:
            err_invalid_id;
    }

    return Py_BuildValue("");
}


static char doc_gemm[] =
    "General matrix-matrix product.\n\n"
    "gemm(A, B, C, transA='N', transB='N', alpha=1.0, beta=0.0, \n"
    "     m=None, n=None, k=None, ldA=max(1,A.size[0]), \n"
    "     ldB=max(1,B.size[0]), ldC=max(1,C.size[0]), offsetA=0, \n"
    "     offsetB=0, offsetC=0) \n\n"
    "PURPOSE\n"
    "Computes \n"
    "C := alpha*A*B + beta*C     if transA = 'N' and transB = 'N'.\n"
    "C := alpha*A^T*B + beta*C   if transA = 'T' and transB = 'N'.\n"
    "C := alpha*A^H*B + beta*C   if transA = 'C' and transB = 'N'.\n"
    "C := alpha*A*B^T + beta*C   if transA = 'N' and transB = 'T'.\n"
    "C := alpha*A^T*B^T + beta*C if transA = 'T' and transB = 'T'.\n"
    "C := alpha*A^H*B^T + beta*C if transA = 'C' and transB = 'T'.\n"
    "C := alpha*A*B^H + beta*C   if transA = 'N' and transB = 'C'.\n"
    "C := alpha*A^T*B^H + beta*C if transA = 'T' and transB = 'C'.\n"
    "C := alpha*A^H*B^H + beta*C if transA = 'C' and transB = 'C'.\n"
    "The number of rows of the matrix product is m.  The number of \n"
    "columns is n.  The inner dimension is k.  If k=0, this reduces \n"
    "to C := beta*C.\n\n"
    "ARGUMENTS\n\n"
    "A         'd' or 'z' matrix\n\n"
    "B         'd' or 'z' matrix.  Must have the same type as A.\n\n"
    "C         'd' or 'z' matrix.  Must have the same type as A.\n\n"
    "transA    'N', 'T' or 'C'\n\n"
    "transB    'N', 'T' or 'C'\n\n"
    "alpha     number (int, float or complex).  Complex alpha is only\n"
    "          allowed if A is complex.\n\n"
    "beta      number (int, float or complex).  Complex beta is only\n"
    "          allowed if A is complex.\n\n"
    "m         integer.  If negative, the default value is used.\n"
    "          The default value is\n"
    "          m = (transA == 'N') ? A.size[0] : A.size[1].\n\n"
    "n         integer.  If negative, the default value is used.\n"
    "          The default value is\n"
    "          n = (transB == 'N') ? B.size[1] : B.size[0].\n\n"
    "k         integer.  If negative, the default value is used.\n"
    "          The default value is\n"
    "          (transA == 'N') ? A.size[1] : A.size[0], transA='N'.\n"
    "          If the default value is used it should also be equal to\n"
    "          (transB == 'N') ? B.size[0] : B.size[1].\n\n"
    "ldA       nonnegative integer.  ldA >= max(1,(transA == 'N') ? m : k).\n"
    "          If zero, the default value is used.\n\n"
    "ldB       nonnegative integer.  ldB >= max(1,(transB == 'N') ? k : n).\n"
    "          If zero, the default value is used.\n\n"
    "ldC       nonnegative integer.  ldC >= max(1,m).\n"
    "          If zero, the default value is used.\n\n"
    "offsetA   nonnegative integer\n\n"
    "offsetB   nonnegative integer\n\n"
    "offsetC   nonnegative integer";

static PyObject* gemm(PyObject *self, PyObject *args, PyObject *kwrds)
{
    matrix *A, *B, *C;
    PyObject *ao=NULL, *bo=NULL;
    number a, b;
    int m=-1, n=-1, k=-1, ldA=0, ldB=0, ldC=0, oA=0, oB=0, oC=0;
#if PY_MAJOR_VERSION >= 3
    int transA_ = 'N', transB_ = 'N';
#endif
    char transA = 'N', transB = 'N';
    char *kwlist[] = {"A", "B", "C", "transA", "transB", "alpha",
        "beta", "m", "n", "k", "ldA", "ldB", "ldC", "offsetA",
        "offsetB", "offsetC", NULL};

#if PY_MAJOR_VERSION >= 3
    if (!PyArg_ParseTupleAndKeywords(args, kwrds, "OOO|CCOOiiiiiiiii",
        kwlist, &A, &B, &C, &transA_, &transB_, &ao, &bo, &m, &n, &k,
        &ldA, &ldB, &ldC, &oA, &oB, &oC))
        return NULL;
    transA = (char) transA_;
    transB = (char) transB_;
#else
    if (!PyArg_ParseTupleAndKeywords(args, kwrds, "OOO|ccOOiiiiiiiii",
        kwlist, &A, &B, &C, &transA, &transB, &ao, &bo, &m, &n, &k,
        &ldA, &ldB, &ldC, &oA, &oB, &oC))
        return NULL;
#endif

    if (!Matrix_Check(A)) err_mtrx("A");
    if (!Matrix_Check(B)) err_mtrx("B");
    if (!Matrix_Check(C)) err_mtrx("C");
    if (MAT_ID(A) != MAT_ID(B) || MAT_ID(A) != MAT_ID(C) ||
        MAT_ID(B) != MAT_ID(C)) err_conflicting_ids;

    if (transA != 'N' && transA != 'T' && transA != 'C')
        err_char("transA", "'N', 'T', 'C'");
    if (transB != 'N' && transB != 'T' && transB != 'C')
        err_char("transB", "'N', 'T', 'C'");

    if (m < 0) m = (transA == 'N') ? A->nrows : A->ncols;
    if (n < 0) n = (transB == 'N') ? B->ncols : B->nrows;
    if (k < 0){
        k = (transA == 'N') ? A->ncols : A->nrows;
        if (k != ((transB == 'N') ? B->nrows : B->ncols)){
             PyErr_SetString(PyExc_TypeError, "dimensions of A and B "
                  "do not match");
             return NULL;
        }
    }
    if (m == 0 || n == 0) return Py_BuildValue("");

    if (ldA == 0) ldA = MAX(1,A->nrows);
    if (k > 0 && ldA < MAX(1, (transA == 'N') ? m : k)) err_ld("ldA");
    if (ldB == 0) ldB = MAX(1,B->nrows);
    if (k > 0 && ldB < MAX(1, (transB == 'N') ? k : n)) err_ld("ldB");
    if (ldC == 0) ldC = MAX(1,C->nrows);
    if (ldC < MAX(1,m)) err_ld("ldB");

    if (oA < 0) err_nn_int("offsetA");
    if (k > 0 && ((transA == 'N' && oA + (k-1)*ldA + m > len(A)) ||
        ((transA == 'T' || transA == 'C') &&
        oA + (m-1)*ldA + k > len(A)))) err_buf_len("A");
    if (oB < 0) err_nn_int("offsetB");
    if (k > 0 && ((transB == 'N' && oB + (n-1)*ldB + k > len(B)) ||
        ((transB == 'T' || transB == 'C') &&
        oB + (k-1)*ldB + n > len(B)))) err_buf_len("B");
    if (oC < 0) err_nn_int("offsetC");
    if (oC + (n-1)*ldC + m > len(C)) err_buf_len("C");

    if (ao && number_from_pyobject(ao, &a, MAT_ID(A)))
        err_type("alpha");
    if (bo && number_from_pyobject(bo, &b, MAT_ID(A)))
        err_type("beta");

    switch (MAT_ID(A)){
        case DOUBLE:
            if (!ao) a.d = 1.0;
            if (!bo) b.d = 0.0;
            Py_BEGIN_ALLOW_THREADS
            dgemm_(&transA, &transB, &m, &n, &k, &a.d,
                MAT_BUFD(A)+oA, &ldA, MAT_BUFD(B)+oB, &ldB, &b.d,
                MAT_BUFD(C)+oC, &ldC);
            Py_END_ALLOW_THREADS
            break;

        case COMPLEX:
            if (!ao) a.z = 1.0;
            if (!bo) b.z = 0.0;
            Py_BEGIN_ALLOW_THREADS
            zgemm_(&transA, &transB, &m, &n, &k, &a.z,
                MAT_BUFZ(A)+oA, &ldA, MAT_BUFZ(B)+oB, &ldB, &b.z,
                MAT_BUFZ(C)+oC, &ldC);
            Py_END_ALLOW_THREADS
            break;

        default:
            err_invalid_id;
    }

    return Py_BuildValue("");
}


static char doc_symm[] =
    "Matrix-matrix product where one matrix is symmetric."
    "\n\n"
    "symm(A, B, C, side='L', uplo='L', alpha=1.0, beta=0.0, \n"
    "     m=B.size[0], n=B.size[1], ldA=max(1,A.size[0]), \n"
    "     ldB=max(1,B.size[0]), ldC=max(1,C.size[0]), offsetA=0, \n"
    "     offsetB=0, offsetC=0)\n\n"
    "PURPOSE\n"
    "If side is 'L', computes C := alpha*A*B + beta*C.\n"
    "If side is 'R', computes C := alpha*B*A + beta*C.\n"
    "C is m by n and A is real or complex symmetric.  (Use hemm for\n"
    "Hermitian A).\n\n"
    "ARGUMENTS\n"
    "A         'd' or 'z' matrix\n\n"
    "B         'd' or 'z' matrix.  Must have the same type as A.\n\n"
    "C         'd' or 'z' matrix.  Must have the same type as A.\n\n"
    "side      'L' or 'R'\n\n"
    "uplo      'L' or 'U'\n\n"
    "alpha     number (int, float or complex).  Complex alpha is only\n"
    "          allowed if A is complex.\n\n"
    "beta      number (int, float or complex).  Complex beta is only\n"
    "          allowed if A is complex.\n\n"
    "m         integer.  If negative, the default value is used.\n"
    "          If the default value is used and side = 'L', then m\n"
    "          must be equal to A.size[0] and A.size[1].\n\n"
    "n         integer.  If negative, the default value is used.\n"
    "          If the default value is used and side = 'R', then \n\n"
    "          must be equal to A.size[0] and A.size[1].\n\n"
    "ldA       nonnegative integer.\n"
    "          ldA >= max(1, (side == 'L') ? m : n).  If zero, the\n"
    "          default value is used.\n\n"
    "ldB       nonnegative integer.\n"
    "          ldB >= max(1, (side == 'L') ? n : m).  If zero, the\n"
    "          default value is used.\n\n"
    "ldC       nonnegative integer.  ldC >= max(1,m).\n"
    "          If zero, the default value is used.\n\n"
    "offsetA   nonnegative integer\n\n"
    "offsetB   nonnegative integer\n\n"
    "offsetC   nonnegative integer";

static PyObject* symm(PyObject *self, PyObject *args, PyObject *kwrds)
{
    matrix *A, *B, *C;
    PyObject *ao=NULL, *bo=NULL;
    number a, b;
    int m=-1, n=-1, ldA=0, ldB=0, ldC=0, oA=0, oB=0, oC = 0;
#if PY_MAJOR_VERSION >= 3
    int side_  = 'L', uplo_ = 'L';
#endif
    char side = 'L', uplo = 'L';
    char *kwlist[] = {"A", "B", "C", "side", "uplo", "alpha", "beta",
        "m", "n", "ldA", "ldB", "ldC", "offsetA", "offsetB", "offsetC",
        NULL};

#if PY_MAJOR_VERSION >= 3
    if (!PyArg_ParseTupleAndKeywords(args, kwrds, "OOO|CCOOiiiiiiii",
        kwlist, &A, &B, &C, &side_, &uplo_, &ao, &bo, &m, &n, &ldA, &ldB,
        &ldC, &oA, &oB, &oC))
        return NULL;
    side = (char) side_;
    uplo = (char) uplo_;
#else
    if (!PyArg_ParseTupleAndKeywords(args, kwrds, "OOO|ccOOiiiiiiii",
        kwlist, &A, &B, &C, &side, &uplo, &ao, &bo, &m, &n, &ldA, &ldB,
        &ldC, &oA, &oB, &oC))
        return NULL;
#endif

    if (!Matrix_Check(A)) err_mtrx("A");
    if (!Matrix_Check(B)) err_mtrx("B");
    if (!Matrix_Check(C)) err_mtrx("C");
    if (MAT_ID(A) != MAT_ID(B) || MAT_ID(A) != MAT_ID(C) ||
        MAT_ID(B) != MAT_ID(C)) err_conflicting_ids;

    if (side != 'L' && side != 'R') err_char("side", "'L', 'R'");
    if (uplo != 'L' && uplo != 'U') err_char("uplo", "'L', 'U'");

    if (m < 0){
        m = B->nrows;
        if (side == 'L' && (m != A->nrows || m != A->ncols)){
            PyErr_SetString(PyExc_TypeError, "dimensions of A and B "
                "do not match");
            return NULL;
        }
    }
    if (n < 0){
        n = B->ncols;
        if (side == 'R' && (n != A->nrows || n != A->ncols)){
            PyErr_SetString(PyExc_TypeError, "dimensions of A and B "
                "do not match");
            return NULL;
        }
    }
    if (m == 0 || n == 0) return Py_BuildValue("");

    if (ldA == 0) ldA = MAX(1,A->nrows);
    if (ldA < MAX(1, (side == 'L') ? m : n)) err_ld("ldA");
    if (ldB == 0) ldB = MAX(1,B->nrows);
    if (ldB < MAX(1,m)) err_ld("ldB");
    if (ldC == 0) ldC = MAX(1,C->nrows);
    if (ldC < MAX(1,m)) err_ld("ldC");

    if (oA < 0) err_nn_int("offsetA");
    if ((side == 'L' && oA + (m-1)*ldA + m > len(A)) ||
        (side == 'R' && oA + (n-1)*ldA + n > len(A))) err_buf_len("A");
    if (oB < 0) err_nn_int("offsetB");
    if (oB + (n-1)*ldB + m > len(B)) err_buf_len("B");
    if (oC < 0) err_nn_int("offsetC");
    if (oC + (n-1)*ldC + m > len(C)) err_buf_len("C");

    if (ao && number_from_pyobject(ao, &a, MAT_ID(A)))
        err_type("alpha");
    if (bo && number_from_pyobject(bo, &b, MAT_ID(A)))
        err_type("beta");

    switch (MAT_ID(A)){
        case DOUBLE:
            if (!ao) a.d = 1.0;
            if (!bo) b.d = 0.0;
            Py_BEGIN_ALLOW_THREADS
            dsymm_(&side, &uplo, &m, &n, &a.d, MAT_BUFD(A)+oA, &ldA,
                MAT_BUFD(B)+oB, &ldB, &b.d, MAT_BUFD(C)+oC, &ldC);
            Py_END_ALLOW_THREADS
            break;

        case COMPLEX:
            if (!ao) a.z = 1.0;
            if (!bo) b.z = 0.0;
            Py_BEGIN_ALLOW_THREADS
            zsymm_(&side, &uplo, &m, &n, &a.z, MAT_BUFZ(A)+oA, &ldA,
                MAT_BUFZ(B)+oB, &ldB, &b.z, MAT_BUFZ(C)+oC, &ldC);
            Py_END_ALLOW_THREADS
            break;

        default:
            err_invalid_id;
    }

    return Py_BuildValue("");
}


static char doc_hemm[] =
    "Matrix-matrix product where one matrix is real symmetric or\n"
    "complex Hermitian."
    "\n\n"
    "hemm(A, B, C, side='L', uplo='L', alpha=1.0, beta=0.0, \n"
    "     m=B.size[0], n=B.size[1], ldA=max(1,A.size[0]), \n"
    "     ldB=max(1,B.size[0]), ldC=max(1,C.size[0]), offsetA=0, \n"
    "     offsetB=0, offsetC=0)\n\n"
    "PURPOSE\n"
    "If side is 'L', computes C := alpha*A*B + beta*C.\n"
    "If side is 'R', computes C := alpha*B*A + beta*C.\n"
    "C is m by n and A is real symmetric or complex Hermitian.\n\n"
    "ARGUMENTS\n"
    "A         'd' or 'z' matrix\n\n"
    "B         'd' or 'z' matrix.  Must have the same type as A.\n\n"
    "C         'd' or 'z' matrix.  Must have the same type as A.\n\n"
    "side      'L' or 'R'\n\n"
    "uplo      'L' or 'U'\n\n"
    "alpha     number (int, float or complex).  Complex alpha is only\n"
    "          allowed if A is complex.\n\n"
    "beta      number (int, float or complex).  Complex beta is only\n"
    "          allowed if A is complex.\n\n"
    "m         integer.  If negative, the default value is used.\n"
    "          If the default value is used and side = 'L', then m\n"
    "          must be equal to A.size[0] and A.size[1].\n\n"
    "n         integer.  If negative, the default value is used.\n"
    "          If the default value is used and side = 'R', then \n\n"
    "          must be equal to A.size[0] and A.size[1].\n\n"
    "ldA       nonnegative integer.\n"
    "          ldA >= max(1, (side == 'L') ? m : n).  If zero, the\n"
    "          default value is used.\n\n"
    "ldB       nonnegative integer.\n"
    "          ldB >= max(1, (side == 'L') ? n : m).  If zero, the\n"
    "          default value is used.\n\n"
    "ldC       nonnegative integer.  ldC >= max(1,m).\n"
    "          If zero, the default value is used.\n\n"
    "offsetA   nonnegative integer\n\n"
    "offsetB   nonnegative integer\n\n"
    "offsetC   nonnegative integer";

static PyObject* hemm(PyObject *self, PyObject *args, PyObject *kwrds)
{
    matrix *A, *B, *C;
    PyObject *ao=NULL, *bo=NULL;
    number a, b;
    int m=-1, n=-1, ldA=0, ldB=0, ldC=0, oA=0, oB=0, oC = 0;
#if PY_MAJOR_VERSION >= 3
    int side_ = 'L', uplo_ = 'L';
#endif
    char side = 'L', uplo = 'L';
    char *kwlist[] = {"A", "B", "C", "side", "uplo", "alpha", "beta",
        "m", "n", "ldA", "ldB", "ldC", "offsetA", "offsetB", "offsetC",
        NULL};

#if PY_MAJOR_VERSION >= 3
    if (!PyArg_ParseTupleAndKeywords(args, kwrds, "OOO|CCOOiiiiiiii",
        kwlist, &A, &B, &C, &side_, &uplo_, &ao, &bo, &m, &n, &ldA, &ldB,
        &ldC, &oA, &oB, &oC))
        return NULL;
    side = (char) side_;
    uplo = (char) uplo_;
#else
    if (!PyArg_ParseTupleAndKeywords(args, kwrds, "OOO|ccOOiiiiiiii",
        kwlist, &A, &B, &C, &side, &uplo, &ao, &bo, &m, &n, &ldA, &ldB,
        &ldC, &oA, &oB, &oC))
        return NULL;
#endif

    if (!Matrix_Check(A)) err_mtrx("A");
    if (!Matrix_Check(B)) err_mtrx("B");
    if (!Matrix_Check(C)) err_mtrx("C");
    if (MAT_ID(A) != MAT_ID(B) || MAT_ID(A) != MAT_ID(C) ||
        MAT_ID(B) != MAT_ID(C)) err_conflicting_ids;

    if (side != 'L' && side != 'R') err_char("side", "'L', 'R'");
    if (uplo != 'L' && uplo != 'U') err_char("uplo", "'L', 'U'");

    if (m < 0){
        m = B->nrows;
        if (side == 'L' && (m != A->nrows || m != A->ncols)){
            PyErr_SetString(PyExc_TypeError, "dimensions of A and B "
                "do not match");
            return NULL;
        }
    }
    if (n < 0){
        n = B->ncols;
        if (side == 'R' && (n != A->nrows || n != A->ncols)){
            PyErr_SetString(PyExc_TypeError, "dimensions of A and B "
                "do not match");
            return NULL;
        }
    }
    if (m == 0 || n == 0) return Py_BuildValue("");

    if (ldA == 0) ldA = MAX(1,A->nrows);
    if (ldA < MAX(1, (side == 'L') ? m : n)) err_ld("ldA");
    if (ldB == 0) ldB = MAX(1,B->nrows);
    if (ldB < MAX(1,m)) err_ld("ldB");
    if (ldC == 0) ldC = MAX(1,C->nrows);
    if (ldC < MAX(1,m)) err_ld("ldC");

    if (oA < 0) err_nn_int("offsetA");
    if ((side == 'L' && oA + (m-1)*ldA + m > len(A)) ||
        (side == 'R' && oA + (n-1)*ldA + n > len(A))) err_buf_len("A");
    if (oB < 0) err_nn_int("offsetB");
    if (oB + (n-1)*ldB + m > len(B)) err_buf_len("B");
    if (oC < 0) err_nn_int("offsetC");
    if (oC + (n-1)*ldC + m > len(C)) err_buf_len("C");

    if (ao && number_from_pyobject(ao, &a, MAT_ID(A)))
        err_type("alpha");
    if (bo && number_from_pyobject(bo, &b, MAT_ID(A)))
        err_type("beta");

    switch (MAT_ID(A)){
        case DOUBLE:
            if (!ao) a.d = 1.0;
            if (!bo) b.d = 0.0;
            Py_BEGIN_ALLOW_THREADS
            dsymm_(&side, &uplo, &m, &n, &a.d, MAT_BUFD(A)+oA, &ldA,
                MAT_BUFD(B)+oB, &ldB, &b.d, MAT_BUFD(C)+oC, &ldC);
            Py_END_ALLOW_THREADS
            break;

        case COMPLEX:
            if (!ao) a.z = 1.0;
            if (!bo) b.z = 0.0;
            Py_BEGIN_ALLOW_THREADS
            zhemm_(&side, &uplo, &m, &n, &a.z, MAT_BUFZ(A)+oA, &ldA,
                MAT_BUFZ(B)+oB, &ldB, &b.z, MAT_BUFZ(C)+oC, &ldC);
            Py_END_ALLOW_THREADS
            break;

        default:
            err_invalid_id;
    }

    return Py_BuildValue("");
}



static char doc_syrk[] =
    "Rank-k update of symmetric matrix.\n\n"
    "syrk(A, C, uplo='L', trans='N', alpha=1.0, beta=0.0, n=None, \n"
    "     k=None, ldA=max(1,A.size[0]), ldC=max(1,C.size[0]),\n"
    "     offsetA=0, offsetB=0)\n\n"
    "PURPOSE   \n"
    "If trans is 'N', computes C := alpha*A*A^T + beta*C.\n"
    "If trans is 'T', computes C := alpha*A^T*A + beta*C.\n"
    "C is symmetric (real or complex) of order n. \n"
    "The inner dimension of the matrix product is k.  If k=0 this is\n"
    "interpreted as C := beta*C.\n\n"
    "ARGUMENTS\n"
    "A         'd' or 'z' matrix\n\n"
    "C         'd' or 'z' matrix.  Must have the same type as A.\n\n"
    "uplo      'L' or 'U'\n\n"
    "trans     'N' or 'T'\n\n"
    "alpha     number (int, float or complex).  Complex alpha is only\n"
    "          allowed if A is complex.\n\n"
    "beta      number (int, float or complex).  Complex beta is only\n"
    "          allowed if A is complex.\n\n"
    "n         integer.  If negative, the default value is used.\n"
    "          The default value is\n"
    "          n = (trans == N) ? A.size[0] : A.size[1].\n\n"
    "k         integer.  If negative, the default value is used.\n"
    "          The default value is\n"
    "          k = (trans == 'N') ? A.size[1] : A.size[0].\n\n"
    "ldA       nonnegative integer.\n"
    "          ldA >= max(1, (trans == 'N') ? n : k).  If zero,\n"
    "          the default value is used.\n\n"
    "ldC       nonnegative integer.  ldC >= max(1,n).\n"
    "          If zero, the default value is used.\n\n"
    "offsetA   nonnegative integer\n\n"
    "offsetC   nonnegative integer";

static PyObject* syrk(PyObject *self, PyObject *args, PyObject *kwrds)
{
    matrix *A, *C;
    PyObject *ao=NULL, *bo=NULL;
    number a, b;
    int n=-1, k=-1, ldA=0, ldC=0, oA = 0, oC = 0;
#if PY_MAJOR_VERSION >= 3
    int trans_ = 'N', uplo_ = 'L';
#endif
    char trans = 'N', uplo = 'L';
    char *kwlist[] = {"A", "C", "uplo", "trans", "alpha", "beta", "n",
        "k", "ldA", "ldC", "offsetA", "offsetC", NULL};

#if PY_MAJOR_VERSION >= 3
    if (!PyArg_ParseTupleAndKeywords(args, kwrds, "OO|CCOOiiiiii",
        kwlist, &A, &C, &uplo_, &trans_, &ao, &bo, &n, &k, &ldA, &ldC,
	&oA, &oC))
        return NULL;
    uplo = (char) uplo_; 
    trans = (char) trans_; 
#else
    if (!PyArg_ParseTupleAndKeywords(args, kwrds, "OO|ccOOiiiiii",
        kwlist, &A, &C, &uplo, &trans, &ao, &bo, &n, &k, &ldA, &ldC,
	&oA, &oC))
        return NULL;
#endif

    if (!Matrix_Check(A)) err_mtrx("A");
    if (!Matrix_Check(C)) err_mtrx("C");
    if (MAT_ID(A) != MAT_ID(C)) err_conflicting_ids;

    if (uplo != 'L' && uplo != 'U') err_char("uplo", "'L', 'U'");
    if (MAT_ID(A) == DOUBLE && trans != 'N' && trans != 'T' &&
        trans != 'C') err_char("trans", "'N', 'T', 'C'");
    if (MAT_ID(A) == COMPLEX && trans != 'N' && trans != 'T')
	err_char("trans", "'N', 'T'");

    if (n < 0) n = (trans == 'N') ? A->nrows : A->ncols;
    if (k < 0) k = (trans == 'N') ? A->ncols : A->nrows;
    if (n == 0) return Py_BuildValue("");

    if (ldA == 0) ldA = MAX(1,A->nrows);
    if (k > 0 && ldA < MAX(1, (trans == 'N') ? n : k)) err_ld("ldA");
    if (ldC == 0) ldC = MAX(1,C->nrows);
    if (ldC < MAX(1,n)) err_ld("ldC");
    if (oA < 0) err_nn_int("offsetA");
    if (k > 0 && ((trans == 'N' && oA + (k-1)*ldA + n > len(A)) ||
        ((trans == 'T' || trans == 'C') &&
	oA + (n-1)*ldA + k > len(A))))
        err_buf_len("A");
    if (oC < 0) err_nn_int("offsetC");
    if (oC + (n-1)*ldC + n > len(C)) err_buf_len("C");

    if (ao && number_from_pyobject(ao, &a, MAT_ID(A)))
        err_type("alpha");
    if (bo && number_from_pyobject(bo, &b, MAT_ID(A)))
        err_type("beta");

    switch (MAT_ID(A)){
        case DOUBLE:
            if (!ao) a.d = 1.0;
            if (!bo) b.d = 0.0;
            Py_BEGIN_ALLOW_THREADS
            dsyrk_(&uplo, &trans, &n, &k, &a.d, MAT_BUFD(A)+oA, &ldA,
                &b.d, MAT_BUFD(C)+oC, &ldC);
            Py_END_ALLOW_THREADS
            break;

        case COMPLEX:
            if (!ao) a.z = 1.0;
            if (!bo) b.z = 0.0;
            Py_BEGIN_ALLOW_THREADS
            zsyrk_(&uplo, &trans, &n, &k, &a.z, MAT_BUFZ(A)+oA, &ldA,
                &b.z, MAT_BUFZ(C)+oC, &ldC);
            Py_END_ALLOW_THREADS
            break;

        default:
            err_invalid_id;
    }

    return Py_BuildValue("");
}


static char doc_herk[] =
    "Rank-k update of Hermitian matrix.\n\n"
    "herk(A, C, uplo='L', trans='N', alpha=1.0, beta=0.0, n=None, \n"
    "     k=None, ldA=max(1,A.size[0]), ldC=max(1,C.size[0]),\n"
    "     offsetA=0, offsetB=0)\n\n"
    "PURPOSE   \n"
    "If trans is 'N', computes C := alpha*A*A^H + beta*C.\n"
    "If trans is 'C', computes C := alpha*A^H*A + beta*C.\n"
    "C is real symmetric or Hermitian of order n.  The inner \n"
    "dimension of the matrix product is k.\n"
    "If k=0 this is interpreted as C := beta*C.\n\n"
    "ARGUMENTS\n"
    "A         'd' or 'z' matrix\n\n"
    "C         'd' or 'z' matrix.  Must have the same type as A.\n\n"
    "uplo      'L' or 'U'\n\n"
    "trans     'N' or 'C'\n\n"
    "alpha     real number (int or float)\n\n"
    "beta      number (int, float or complex)\n\n"
    "n         integer.  If negative, the default value is used.\n"
    "          The default value is\n"
    "          n = (trans == N) ? A.size[0] : A.size[1].\n\n"
    "k         integer.  If negative, the default value is used.\n"
    "          The default value is\n"
    "          k = (trans == 'N') ? A.size[1] : A.size[0].\n\n"
    "ldA       nonnegative integer.\n"
    "          ldA >= max(1, (trans == 'N') ? n : k).  If zero,\n"
    "          the default value is used.\n\n"
    "ldC       nonnegative integer.  ldC >= max(1,n).\n"
    "          If zero, the default value is used.\n\n"
    "offsetA   nonnegative integer\n\n"
    "offsetC   nonnegative integer";

static PyObject* herk(PyObject *self, PyObject *args, PyObject *kwrds)
{
    matrix *A, *C;
    PyObject *ao=NULL, *bo=NULL;
    number a, b;
    int n=-1, k=-1, ldA=0, ldC=0, oA = 0, oC = 0;
#if PY_MAJOR_VERSION >= 3
    int trans_ = 'N', uplo_ = 'L';
#endif
    char trans = 'N', uplo = 'L';
    char *kwlist[] = {"A", "C", "uplo", "trans", "alpha", "beta", "n",
        "k", "ldA", "ldC", "offsetA", "offsetC", NULL};

#if PY_MAJOR_VERSION >= 3
    if (!PyArg_ParseTupleAndKeywords(args, kwrds, "OO|CCOOiiiiii",
        kwlist, &A, &C, &uplo_, &trans_, &ao, &bo, &n, &k, &ldA, &ldC,
	&oA, &oC))
        return NULL;
    uplo = (char) uplo_;
    trans = (char) trans_;
#else
    if (!PyArg_ParseTupleAndKeywords(args, kwrds, "OO|ccOOiiiiii",
        kwlist, &A, &C, &uplo, &trans, &ao, &bo, &n, &k, &ldA, &ldC,
	&oA, &oC))
        return NULL;
#endif

    if (!Matrix_Check(A)) err_mtrx("A");
    if (!Matrix_Check(C)) err_mtrx("C");
    if (MAT_ID(A) != MAT_ID(C)) err_conflicting_ids;

    if (uplo != 'L' && uplo != 'U') err_char("uplo", "'L', 'U'");
    if (MAT_ID(A) == DOUBLE && trans != 'N' && trans != 'T' &&
        trans != 'C') err_char("trans", "'N', 'T', 'C'");
    if (MAT_ID(A) == COMPLEX && trans != 'N' && trans != 'C')
	err_char("trans", "'N', 'C'");

    if (n < 0) n = (trans == 'N') ? A->nrows : A->ncols;
    if (k < 0) k = (trans == 'N') ? A->ncols : A->nrows;
    if (n == 0) return Py_BuildValue("");

    if (ldA == 0) ldA = MAX(1,A->nrows);
    if (k > 0 && ldA < MAX(1, (trans == 'N') ? n : k)) err_ld("ldA");
    if (ldC == 0) ldC = MAX(1,C->nrows);
    if (ldC < MAX(1,n)) err_ld("ldC");
    if (oA < 0) err_nn_int("offsetA");
    if (k > 0 && ((trans == 'N' && oA + (k-1)*ldA + n > len(A)) ||
        ((trans == 'T' || trans == 'C') &&
	oA + (n-1)*ldA + k > len(A))))
        err_buf_len("A");
    if (oC < 0) err_nn_int("offsetC");
    if (oC + (n-1)*ldC + n > len(C)) err_buf_len("C");

    if (ao && number_from_pyobject(ao, &a, DOUBLE)) err_type("alpha");
    if (bo && number_from_pyobject(bo, &b, DOUBLE)) err_type("beta");
    if (!ao) a.d = 1.0;
    if (!bo) b.d = 0.0;

    switch (MAT_ID(A)){
        case DOUBLE:
            Py_BEGIN_ALLOW_THREADS
            dsyrk_(&uplo, &trans, &n, &k, &a.d, MAT_BUFD(A)+oA, &ldA,
                &b.d, MAT_BUFD(C)+oC, &ldC);
            Py_END_ALLOW_THREADS
            break;

        case COMPLEX:
            Py_BEGIN_ALLOW_THREADS
            zherk_(&uplo, &trans, &n, &k, &a.d, MAT_BUFZ(A)+oA, &ldA,
                &b.d, MAT_BUFZ(C)+oC, &ldC);
            Py_END_ALLOW_THREADS
            break;

        default:
            err_invalid_id;
    }

    return Py_BuildValue("");
}


static char doc_syr2k[] =
    "Rank-2k update of symmetric matrix.\n\n"
    "syr2k(A, B, C, uplo='L', trans='N', alpha=1.0, beta=0.0, n=None,\n"
    "      k=None, ldA=max(1,A.size[0]), ldB=max(1,B.size[0]), \n"
    "      ldC=max(1,C.size[0])), offsetA=0, offsetB=0, offsetC=0)\n\n"
    "PURPOSE\n"
    "If trans is 'N', computes C := alpha*(A*B^T + B*A^T) + beta*C.\n"
    "If trans is 'T', computes C := alpha*(A^T*B + B^T*A) + beta*C.\n"
    "C is symmetric (real or complex) of order n.\n"
    "The inner dimension of the matrix product is k.  If k=0 this is\n"
    "interpreted as C := beta*C.\n\n"
    "ARGUMENTS\n"
    "A         'd' or 'z' matrix\n\n"
    "B         'd' or 'z' matrix.  Must have the same type as A.\n\n"
    "C         'd' or 'z' matrix.  Must have the same type as A.\n\n"
    "uplo      'L' or 'U'\n\n"
    "trans     'N', 'T' or 'C' ('C' is only allowed when in the real\n"
    "          case and means the same as 'T')\n\n"
    "alpha     number (int, float or complex).  Complex alpha is only\n"
    "          allowed if A is complex.\n\n"
    "beta      number (int, float or complex).  Complex beta is only\n"
    "          allowed if A is complex.\n\n"
    "n         integer.  If negative, the default value is used.\n"
    "          The default value is\n"
    "          n = (trans == 'N') ? A.size[0] : A.size[1].\n"
    "          If the default value is used, it should be equal to\n"
    "          (trans == 'N') ? B.size[0] : B.size[1].\n\n"
    "k         integer.  If negative, the default value is used.\n"
    "          The default value is\n"
    "          k = (trans == 'N') ? A.size[1] : A.size[0].\n"
    "          If the default value is used, it should be equal to\n"
    "          (trans == 'N') ? B.size[1] : B.size[0].\n\n"
    "ldA       nonnegative integer.\n"
    "          ldA >= max(1, (trans=='N') ? n : k).\n"
    "          If zero, the default value is used.\n\n"
    "ldB       nonnegative integer.\n"
    "          ldB >= max(1, (trans=='N') ? n : k).\n"
    "          If zero, the default value is used.\n\n"
    "ldC       nonnegative integer.  ldC >= max(1,n).\n"
    "          If zero, the default value is used.\n\n"
    "offsetA   nonnegative integer\n\n"
    "offsetB   nonnegative integer\n\n"
    "offsetC   nonnegative integer";

static PyObject* syr2k(PyObject *self, PyObject *args, PyObject *kwrds)
{
    matrix *A, *B, *C;
    PyObject *ao=NULL, *bo=NULL;
    number a, b;
    int n=-1, k=-1, ldA=0, ldB=0, ldC=0, oA = 0, oB = 0, oC = 0;
#if PY_MAJOR_VERSION >= 3
    int trans_ = 'N', uplo_ = 'L';
#endif
    char trans = 'N', uplo = 'L';
    char *kwlist[] = {"A", "B", "C", "uplo", "trans", "alpha", "beta",
        "n", "k", "ldA", "ldB", "ldC", "offsetA", "offsetB", "offsetC",
        NULL};

#if PY_MAJOR_VERSION >= 3
    if (!PyArg_ParseTupleAndKeywords(args, kwrds, "OOO|CCOOiiiiiiii",
        kwlist, &A, &B, &C, &uplo_, &trans_, &ao, &bo, &n, &k, &ldA, &ldB,
	&ldC, &oA, &oB, &oC))
        return NULL;
    uplo = (char) uplo_;
    trans = (char) trans_;
#else
    if (!PyArg_ParseTupleAndKeywords(args, kwrds, "OOO|ccOOiiiiiiii",
        kwlist, &A, &B, &C, &uplo, &trans, &ao, &bo, &n, &k, &ldA, &ldB,
	&ldC, &oA, &oB, &oC))
        return NULL;
#endif

    if (!Matrix_Check(A)) err_mtrx("A");
    if (!Matrix_Check(B)) err_mtrx("B");
    if (!Matrix_Check(C)) err_mtrx("C");
    if (MAT_ID(A) != MAT_ID(B) || MAT_ID(A) != MAT_ID(C) ||
        MAT_ID(B) != MAT_ID(C)) err_conflicting_ids;

    if (uplo != 'L' && uplo != 'U') err_char("uplo", "'L', 'U'");
    if (MAT_ID(A) == DOUBLE && trans != 'N' && trans != 'T' &&
        trans != 'C') err_char("trans", "'N', 'T', 'C'");
    if (MAT_ID(A) == COMPLEX && trans != 'N' && trans != 'T')
	err_char("trans", "'N', 'T'");

    if (n < 0){
        n = (trans == 'N') ? A->nrows : A->ncols;
        if (n != ((trans == 'N') ? B->nrows : B->ncols)){
            PyErr_SetString(PyExc_TypeError, "dimensions of A and B "
                "do not match");
            return NULL;
        }
    }
    if (n == 0) return Py_BuildValue("");
    if (k < 0){
        k = (trans == 'N') ? A->ncols : A->nrows;
        if (k != ((trans == 'N') ? B->ncols : B->nrows)){
            PyErr_SetString(PyExc_TypeError, "dimensions of A and B "
                "do not match");
            return NULL;
        }
    }

    if (ldA == 0) ldA = MAX(1,A->nrows);
    if (k > 0 && ldA < MAX(1, (trans == 'N') ? n : k)) err_ld("ldA");
    if (ldB == 0) ldB = MAX(1,B->nrows);
    if (k > 0 && ldB < MAX(1, (trans == 'N') ? n : k)) err_ld("ldB");
    if (ldC == 0) ldC = MAX(1,C->nrows);
    if (ldC < MAX(1,n)) err_ld("ldC");

    if (oA < 0) err_nn_int("offsetA");
    if (k > 0 && ((trans == 'N' && oA + (k-1)*ldA + n > len(A)) ||
        ((trans == 'T' || trans == 'C') &&
	oA + (n-1)*ldA + k > len(A))))
        err_buf_len("A");
    if (oB < 0) err_nn_int("offsetB");
    if (k > 0 && ((trans == 'N' && oB + (k-1)*ldB + n > len(B)) ||
        ((trans == 'T' || trans == 'C') &&
	oB + (n-1)*ldB + k > len(B))))
        err_buf_len("B");
    if (oC < 0) err_nn_int("offsetC");
    if (oC + (n-1)*ldC + n > len(C))  err_buf_len("C");


    if (ao && number_from_pyobject(ao, &a, MAT_ID(A)))
        err_type("alpha");
    if (bo && number_from_pyobject(bo, &b, MAT_ID(A)))
        err_type("beta");

    switch (MAT_ID(A)){
        case DOUBLE:
            if (!ao) a.d = 1.0;
            if (!bo) b.d = 0.0;
            Py_BEGIN_ALLOW_THREADS
            dsyr2k_(&uplo, &trans, &n, &k, &a.d, MAT_BUFD(A)+oA, &ldA,
                MAT_BUFD(B)+oB, &ldB, &b.d, MAT_BUFD(C)+oC, &ldC);
            Py_END_ALLOW_THREADS
            break;

        case COMPLEX:
            if (!ao) a.z = 1.0;
            if (!bo) b.z = 0.0;
            Py_BEGIN_ALLOW_THREADS
            zsyr2k_(&uplo, &trans, &n, &k, &a.z, MAT_BUFZ(A)+oA, &ldA,
                MAT_BUFZ(B)+oB, &ldB, &b.z, MAT_BUFZ(C)+oC, &ldC);
            Py_END_ALLOW_THREADS
            break;

        default:
            err_invalid_id;
    }

    return Py_BuildValue("");
}



static char doc_her2k[] =
    "Rank-2k update of Hermitian matrix.\n\n"
    "her2k(A, B, C, alpha=1.0, beta=0.0, uplo='L', trans='N', n=None,\n"
    "      k=None, ldA=max(1,A.size[0]), ldB=max(1,B.size[0]),\n"
    "      ldC=max(1,C.size[0])), offsetA=0, offsetB=0, offsetC=0)\n\n"
    "PURPOSE\n"
    "Computes\n"
    "C := alpha*A*B^H + conj(alpha)*B*A^H + beta*C  (trans=='N')\n"
    "C := alpha*A^H*B + conj(alpha)*B^H*A + beta*C  (trans=='C')\n"
    "C is real symmetric or complex Hermitian of order n.  The inner\n"
    "dimension of the matrix product is k.  If k=0 this is interpreted\n"
    "as C := beta*C.\n\n"
    "ARGUMENTS\n"
    "A         'd' or 'z' matrix\n\n"
    "B         'd' or 'z' matrix.  Must have the same type as A.\n\n"
    "C         'd' or 'z' matrix.  Must have the same type as A.\n\n"
    "uplo      'L' or 'U'\n\n"
    "trans     'N' or 'C'\n\n"
    "alpha     number (int, float or complex).  Complex alpha is only\n"
    "          allowed if A is complex.\n\n"
    "beta      real number (int or float)\n\n"
    "n         integer.  If negative, the default value is used.\n"
    "          The default value is\n"
    "          n = (trans == 'N') ? A.size[0] : A.size[1].\n"
    "          If the default value is used, it should be equal to\n"
    "          (trans == 'N') ? B.size[0] : B.size[1].\n\n"
    "k         integer.  If negative, the default value is used.\n"
    "          The default value is\n"
    "          k = (trans == 'N') ? A.size[1] : A.size[0].\n"
    "          If the default value is used, it should be equal to\n"
    "          (trans == 'N') ? B.size[1] : B.size[0].\n\n"
    "ldA       nonnegative integer.\n"
    "          ldA >= max(1, (trans=='N') ? n : k).\n"
    "          If zero, the default value is used.\n\n"
    "ldB       nonnegative integer.\n"
    "          ldB >= max(1, (trans=='N') ? n : k).\n"
    "          If zero, the default value is used.\n\n"
    "ldC       nonnegative integer.  ldC >= max(1,n).\n"
    "          If zero, the default value is used.\n\n"
    "offsetA   nonnegative integer\n\n"
    "offsetB   nonnegative integer\n\n"
    "offsetC   nonnegative integer";

static PyObject* her2k(PyObject *self, PyObject *args, PyObject *kwrds)
{
    matrix *A, *B, *C;
    PyObject *ao=NULL, *bo=NULL;
    number a, b;
    int n=-1, k=-1, ldA=0, ldB=0, ldC=0, oA = 0, oB = 0, oC = 0;
#if PY_MAJOR_VERSION >= 3
    int trans_ = 'N', uplo_ = 'L';
#endif
    char trans = 'N', uplo = 'L';
    char *kwlist[] = {"A", "B", "C", "uplo", "trans", "alpha", "beta",
        "n", "k", "ldA", "ldB", "ldC", "offsetA", "offsetB", "offsetC",
        NULL};

#if PY_MAJOR_VERSION >= 3
    if (!PyArg_ParseTupleAndKeywords(args, kwrds, "OOO|CCOOiiiiiiii",
        kwlist, &A, &B, &C, &uplo_, &trans_, &ao, &bo, &n, &k, &ldA, &ldB,
	&ldC, &oA, &oB, &oC))
        return NULL;
    uplo = (char) uplo_;
    trans = (char) trans_;
#else
    if (!PyArg_ParseTupleAndKeywords(args, kwrds, "OOO|ccOOiiiiiiii",
        kwlist, &A, &B, &C, &uplo, &trans, &ao, &bo, &n, &k, &ldA, &ldB,
	&ldC, &oA, &oB, &oC))
        return NULL;
#endif

    if (!Matrix_Check(A)) err_mtrx("A");
    if (!Matrix_Check(B)) err_mtrx("B");
    if (!Matrix_Check(C)) err_mtrx("C");
    if (MAT_ID(A) != MAT_ID(B) || MAT_ID(A) != MAT_ID(C) ||
        MAT_ID(B) != MAT_ID(C)) err_conflicting_ids;

    if (uplo != 'L' && uplo != 'U') err_char("uplo", "'L', 'U'");
    if (MAT_ID(A) == DOUBLE && trans != 'N' && trans != 'T' &&
        trans != 'C') err_char("trans", "'N', 'T', 'C'");
    if (MAT_ID(A) == COMPLEX && trans != 'N' && trans != 'C')
	err_char("trans", "'N', 'C'");

    if (n < 0){
        n = (trans == 'N') ? A->nrows : A->ncols;
        if (n != ((trans == 'N') ? B->nrows : B->ncols)){
            PyErr_SetString(PyExc_TypeError, "dimensions of A and B "
                "do not match");
            return NULL;
        }
    }
    if (n == 0) return Py_BuildValue("");
    if (k < 0){
        k = (trans == 'N') ? A->ncols : A->nrows;
        if (k != ((trans == 'N') ? B->ncols : B->nrows)){
            PyErr_SetString(PyExc_TypeError, "dimensions of A and B "
                "do not match");
            return NULL;
        }
    }

    if (ldA == 0) ldA = MAX(1,A->nrows);
    if (k > 0 && ldA < MAX(1, (trans == 'N') ? n : k)) err_ld("ldA");
    if (ldB == 0) ldB = MAX(1,B->nrows);
    if (k > 0 && ldB < MAX(1, (trans == 'N') ? n : k)) err_ld("ldB");
    if (ldC == 0) ldC = MAX(1,C->nrows);
    if (ldC < MAX(1,n)) err_ld("ldC");

    if (oA < 0) err_nn_int("offsetA");
    if (k > 0 && ((trans == 'N' && oA + (k-1)*ldA + n > len(A)) ||
        ((trans == 'T' || trans == 'C') &&
	oA + (n-1)*ldA + k > len(A))))
        err_buf_len("A");
    if (oB < 0) err_nn_int("offsetB");
    if (k > 0 && ((trans == 'N' && oB + (k-1)*ldB + n > len(B)) ||
        ((trans == 'T' || trans == 'C') &&
	oB + (n-1)*ldB + k > len(B))))
        err_buf_len("B");
    if (oC < 0) err_nn_int("offsetC");
    if (oC + (n-1)*ldC + n > len(C))  err_buf_len("C");


    if (ao && number_from_pyobject(ao, &a, MAT_ID(A)))
        err_type("alpha");
    if (bo && number_from_pyobject(bo, &b, MAT_ID(A)))
        err_type("beta");
    if (!bo) b.d = 0.0;

    switch (MAT_ID(A)){
        case DOUBLE:
            if (!ao) a.d = 1.0;
            Py_BEGIN_ALLOW_THREADS
            dsyr2k_(&uplo, &trans, &n, &k, &a.d, MAT_BUFD(A)+oA, &ldA,
                MAT_BUFD(B)+oB, &ldB, &b.d, MAT_BUFD(C)+oC, &ldC);
            Py_END_ALLOW_THREADS
            break;

        case COMPLEX:
	    if (!ao) a.z = 1.0;
            Py_BEGIN_ALLOW_THREADS
            zher2k_(&uplo, &trans, &n, &k, &a.z, MAT_BUFZ(A)+oA, &ldA,
                MAT_BUFZ(B)+oB, &ldB, &b.d, MAT_BUFZ(C)+oC, &ldC);
            Py_END_ALLOW_THREADS
            break;

        default:
            err_invalid_id;
    }

    return Py_BuildValue("");
}


static char doc_trmm[] =
    "Matrix-matrix product where one matrix is triangular.\n\n"
    "trmm(A, B, side='L', uplo='L', transA='N', diag='N', alpha=1.0,\n"
    "     m=None, n=None, ldA=max(1,A.size[0]), ldB=max(1,B.size[0]),\n"
    "     offsetA=0, offsetB=0)\n\n"
    "PURPOSE\n"
    "Computes\n"
    "B := alpha*A*B   if transA is 'N' and side = 'L'.\n"
    "B := alpha*B*A   if transA is 'N' and side = 'R'.\n"
    "B := alpha*A^T*B if transA is 'T' and side = 'L'.\n"
    "B := alpha*B*A^T if transA is 'T' and side = 'R'.\n"
    "B := alpha*A^H*B if transA is 'C' and side = 'L'.\n"
    "B := alpha*B*A^H if transA is 'C' and side = 'R'.\n"
    "B is m by n and A is triangular.\n\n"
    "ARGUMENTS\n"
    "A         'd' or 'z' matrix\n\n"
    "B         'd' or 'z' matrix.  Must have the same type as A.\n\n"
    "side      'L' or 'R'\n\n"
    "uplo      'L' or 'U'\n\n"
    "transA    'N' or 'T'\n\n"
    "diag      'N' or 'U'\n\n"
    "alpha     number (int, float or complex).  Complex alpha is only\n"
    "          allowed if A is complex.\n\n"
    "m         integer.  If negative, the default value is used.\n"
    "          The default value is\n"
    "          m = (side == 'L') ? A.size[0] : B.size[0].\n"
    "          If the default value is used and side is 'L', m must\n"
    "          be equal to A.size[1].\n\n"
    "n         integer.  If negative, the default value is used.\n"
    "          The default value is\n"
    "          n = (side == 'L') ? B.size[1] : A.size[0].\n"
    "          If the default value is used and side is 'R', n must\n"
    "          be equal to A.size[1].\n\n"
    "ldA       nonnegative integer.\n"
    "          ldA >= max(1, (side == 'L') ? m : n).\n"
    "          If zero, the default value is used. \n\n"
    "ldB       nonnegative integer.  ldB >= max(1,m).\n"
    "          If zero, the default value is used.\n\n"
    "offsetA   nonnegative integer\n\n"
    "offsetB   nonnegative integer";

static PyObject* trmm(PyObject *self, PyObject *args, PyObject *kwrds)
{
    matrix *A, *B;
    PyObject *ao=NULL;
    number a;
    int m=-1, n=-1, ldA=0, ldB=0, oA=0, oB=0;
#if PY_MAJOR_VERSION >= 3
    int side_ = 'L', uplo_ = 'L', transA_ = 'N', diag_ = 'N';
#endif
    char side = 'L', uplo = 'L', transA = 'N', diag = 'N';
    char *kwlist[] = {"A", "B", "side", "uplo", "transA", "diag",
        "alpha", "m", "n", "ldA", "ldB", "offsetA", "offsetB", NULL};

#if PY_MAJOR_VERSION >= 3
    if (!PyArg_ParseTupleAndKeywords(args, kwrds, "OO|CCCCOiiiiii",
        kwlist, &A, &B, &side_, &uplo_, &transA_, &diag_, &ao, &m, &n, 
        &ldA, &ldB, &oA, &oB))
        return NULL;
    side = (char) side_;
    uplo = (char) uplo_;
    transA = (char) transA_;
    diag = (char) diag_;
#else
    if (!PyArg_ParseTupleAndKeywords(args, kwrds, "OO|ccccOiiiiii",
        kwlist, &A, &B, &side, &uplo, &transA, &diag, &ao, &m, &n, &ldA,
        &ldB, &oA, &oB))
        return NULL;
#endif

    if (!Matrix_Check(A)) err_mtrx("A");
    if (!Matrix_Check(B)) err_mtrx("B");
    if (MAT_ID(A) != MAT_ID(B)) err_conflicting_ids;

    if (side != 'L' && side != 'R') err_char("side", "'L', 'R'");
    if (uplo != 'L' && uplo != 'U') err_char("uplo", "'L', 'U'");
    if (diag != 'N' && diag != 'U') err_char("diag", "'N', 'U'");
    if (transA != 'N' && transA != 'T' && transA != 'C')
        err_char("transA", "'N', 'T', 'C'");

    if (n < 0){
        n = (side == 'L') ? B->ncols : A->nrows;
        if (side != 'L' && n != A->ncols){
            PyErr_SetString(PyExc_TypeError, "A must be square");
            return NULL;
        }
    }
    if (m < 0){
        m = (side == 'L') ? A->nrows: B->nrows;
        if (side == 'L' && m != A->ncols){
            PyErr_SetString(PyExc_TypeError, "A must be square");
            return NULL;
        }
    }
    if (m == 0 || n == 0) return Py_BuildValue("");

    if (ldA == 0) ldA = MAX(1,A->nrows);
    if (ldA < MAX(1, (side == 'L') ? m : n)) err_ld("ldA");
    if (ldB == 0) ldB = MAX(1,B->nrows);
    if (ldB < MAX(1, m)) err_ld("ldB");
    if (oA < 0) err_nn_int("offsetA");
    if ((side == 'L' && oA + (m-1)*ldA + m > len(A)) ||
        (side == 'R' && oA + (n-1)*ldA + n > len(A))) err_buf_len("A");
    if (oB < 0) err_nn_int("offsetB");
    if (oB + (n-1)*ldB + m > len(B)) err_buf_len("B");

    if (ao && number_from_pyobject(ao, &a, MAT_ID(A)))
        err_type("alpha");

    switch (MAT_ID(A)){
        case DOUBLE:
            if (!ao) a.d = 1.0;
            Py_BEGIN_ALLOW_THREADS
            dtrmm_(&side, &uplo, &transA, &diag, &m, &n, &a.d,
                MAT_BUFD(A)+oA, &ldA, MAT_BUFD(B)+oB, &ldB);
            Py_END_ALLOW_THREADS
            break;

        case COMPLEX:
   	    if (!ao) a.z = 1.0;
            Py_BEGIN_ALLOW_THREADS
            ztrmm_(&side, &uplo, &transA, &diag, &m, &n, &a.z,
                MAT_BUFZ(A)+oA, &ldA, MAT_BUFZ(B)+oB, &ldB);
            Py_END_ALLOW_THREADS
            break;

        default:
            err_invalid_id;
    }

    return Py_BuildValue("");
}



static char doc_trsm[] =
    "Solution of a triangular system of equations with multiple \n"
    "righthand sides.\n\n"
    "trsm(A, B, side='L', uplo='L', transA='N', diag='N', alpha=1.0,\n"
    "     m=None, n=None, ldA=max(1,A.size[0]), ldB=max(1,B.size[0]),\n"
    "     offsetA=0, offsetB=0)\n\n"
    "PURPOSE\n"
    "Computes\n"
    "B := alpha*A^{-1}*B if transA is 'N' and side = 'L'.\n"
    "B := alpha*B*A^{-1} if transA is 'N' and side = 'R'.\n"
    "B := alpha*A^{-T}*B if transA is 'T' and side = 'L'.\n"
    "B := alpha*B*A^{-T} if transA is 'T' and side = 'R'.\n"
    "B := alpha*A^{-H}*B if transA is 'C' and side = 'L'.\n"
    "B := alpha*B*A^{-H} if transA is 'C' and side = 'R'.\n"
    "B is m by n and A is triangular.  The code does not verify \n"
    "whether A is nonsingular.\n\n"
    "ARGUMENTS\n"
    "A         'd' or 'z' matrix\n\n"
    "B         'd' or 'z' matrix.  Must have the same type as A.\n\n"
    "side      'L' or 'R'\n\n"
    "uplo      'L' or 'U'\n\n"
    "transA    'N' or 'T'\n\n"
    "diag      'N' or 'U'\n\n"
    "alpha     number (int, float or complex).  Complex alpha is only\n"
    "          allowed if A is complex.\n\n"
    "m         integer.  If negative, the default value is used.\n"
    "          The default value is\n"
    "          m = (side == 'L') ? A.size[0] : B.size[0].\n"
    "          If the default value is used and side is 'L', m must\n"
    "          be equal to A.size[1].\n\n"
    "n         integer.  If negative, the default value is used.\n"
    "          The default value is\n"
    "          n = (side == 'L') ? B.size[1] : A.size[0].\n"
    "          If the default value is used and side is 'R', n must\n"
    "          be equal to A.size[1].\n\n"
    "ldA       nonnegative integer.\n"
    "          ldA >= max(1, (side == 'L') ? m : n).\n"
    "          If zero, the default value is used.\n\n"
    "ldB       nonnegative integer.  ldB >= max(1,m).\n"
    "          If zero, the default value is used.\n\n"
    "offsetA   nonnegative integer\n\n"
    "offsetB   nonnegative integer";

static PyObject* trsm(PyObject *self, PyObject *args, PyObject *kwrds)
{
    matrix *A, *B;
    PyObject *ao=NULL;
    number a;
    int m=-1, n=-1, ldA=0, ldB=0, oA=0, oB=0;
#if PY_MAJOR_VERSION >= 3
    int side_ = 'L', uplo_ = 'L', transA_ = 'N', diag_ = 'N';
#endif
    char side = 'L', uplo = 'L', transA = 'N', diag = 'N';
    char *kwlist[] = {"A", "B", "side", "uplo", "transA", "diag",
        "alpha", "m", "n", "ldA", "ldB", "offsetA", "offsetB", NULL};

#if PY_MAJOR_VERSION >= 3
    if (!PyArg_ParseTupleAndKeywords(args, kwrds, "OO|CCCCOiiiiii",
        kwlist, &A, &B, &side_, &uplo_, &transA_, &diag_, &ao, &m, &n, 
        &ldA, &ldB, &oA, &oB))
        return NULL;
    side = (char) side_;
    uplo = (char) uplo_;
    transA = (char) transA_;
    diag = (char) diag_;
#else
    if (!PyArg_ParseTupleAndKeywords(args, kwrds, "OO|ccccOiiiiii",
        kwlist, &A, &B, &side, &uplo, &transA, &diag, &ao, &m, &n, &ldA,
        &ldB, &oA, &oB))
        return NULL;
#endif

    if (!Matrix_Check(A)) err_mtrx("A");
    if (!Matrix_Check(B)) err_mtrx("B");
    if (MAT_ID(A) != MAT_ID(B)) err_conflicting_ids;

    if (side != 'L' && side != 'R') err_char("side", "'L', 'R'");
    if (uplo != 'L' && uplo != 'U') err_char("uplo", "'L', 'U'");
    if (diag != 'N' && diag != 'U') err_char("diag", "'N', 'U'");
    if (transA != 'N' && transA != 'T' && transA != 'C')
        err_char("transA", "'N', 'T', 'C'");

    if (n < 0){
        n = (side == 'L') ? B->ncols : A->nrows;
        if (side != 'L' && n != A->ncols){
            PyErr_SetString(PyExc_TypeError, "A must be square");
            return NULL;
        }
    }
    if (m < 0){
        m = (side == 'L') ? A->nrows: B->nrows;
        if (side == 'L' && m != A->ncols){
            PyErr_SetString(PyExc_TypeError, "A must be square");
            return NULL;
        }
    }
    if (n == 0 || m == 0) return Py_BuildValue("");

    if (ldA == 0) ldA = MAX(1,A->nrows);
    if (ldA < MAX(1, (side == 'L') ? m : n)) err_ld("ldA");
    if (ldB == 0) ldB = MAX(1,B->nrows);
    if (ldB < MAX(1,m)) err_ld("ldB");
    if (oA < 0) err_nn_int("offsetA");
    if ((side == 'L' && oA + (m-1)*ldA + m > len(A)) ||
        (side == 'R' && oA + (n-1)*ldA + n > len(A))) err_buf_len("A");
    if (oB < 0) err_nn_int("offsetB");
    if (oB < 0 || oB + (n-1)*ldB + m > len(B)) err_buf_len("B");

    if (ao && number_from_pyobject(ao, &a, MAT_ID(A)))
        err_type("alpha");

    switch (MAT_ID(A)){
        case DOUBLE:
            if (!ao) a.d = 1.0;
             Py_BEGIN_ALLOW_THREADS
            dtrsm_(&side, &uplo, &transA, &diag, &m, &n, &a.d,
                MAT_BUFD(A)+oA, &ldA, MAT_BUFD(B)+oB, &ldB);
            Py_END_ALLOW_THREADS
            break;

        case COMPLEX:
  	    if (!ao) a.z = 1.0;
            Py_BEGIN_ALLOW_THREADS
            ztrsm_(&side, &uplo, &transA, &diag, &m, &n, &a.z,
                MAT_BUFZ(A)+oA, &ldA, MAT_BUFZ(B)+oB, &ldB);
            Py_END_ALLOW_THREADS
            break;

        default:
            err_invalid_id;
    }

    return Py_BuildValue("");
}


static PyMethodDef blas_functions[] = {
  {"swap", (PyCFunction) swap,  METH_VARARGS|METH_KEYWORDS, doc_swap},
  {"scal", (PyCFunction) scal,  METH_VARARGS|METH_KEYWORDS, doc_scal},
  {"copy", (PyCFunction) copy,  METH_VARARGS|METH_KEYWORDS, doc_copy},
  {"axpy", (PyCFunction) axpy,  METH_VARARGS|METH_KEYWORDS, doc_axpy},
  {"dot",  (PyCFunction) dot,   METH_VARARGS|METH_KEYWORDS, doc_dot},
  {"dotu", (PyCFunction) dotu,  METH_VARARGS|METH_KEYWORDS, doc_dotu},
  {"nrm2", (PyCFunction) nrm2,  METH_VARARGS|METH_KEYWORDS, doc_nrm2},
  {"asum", (PyCFunction) asum,  METH_VARARGS|METH_KEYWORDS, doc_asum},
  {"iamax",(PyCFunction) iamax, METH_VARARGS|METH_KEYWORDS, doc_iamax},
  {"gemv", (PyCFunction) gemv,  METH_VARARGS|METH_KEYWORDS, doc_gemv},
  {"gbmv", (PyCFunction) gbmv,  METH_VARARGS|METH_KEYWORDS, doc_gbmv},
  {"symv", (PyCFunction) symv,  METH_VARARGS|METH_KEYWORDS, doc_symv},
  {"hemv", (PyCFunction) hemv,  METH_VARARGS|METH_KEYWORDS, doc_hemv},
  {"sbmv", (PyCFunction) sbmv,  METH_VARARGS|METH_KEYWORDS, doc_sbmv},
  {"hbmv", (PyCFunction) hbmv,  METH_VARARGS|METH_KEYWORDS, doc_hbmv},
  {"trmv", (PyCFunction) trmv,  METH_VARARGS|METH_KEYWORDS, doc_trmv},
  {"tbmv", (PyCFunction) tbmv,  METH_VARARGS|METH_KEYWORDS, doc_tbmv},
  {"trsv", (PyCFunction) trsv,  METH_VARARGS|METH_KEYWORDS, doc_trsv},
  {"tbsv", (PyCFunction) tbsv,  METH_VARARGS|METH_KEYWORDS, doc_tbsv},
  {"ger",  (PyCFunction) ger,   METH_VARARGS|METH_KEYWORDS, doc_ger},
  {"geru", (PyCFunction) geru,  METH_VARARGS|METH_KEYWORDS, doc_geru},
  {"syr",  (PyCFunction) syr,   METH_VARARGS|METH_KEYWORDS, doc_syr},
  {"her",  (PyCFunction) her,   METH_VARARGS|METH_KEYWORDS, doc_her},
  {"syr2", (PyCFunction) syr2,  METH_VARARGS|METH_KEYWORDS, doc_syr2},
  {"her2", (PyCFunction) her2,  METH_VARARGS|METH_KEYWORDS, doc_her2},
  {"gemm", (PyCFunction) gemm,  METH_VARARGS|METH_KEYWORDS, doc_gemm},
  {"symm", (PyCFunction) symm,  METH_VARARGS|METH_KEYWORDS, doc_symm},
  {"hemm", (PyCFunction) hemm,  METH_VARARGS|METH_KEYWORDS, doc_hemm},
  {"syrk", (PyCFunction) syrk,  METH_VARARGS|METH_KEYWORDS, doc_syrk},
  {"herk", (PyCFunction) herk,  METH_VARARGS|METH_KEYWORDS, doc_herk},
  {"syr2k",(PyCFunction) syr2k, METH_VARARGS|METH_KEYWORDS, doc_syr2k},
  {"her2k",(PyCFunction) her2k, METH_VARARGS|METH_KEYWORDS, doc_her2k},
  {"trmm", (PyCFunction) trmm,  METH_VARARGS|METH_KEYWORDS, doc_trmm},
  {"trsm", (PyCFunction) trsm,  METH_VARARGS|METH_KEYWORDS, doc_trsm},
  {NULL}  /* Sentinel */
};

#if PY_MAJOR_VERSION >= 3

static PyModuleDef blas_module = {
    PyModuleDef_HEAD_INIT,
    "blas",
    blas__doc__,
    -1,
    blas_functions,
    NULL, NULL, NULL, NULL
};

PyMODINIT_FUNC PyInit_blas(void)
{
  PyObject *m;
  if (!(m = PyModule_Create(&blas_module))) return NULL;
  if (import_cvxopt() < 0) return NULL;
  return m;
}

#else 

PyMODINIT_FUNC initblas(void)
{
  PyObject *m;
  m = Py_InitModule3("cvxopt.blas", blas_functions, blas__doc__);
  if (import_cvxopt() < 0) return ;
}

#endif
=======
/*
 * Copyright 2012-2016 M. Andersen and L. Vandenberghe.
 * Copyright 2010-2011 L. Vandenberghe.
 * Copyright 2004-2009 J. Dahl and L. Vandenberghe.
 *
 * This file is part of CVXOPT.
 *
 * CVXOPT is free software; you can redistribute it and/or modify
 * it under the terms of the GNU General Public License as published by
 * the Free Software Foundation; either version 3 of the License, or
 * (at your option) any later version.
 *
 * CVXOPT is distributed in the hope that it will be useful,
 * but WITHOUT ANY WARRANTY; without even the implied warranty of
 * MERCHANTABILITY or FITNESS FOR A PARTICULAR PURPOSE.  See the
 * GNU General Public License for more details.
 *
 * You should have received a copy of the GNU General Public License
 * along with this program.  If not, see <http://www.gnu.org/licenses/>.
 */

#include "Python.h"
#include "cvxopt.h"
#include "misc.h"

#define USE_CBLAS_ZDOT 0

PyDoc_STRVAR(blas__doc__,"Interface to the double-precision real and "
    "complex BLAS.\n\n"
    "Double and complex matrices and vectors are stored in CVXOPT \n"
    "matrices using the conventional BLAS storage schemes, with the\n"
    "CVXOPT matrix buffers interpreted as one-dimensional arrays.\n"
    "For each matrix argument X, an additional integer argument\n"
    "offsetX specifies the start of the array, i.e., the pointer\n"
    "X->buffer + offsetX is passed to the BLAS function.  The other \n"
    "arguments (dimensions and options) have the same meaning as in\n"
    "the BLAS definition.  Default values of the dimension arguments\n"
    "are derived from the CVXOPT matrix sizes.");


/* BLAS 1 prototypes */
extern void dswap_(int *n, double *x, int *incx, double *y, int *incy);
extern void zswap_(int *n, double complex *x, int *incx, double complex *y,
    int *incy);
extern void dscal_(int *n, double *alpha, double *x, int *incx);
extern void zscal_(int *n, double complex *alpha, double complex *x, int *incx);
extern void zdscal_(int *n, double *alpha, double complex *x, int *incx);
extern void dcopy_(int *n, double *x, int *incx, double *y, int *incy);
extern void zcopy_(int *n, double complex *x, int *incx, double complex *y,
    int *incy);
extern void daxpy_(int *n, double *alpha, double *x, int *incx,
    double *y, int *incy);
extern void zaxpy_(int *n, double complex *alpha, double complex *x, int *incx,
    double complex *y, int *incy);
extern double ddot_(int *n, double *x, int *incx, double *y, int *incy);
#if USE_CBLAS_ZDOT
extern void cblas_zdotc_sub(int n, void *x, int incx, void *y,
    int incy, void *result);
extern void cblas_zdotu_sub(int n, void *x, int incx, void *y, int incy,
    void *result);
#endif
extern double dnrm2_(int *n, double *x, int *incx);
extern double dznrm2_(int *n, double complex *x, int *incx);
extern double dasum_(int *n, double *x, int *incx);
extern double dzasum_(int *n, double complex *x, int *incx);
extern int idamax_(int *n, double *x, int *incx);
extern int izamax_(int *n, double complex *x, int *incx);


/* BLAS 2 prototypes */
extern void dgemv_(char* trans, int *m, int *n, double *alpha,
    double *A, int *lda, double *x, int *incx, double *beta, double *y,
    int *incy);
extern void zgemv_(char* trans, int *m, int *n, double complex *alpha,
    double complex *A, int *lda, double complex *x, int *incx, double complex *beta,
    double complex *y, int *incy);
extern void dgbmv_(char* trans, int *m, int *n, int *kl, int *ku,
    double *alpha, double *A, int *lda, double *x, int *incx,
    double *beta, double *y,  int *incy);
extern void zgbmv_(char* trans, int *m, int *n, int *kl, int *ku,
    double complex *alpha, double complex *A, int *lda, double complex *x, int *incx,
    double complex *beta, double complex *y,  int *incy);
extern void dsymv_(char *uplo, int *n, double *alpha, double *A,
    int *lda, double *x, int *incx, double *beta, double *y, int *incy);
extern void zhemv_(char *uplo, int *n, double complex *alpha, double complex *A,
    int *lda, double complex *x, int *incx, double complex *beta, double complex *y,
    int *incy);
extern void dsbmv_(char *uplo, int *n, int *k, double *alpha, double *A,
    int *lda, double *x, int *incx, double *beta, double *y, int *incy);
extern void zhbmv_(char *uplo, int *n, int *k, double complex *alpha,
    double complex *A, int *lda, double complex *x, int *incx, double complex *beta,
    double complex *y, int *incy);
extern void dtrmv_(char *uplo, char *trans, char *diag, int *n,
    double *A, int *lda, double *x, int *incx);
extern void ztrmv_(char *uplo, char *trans, char *diag, int *n,
    double complex *A, int *lda, double complex *x, int *incx);
extern void dtbmv_(char *uplo, char *trans, char *diag, int *n, int *k,
    double *A, int *lda, double *x, int *incx);
extern void ztbmv_(char *uplo, char *trans, char *diag, int *n, int *k,
    double complex *A, int *lda, double complex *x, int *incx);
extern void dtrsv_(char *uplo, char *trans, char *diag, int *n,
    double *A, int *lda, double *x, int *incx);
extern void ztrsv_(char *uplo, char *trans, char *diag, int *n,
    double complex *A, int *lda, double complex *x, int *incx);
extern void dtbsv_(char *uplo, char *trans, char *diag, int *n, int *k,
    double *A, int *lda, double *x, int *incx);
extern void ztbsv_(char *uplo, char *trans, char *diag, int *n, int *k,
    double complex *A, int *lda, double complex *x, int *incx);
extern void dger_(int *m, int *n, double *alpha, double *x, int *incx,
    double *y, int *incy, double *A, int *lda);
extern void zgerc_(int *m, int *n, double complex *alpha, double complex *x,
    int *incx, double complex *y, int *incy, double complex *A, int *lda);
extern void zgeru_(int *m, int *n, double complex *alpha, double complex *x,
    int *incx, double complex *y, int *incy, double complex *A, int *lda);
extern void dsyr_(char *uplo, int *n, double *alpha, double *x,
    int *incx, double *A, int *lda);
extern void zher_(char *uplo, int *n, double *alpha, double complex *x,
    int *incx, double complex *A, int *lda);
extern void dsyr2_(char *uplo, int *n, double *alpha, double *x,
    int *incx, double *y, int *incy, double *A, int *lda);
extern void zher2_(char *uplo, int *n, double complex *alpha, double complex *x,
    int *incx, double complex *y, int *incy, double complex *A, int *lda);


/* BLAS 3 prototypes */
extern void dgemm_(char *transa, char *transb, int *m, int *n, int *k,
    double *alpha, double *A, int *lda, double *B, int *ldb,
    double *beta, double *C, int *ldc);
extern void zgemm_(char *transa, char *transb, int *m, int *n, int *k,
    double complex *alpha, double complex *A, int *lda, double complex *B, int *ldb,
    double complex *beta, double complex *C, int *ldc);
extern void dsymm_(char *side, char *uplo, int *m, int *n,
    double *alpha, double *A, int *lda, double *B, int *ldb,
    double *beta, double *C, int *ldc);
extern void zsymm_(char *side, char *uplo, int *m, int *n,
    double complex *alpha, double complex *A, int *lda, double complex *B, int *ldb,
    double complex *beta, double complex *C, int *ldc);
extern void zhemm_(char *side, char *uplo, int *m, int *n,
    double complex *alpha, double complex *A, int *lda, double complex *B, int *ldb,
    double complex *beta, double complex *C, int *ldc);
extern void dsyrk_(char *uplo, char *trans, int *n, int *k,
    double *alpha, double *A, int *lda, double *beta, double *B,
    int *ldb);
extern void zsyrk_(char *uplo, char *trans, int *n, int *k,
    double complex *alpha, double complex *A, int *lda, double complex *beta, double complex *B,
    int *ldb);
extern void zherk_(char *uplo, char *trans, int *n, int *k,
    double *alpha, double complex *A, int *lda, double *beta, double complex *B,
    int *ldb);
extern void dsyr2k_(char *uplo, char *trans, int *n, int *k,
    double *alpha, double *A, int *lda, double *B, int *ldb,
    double *beta, double *C, int *ldc);
extern void zsyr2k_(char *uplo, char *trans, int *n, int *k,
    double complex *alpha, double complex *A, int *lda, double complex *B, int *ldb,
    double complex *beta, double complex *C, int *ldc);
extern void zher2k_(char *uplo, char *trans, int *n, int *k,
    double complex *alpha, double complex *A, int *lda, double complex *B, int *ldb,
    double *beta, double complex *C, int *ldc);
extern void dtrmm_(char *side, char *uplo, char *transa, char *diag,
    int *m, int *n, double *alpha, double *A, int *lda, double *B,
    int *ldb);
extern void ztrmm_(char *side, char *uplo, char *transa, char *diag,
    int *m, int *n, double complex *alpha, double complex *A, int *lda, double complex *B,
    int *ldb);
extern void dtrsm_(char *side, char *uplo, char *transa, char *diag,
    int *m, int *n, double *alpha, double *A, int *lda, double *B,
    int *ldb);
extern void ztrsm_(char *side, char *uplo, char *transa, char *diag,
    int *m, int *n, double complex *alpha, double complex *A, int *lda, double complex *B,
    int *ldb);


static int number_from_pyobject(PyObject *o, number *a, int id)
{
    switch (id){
        case DOUBLE:
#if PY_MAJOR_VERSION >= 3
            if (!PyLong_Check(o) && !PyLong_Check(o) &&
                !PyFloat_Check(o)) return -1;
#else
            if (!PyInt_Check(o) && !PyLong_Check(o) &&
                !PyFloat_Check(o)) return -1;
#endif
            (*a).d = PyFloat_AsDouble(o);
            return 0;

        case COMPLEX:
#if PY_MAJOR_VERSION >= 3
            if (!PyLong_Check(o) && !PyLong_Check(o) &&
                !PyFloat_Check(o) && !PyComplex_Check(o)) return -1;
#else
            if (!PyInt_Check(o) && !PyLong_Check(o) &&
                !PyFloat_Check(o) && !PyComplex_Check(o)) return -1;
#endif
            (*a).z = PyComplex_RealAsDouble(o) +
                I*PyComplex_ImagAsDouble(o);
            return 0;
    }
    return -1;
}


static char doc_swap[] =
    "Interchanges two vectors (x <-> y).\n\n"
    "swap(x, y, n=None, incx=1, incy=1, offsetx=0, offsety=0)\n\n"
    "ARGUMENTS\n"
    "x         'd' or 'z' matrix\n\n"
    "y         'd' or 'z' matrix.  Must have the same type as x.\n\n"
    "n         integer.  If n<0, the default value of n is used.\n"
    "          The default value is equal to\n"
    "          len(x)>=offsetx+1 ? 1+(len(x)-offsetx-1)/|incx| : 0.\n"
    "          If the default value is used, it must be equal to\n"
    "          len(y)>=offsety+1 ? 1+(len(y)-offsetx-1)/|incy| : 0.\n\n"
    "incx      nonzero integer\n\n"
    "incy      nonzero integer\n\n"
    "offsetx   nonnegative integer\n\n"
    "offsety   nonnegative integer";

static PyObject* swap(PyObject *self, PyObject *args, PyObject *kwrds)
{
    matrix *x, *y;
    int n=-1, ix=1, iy=1, ox=0, oy=0;
    char *kwlist[] = {"x", "y", "n", "incx", "incy", "offsetx",
        "offsety", NULL};

    if (!PyArg_ParseTupleAndKeywords(args, kwrds, "OO|iiiii", kwlist,
        &x, &y, &n, &ix, &iy, &ox, &oy)) return NULL;

    if (!Matrix_Check(x)) err_mtrx("x");
    if (!Matrix_Check(y)) err_mtrx("y");
    if (MAT_ID(x) != MAT_ID(y)) err_conflicting_ids;

    if (ix == 0) err_nz_int("incx");
    if (iy == 0) err_nz_int("incy");

    if (ox < 0) err_nn_int("offsetx");
    if (oy < 0) err_nn_int("offsety");

    if (n<0){
        n = (len(x) >= ox+1) ? 1+(len(x)-ox-1)/abs(ix) : 0;
        if (n != ((len(y) >= oy+1) ? 1+(len(y)-oy-1)/abs(iy) : 0)){
            PyErr_SetString(PyExc_ValueError, "arrays have unequal "
                "default lengths");
            return NULL;
        }
    }
    if (n == 0) return Py_BuildValue("");

    if (len(x) < ox+1+(n-1)*abs(ix)) err_buf_len("x");
    if (len(y) < oy+1+(n-1)*abs(iy)) err_buf_len("y");

    switch (MAT_ID(x)){
        case DOUBLE:
            Py_BEGIN_ALLOW_THREADS
            dswap_(&n, MAT_BUFD(x)+ox, &ix, MAT_BUFD(y)+oy, &iy);
            Py_END_ALLOW_THREADS
            break;

        case COMPLEX:
            Py_BEGIN_ALLOW_THREADS
            zswap_(&n, MAT_BUFZ(x)+ox, &ix, MAT_BUFZ(y)+oy, &iy);
            Py_END_ALLOW_THREADS
            break;

        default:
            err_invalid_id;
    }

    return Py_BuildValue("");
}


static char doc_scal[] =
    "Scales a vector by a constant (x := alpha*x).\n\n"
    "scal(alpha, x, n=None, inc=1, offset=0)\n\n"
    "ARGUMENTS\n"
    "alpha     number (int, float or complex).  Complex alpha is only\n"
    "          allowed if x is complex.\n\n"
    "x         'd' or 'z' matrix\n\n"
    "n         integer.  If n<0, the default value of n is used.\n"
    "          The default value is equal to\n"
    "          (len(x)>=offset+1) ? 1+(len-offset-1)/inc : 0.\n\n"
    "inc       positive integer\n\n"
    "offset    nonnegative integer";

static PyObject* scal(PyObject *self, PyObject *args, PyObject *kwrds)
{
    matrix *x;
    PyObject *ao;
    number a;
    int n=-1, ix=1, ox=0;
    char *kwlist[] = {"alpha", "x", "n", "inc", "offset", NULL};

    if (!PyArg_ParseTupleAndKeywords(args, kwrds, "OO|iii", kwlist,
        &ao, &x, &n, &ix, &ox)) return NULL;

    if (!Matrix_Check(x)) err_mtrx("x");
    if (ix <= 0) err_p_int("inc");
    if (ox < 0) err_nn_int("offset");
    if (n < 0) n = (len(x) >= ox+1) ? 1+(len(x)-ox-1)/ix : 0;
    if (n == 0) return Py_BuildValue("");
    if (len(x) < ox+1+(n-1)*ix) err_buf_len("x");

    switch (MAT_ID(x)){
        case DOUBLE:
            if (number_from_pyobject(ao, &a, MAT_ID(x)))
                err_type("alpha");
            Py_BEGIN_ALLOW_THREADS
            dscal_(&n, &a.d, MAT_BUFD(x)+ox, &ix);
            Py_END_ALLOW_THREADS
	    break;

        case COMPLEX:
            if (!number_from_pyobject(ao, &a, DOUBLE))
                Py_BEGIN_ALLOW_THREADS
                zdscal_(&n, &a.d, MAT_BUFZ(x)+ox, &ix);
                Py_END_ALLOW_THREADS
            else if (!number_from_pyobject(ao, &a, COMPLEX))
                Py_BEGIN_ALLOW_THREADS
                zscal_(&n, &a.z, MAT_BUFZ(x)+ox, &ix);
                Py_END_ALLOW_THREADS
            else
                err_type("alpha");
	    break;

        default:
            err_invalid_id;
    }

    return Py_BuildValue("");
}


static char doc_copy[] =
    "Copies a vector x to a vector y (y := x).\n\n"
    "copy(x, y, n=None, incx=1, incy=1, offsetx=0, offsety=0)\n\n"
    "ARGUMENTS\n"
    "x         'd' or 'z' matrix\n\n"
    "y         'd' or 'z' matrix.  Must have the same type as x.\n\n"
    "n         integer.  If n<0, the default value of n is used.\n"
    "          The default value is given by\n"
    "          (len(x)>=offsetx+1) ? 1+(len(x)-offsetx-1)/incx : 0\n\n"
    "incx      nonzero integer\n\n"
    "incy      nonzero integer\n\n"
    "offsetx   nonnegative integer\n\n"
    "offsety   nonnegative integer";

static PyObject* copy(PyObject *self, PyObject *args, PyObject *kwrds)
{
    matrix *x, *y;
    int n=-1, ix=1, iy=1, ox=0, oy=0;
    char *kwlist[] = {"x", "y", "n", "incx", "incy", "offsetx",
        "offsety", NULL};

    if (!PyArg_ParseTupleAndKeywords(args, kwrds, "OO|iiiii", kwlist,
        &x, &y, &n, &ix, &iy, &ox, &oy))
        return NULL;

    if (!Matrix_Check(x)) err_mtrx("x");
    if (!Matrix_Check(y)) err_mtrx("y");
    if (MAT_ID(x) != MAT_ID(y)) err_conflicting_ids;

    if (ix == 0) err_nz_int("incx");
    if (iy == 0) err_nz_int("incy");

    if (ox < 0 ) err_nn_int("offsetx");
    if (oy < 0 ) err_nn_int("offsety");

    if (n < 0) n = (len(x) >= ox+1) ? 1+(len(x)-ox-1)/abs(ix) : 0;
    if (n == 0) return Py_BuildValue("");

    if (len(x) < ox+1+(n-1)*abs(ix)) err_buf_len("x");
    if (len(y) < oy+1+(n-1)*abs(iy)) err_buf_len("y");

    switch (MAT_ID(x)){
        case DOUBLE:
            Py_BEGIN_ALLOW_THREADS
            dcopy_(&n, MAT_BUFD(x)+ox, &ix, MAT_BUFD(y)+oy, &iy);
            Py_END_ALLOW_THREADS
            break;

        case COMPLEX:
            Py_BEGIN_ALLOW_THREADS
            zcopy_(&n, MAT_BUFZ(x)+ox, &ix, MAT_BUFZ(y)+oy, &iy);
            Py_END_ALLOW_THREADS
            break;

        default:
            err_invalid_id;
    }

    return Py_BuildValue("");
}


static char doc_axpy[] =
    "Constant times a vector plus a vector (y := alpha*x+y).\n\n"
    "axpy(x, y, alpha=1.0, n=None, incx=1, incy=1, offsetx=0, "
    "offsety=0)\n\n"
    "ARGUMENTS\n"
    "x         'd' or 'z' matrix\n\n"
    "y         'd' or 'z' matrix.  Must have the same type as x.\n\n"
    "alpha     number (int, float or complex).  Complex alpha is only\n"
    "          allowed if x is complex.\n\n"
    "n         integer.  If n<0, the default value of n is used.\n"
    "          The default value is equal to\n"
    "          (len(x)>=offsetx+1) ? 1+(len(x)-offsetx-1)/incx : 0.\n\n"
    "incx      nonzero integer\n\n"
    "incy      nonzero integer\n\n"
    "offsetx   nonnegative integer\n\n"
    "offsety   nonnegative integer";

static PyObject* axpy(PyObject *self, PyObject *args, PyObject *kwrds)
{
    matrix *x, *y;
    PyObject *ao=NULL;
    number a;
    int n=-1, ix=1, iy=1, ox=0, oy=0;
    char *kwlist[] = {"x", "y", "alpha", "n", "incx", "incy", "offsetx",
        "offsety", NULL};

    if (!PyArg_ParseTupleAndKeywords(args, kwrds, "OO|Oiiiii", kwlist,
        &x, &y, &ao, &n, &ix, &iy, &ox, &oy)) return NULL;

    if (!Matrix_Check(x)) err_mtrx("x");
    if (!Matrix_Check(y)) err_mtrx("y");
    if (MAT_ID(x) != MAT_ID(y)) err_conflicting_ids;

    if (ix == 0) err_nz_int("incx");
    if (iy == 0) err_nz_int("incy");

    if (ox < 0) err_nn_int("offsetx");
    if (oy < 0) err_nn_int("offsety");

    if (n < 0) n = (len(x) >= ox+1) ? 1+(len(x)-ox-1)/abs(ix) : 0;
    if (n == 0) return Py_BuildValue("");

    if (len(x) < ox + 1+(n-1)*abs(ix)) err_buf_len("x");
    if (len(y) < oy + 1+(n-1)*abs(iy)) err_buf_len("y");

    if (ao && number_from_pyobject(ao, &a, MAT_ID(x)))
        err_type("alpha");

    switch (MAT_ID(x)){
        case DOUBLE:
            if (!ao) a.d=1.0;
            Py_BEGIN_ALLOW_THREADS
            daxpy_(&n, &a.d, MAT_BUFD(x)+ox, &ix, MAT_BUFD(y)+oy, &iy);
            Py_END_ALLOW_THREADS
            break;

        case COMPLEX:
            if (!ao) a.z=1.0;
            Py_BEGIN_ALLOW_THREADS
            zaxpy_(&n, &a.z, MAT_BUFZ(x)+ox, &ix, MAT_BUFZ(y)+oy, &iy);
            Py_END_ALLOW_THREADS
            break;

        default:
            err_invalid_id;
    }

    return Py_BuildValue("");
}


static char doc_dot[] =
    "Returns x^H*y for real or complex x, y.\n\n"
    "dot(x, y, n=None, incx=1, incy=1, offsetx=0, offsety=0)\n\n"
    "ARGUMENTS\n"
    "x         'd' or 'z' matrix\n\n"
    "y         'd' or 'z' matrix.  Must have the same type as x.\n\n"
    "n         integer.  If n<0, the default value of n is used.\n"
    "          The default value is equal to\n"
    "          (len(x)>=offsetx+1) ? 1+(len(x)-offsetx-1)/incx : 0.\n"
    "          If the default value is used, it must be equal to\n"
    "          len(y)>=offsety+1 ? 1+(len(y)-offsetx-1)/|incy| : 0.\n\n"
    "incx      nonzero integer\n\n"
    "incy      nonzero integer\n\n"
    "offsetx   nonnegative integer\n\n"
    "offsety   nonnegative integer\n\n"
    "Returns 0 if n=0.";

static PyObject* dot(PyObject *self, PyObject *args, PyObject *kwrds)
{
    matrix *x, *y;
    number val;
    int n=-1, ix=1, iy=1, ox=0, oy=0;
    char *kwlist[] = {"x", "y", "n", "incx", "incy", "offsetx",
        "offsety", NULL};

    if (!PyArg_ParseTupleAndKeywords(args, kwrds, "OO|iiiii", kwlist,
        &x, &y, &n, &ix, &iy, &ox, &oy))
        return NULL;

    if (!Matrix_Check(x)) err_mtrx("x");
    if (!Matrix_Check(y)) err_mtrx("y");
    if (MAT_ID(x) != MAT_ID(y)) err_conflicting_ids;

    if (ix == 0) err_nz_int("incx");
    if (iy == 0) err_nz_int("incy");

    if (ox < 0) err_nn_int("offsetx");
    if (oy < 0) err_nn_int("offsety");

    if (n<0){
        n = (len(x) >= ox+1) ? 1+(len(x)-ox-1)/abs(ix) : 0;
        if (n != ((len(y) >= oy+1) ? 1+(len(y)-oy-1)/abs(iy) : 0)){
            PyErr_SetString(PyExc_ValueError, "arrays have unequal "
                "default lengths");
            return NULL;
        }
    }

    if (n && len(x) < ox + 1 + (n-1)*abs(ix)) err_buf_len("x");
    if (n && len(y) < oy + 1 + (n-1)*abs(iy)) err_buf_len("y");

    switch (MAT_ID(x)){
        case DOUBLE:
            Py_BEGIN_ALLOW_THREADS
            val.d = (n==0) ? 0.0 : ddot_(&n, MAT_BUFD(x)+ox, &ix,
                MAT_BUFD(y)+oy, &iy);
            Py_END_ALLOW_THREADS
            return Py_BuildValue("d", val.d);

        case COMPLEX:
	    if (n==0) val.z = 0.0;
	    else
#if USE_CBLAS_ZDOT
                cblas_zdotc_sub(n, MAT_BUFZ(x)+ox, ix, MAT_BUFZ(y)+oy,
                    iy, &val.z);
#else
                ix *= 2;
                iy *= 2;
                Py_BEGIN_ALLOW_THREADS
                val.z = (ddot_(&n, MAT_BUFD(x)+2*ox, &ix,
                    MAT_BUFD(y)+2*oy, &iy) +
                    ddot_(&n, MAT_BUFD(x)+2*ox + 1, &ix,
                    MAT_BUFD(y)+2*oy + 1, &iy)) +
                    I*(ddot_(&n, MAT_BUFD(x)+2*ox, &ix,
                    MAT_BUFD(y)+2*oy + 1, &iy) -
                    ddot_(&n, MAT_BUFD(x)+2*ox + 1, &ix,
                    MAT_BUFD(y)+2*oy, &iy));
                Py_END_ALLOW_THREADS
#endif
	    return PyComplex_FromDoubles(creal(val.z),cimag(val.z));

        default:
            err_invalid_id;
    }
}


static char doc_dotu[] =
    "Returns x^T*y for real or complex x, y.\n\n"
    "dotu(x, y, n=None, incx=1, incy=1, offsetx=0, offsety=0)\n\n"
    "ARGUMENTS\n"
    "x         'd' or 'z' matrix\n\n"
    "y         'd' or 'z' matrix.  Must have the same type as x.\n\n"
    "n         integer.  If n<0, the default value of n is used.\n"
    "          The default value is equal to\n"
    "          (len(x)>=offsetx+1) ? 1+(len(x)-offsetx-1)/incx : 0.\n"
    "          If the default value is used, it must be equal to\n"
    "          len(y)>=offsety+1 ? 1+(len(y)-offsetx-1)/|incy| : 0.\n\n"
    "incx      nonzero integer\n\n"
    "incy      nonzero integer\n\n"
    "offsetx   nonnegative integer\n\n"
    "offsety   nonnegative integer\n\n"
    "Returns 0 if n=0.";

static PyObject* dotu(PyObject *self, PyObject *args, PyObject *kwrds)
{
    matrix *x, *y;
    number val;
    int n=-1, ix=1, iy=1, ox=0, oy=0;
    char *kwlist[] = {"x", "y", "n", "incx", "incy", "offsetx",
        "offsety", NULL};

    if (!PyArg_ParseTupleAndKeywords(args, kwrds, "OO|iiiii", kwlist,
        &x, &y, &n, &ix, &iy, &ox, &oy))
        return NULL;

    if (!Matrix_Check(x)) err_mtrx("x");
    if (!Matrix_Check(y)) err_mtrx("y");
    if (MAT_ID(x) != MAT_ID(y)) err_conflicting_ids;

    if (ix == 0) err_nz_int("incx");
    if (iy == 0) err_nz_int("incy");

    if (ox < 0) err_nn_int("offsetx");
    if (oy < 0) err_nn_int("offsety");

    if (n<0){
        n = (len(x) >= ox+1) ? 1+(len(x)-ox-1)/abs(ix) : 0;
        if (n != ((len(y) >= oy+1) ? 1+(len(y)-oy-1)/abs(iy) : 0)){
            PyErr_SetString(PyExc_ValueError, "arrays have unequal "
                "default lengths");
            return NULL;
        }
    }

    if (n && len(x) < ox + 1 + (n-1)*abs(ix)) err_buf_len("x");
    if (n && len(y) < oy + 1 + (n-1)*abs(iy)) err_buf_len("y");

    switch (MAT_ID(x)){
        case DOUBLE:
            Py_BEGIN_ALLOW_THREADS
            val.d = (n==0) ? 0.0 : ddot_(&n, MAT_BUFD(x)+ox, &ix,
                MAT_BUFD(y)+oy, &iy);
            Py_END_ALLOW_THREADS
            return Py_BuildValue("d", val.d);

        case COMPLEX:
	    if (n==0) val.z = 0.0;
	    else
#if USE_CBLAS_ZDOT
                Py_BEGIN_ALLOW_THREADS
                cblas_zdotu_sub(n, MAT_BUFZ(x)+ox, ix, MAT_BUFZ(y)+oy,
                    iy, &val.z);
                Py_END_ALLOW_THREADS
#else
                ix *= 2;
                iy *= 2;
                Py_BEGIN_ALLOW_THREADS
                val.z = (ddot_(&n, MAT_BUFD(x)+2*ox, &ix,
                    MAT_BUFD(y)+2*oy, &iy) -
                    ddot_(&n, MAT_BUFD(x)+2*ox + 1, &ix,
                    MAT_BUFD(y)+2*oy + 1, &iy)) +
                    I*(ddot_(&n, MAT_BUFD(x)+2*ox, &ix,
                    MAT_BUFD(y)+2*oy + 1, &iy) +
                    ddot_(&n, MAT_BUFD(x)+2*ox + 1, &ix,
                    MAT_BUFD(y)+2*oy, &iy));
                Py_END_ALLOW_THREADS
#endif
	    return PyComplex_FromDoubles(creal(val.z),cimag(val.z));

        default:
            err_invalid_id;
    }
}


static char doc_nrm2[] =
    "Returns the Euclidean norm of a vector (returns ||x||_2).\n\n"
    "nrm2(x, n=None, inc=1, offset=0)\n\n"
    "ARGUMENTS\n"
    "x         'd' or 'z' matrix\n\n"
    "n         integer.  If n<0, the default value of n is used.\n"
    "          The default value is equal to\n"
    "          (len(x)>=offsetx+1) ? 1+(len(x)-offsetx-1)/incx : 0.\n\n"
    "inc       positive integer\n\n"
    "offset    nonnegative integer\n\n"
    "Returns 0 if n=0.";

static PyObject* nrm2(PyObject *self, PyObject *args, PyObject *kwrds)
{
    matrix *x;
    int n=-1, ix=1, ox=0;
    char *kwlist[] = {"x", "n", "inc", "offset", NULL};

    if (!PyArg_ParseTupleAndKeywords(args, kwrds, "O|iii", kwlist, &x,
        &n, &ix, &ox)) return NULL;

    if (!Matrix_Check(x)) err_mtrx("x");
    if (ix <= 0) err_p_int("incx");
    if (ox < 0) err_nn_int("offsetx");
    if (n < 0) n = (len(x) >= ox+1) ? 1+(len(x)-ox-1)/ix : 0;
    if (n == 0) return Py_BuildValue("d", 0.0);
    if (len(x) < ox + 1+(n-1)*ix) err_buf_len("x");

    switch (MAT_ID(x)){
        case DOUBLE:
            return Py_BuildValue("d", dnrm2_(&n, MAT_BUFD(x)+ox, &ix));

        case COMPLEX:
            return Py_BuildValue("d", dznrm2_(&n, MAT_BUFZ(x)+ox, &ix));

        default:
            err_invalid_id;
    }
}


static char doc_asum[] =
    "Returns ||Re x||_1 + ||Im x||_1.\n\n"
    "asum(x, n=None, inc=1, offset=0)\n\n"
    "ARGUMENTS\n"
    "x         'd' or 'z' matrix\n\n"
    "n         integer.  If n<0, the default value of n is used.\n"
    "          The default value is equal to\n"
    "          n = (len(x)>=offset+1) ? 1+(len(x)-offset-1)/inc : 0.\n"
    "\n"
    "inc       positive integer\n\n"
    "offset    nonnegative integer\n\n"
    "Returns 0 if n=0.";

static PyObject* asum(PyObject *self, PyObject *args, PyObject *kwrds)
{
    matrix *x;
    int n=-1, ix=1, ox=0;
    char *kwlist[] = {"x", "n", "inc", "offset", NULL};

    if (!PyArg_ParseTupleAndKeywords(args, kwrds, "O|iii", kwlist,
        &x, &n, &ix, &ox))
        return NULL;

    if (!Matrix_Check(x)) err_mtrx("x");
    if (ix <= 0) err_p_int("inc");
    if (ox < 0) err_nn_int("offset");
    if (n < 0) n = (len(x) >= ox+1) ? 1+(len(x)-ox-1)/ix : 0;
    if (n == 0) return Py_BuildValue("d", 0.0);
    if (len(x) < ox + 1+(n-1)*ix) err_buf_len("x");

    double val;
    switch (MAT_ID(x)){
        case DOUBLE:
            Py_BEGIN_ALLOW_THREADS
	    val = dasum_(&n, MAT_BUFD(x)+ox, &ix);
            Py_END_ALLOW_THREADS
            return Py_BuildValue("d", val);

        case COMPLEX:
            Py_BEGIN_ALLOW_THREADS
	    val = dzasum_(&n, MAT_BUFZ(x)+ox, &ix);
            Py_END_ALLOW_THREADS
            return Py_BuildValue("d", val);

        default:
            err_invalid_id;
    }
}


static char doc_iamax[] =
    "Returns the index (in {0,...,n-1}) of the coefficient with \n"
    "maximum value of |Re x_k| + |Im x_k|.\n\n"
    "iamax(x, n=None, inc=1, offset=0)\n\n"
    "ARGUMENTS\n"
    "x         'd' or 'z' matrix\n\n"
    "n         integer.  If n<0, the default value of n is used.\n"
    "          The default value is equal to\n"
    "          (len(x)>=offset+1) ? 1+(len(x)-offset-1)/inc : 0.\n\n"
    "inc       positive integer\n\n"
    "offset    nonnegative integer\n\n"
    "In the case of ties, the index of the first maximizer is \n"
    "returned.  If n=0, iamax returns 0.";

static PyObject* iamax(PyObject *self, PyObject *args, PyObject *kwrds)
{
    matrix *x;
    int n=-1, ix=1, ox=0;
    char *kwlist[] = {"x", "n", "inc", "offset", NULL};

    if (!PyArg_ParseTupleAndKeywords(args, kwrds, "O|iii", kwlist,
        &x, &n, &ix, &ox))
        return NULL;

    if (!Matrix_Check(x)) err_mtrx("x");
    if (ix <= 0) err_p_int("inc");
    if (ox < 0) err_nn_int("offset");
    if (n < 0) n = (len(x) >= ox+1) ? 1+(len(x)-ox-1)/ix : 0;
    if (n == 0) return Py_BuildValue("i", 0);
    if (len(x) < ox + 1+(n-1)*ix) err_buf_len("x");

#if PY_MAJOR_VERSION >= 3
    double val;
#endif
    switch (MAT_ID(x)){
        case DOUBLE:
#if PY_MAJOR_VERSION >= 3
            Py_BEGIN_ALLOW_THREADS
            val = idamax_(&n, MAT_BUFD(x)+ox, &ix)-1;
            Py_END_ALLOW_THREADS
            return Py_BuildValue("i", val);
#else
            return Py_BuildValue("i", idamax_(&n, MAT_BUFD(x)+ox, &ix)-1);
#endif

        case COMPLEX:
#if PY_MAJOR_VERSION >= 3
            Py_BEGIN_ALLOW_THREADS
            val = izamax_(&n, MAT_BUFZ(x)+ox, &ix)-1;
            Py_END_ALLOW_THREADS
            return Py_BuildValue("i", val);
#else
            return Py_BuildValue("i", izamax_(&n, MAT_BUFZ(x)+ox, &ix)-1);
#endif

        default:
            err_invalid_id;
    }
}


static char doc_gemv[] =
    "General matrix-vector product. \n\n"
    "gemv(A, x, y, trans='N', alpha=1.0, beta=0.0, m=A.size[0],\n"
    "     n=A.size[1], ldA=max(1,A.size[0]), incx=1, incy=1, \n"
    "     offsetA=0, offsetx=0, offsety=0)\n\n"
    "PURPOSE\n"
    "If trans is 'N', computes y := alpha*A*x + beta*y.\n"
    "If trans is 'T', computes y := alpha*A^T*x + beta*y.\n"
    "If trans is 'C', computes y := alpha*A^H*x + beta*y.\n"
    "The matrix A is m by n.\n"
    "Returns immediately if n=0 and trans is 'T' or 'C', or if m=0 \n"
    "and trans is 'N'.\n"
    "Computes y := beta*y if n=0, m>0 and trans is 'N', or if m=0, \n"
    "n>0 and trans is 'T' or 'C'.\n\n"
    "ARGUMENTS\n"
    "A         'd' or 'z' matrix\n\n"
    "x         'd' or 'z' matrix.  Must have the same type as A.\n\n"
    "y         'd' or 'z' matrix.  Must have the same type as A.\n\n"
    "trans     'N', 'T' or 'C'\n\n"
    "alpha     number (int, float or complex).  Complex alpha is only\n"
    "          allowed if A is complex.\n\n"
    "beta      number (int, float or complex).  Complex beta is only\n"
    "          allowed if A is complex.\n\n"
    "m         integer.  If negative, the default value is used.\n\n"
    "n         integer.  If negative, the default value is used.\n\n"
    "ldA       nonnegative integer.  ldA >= max(1,m).\n"
    "          If zero, the default value is used.\n\n"
    "incx      nonzero integer\n\n"
    "incy      nonzero integer\n\n"
    "offsetA   nonnegative integer\n\n"
    "offsetx   nonnegative integer\n\n"
    "offsety   nonnegative integer";

static PyObject* gemv(PyObject *self, PyObject *args, PyObject *kwrds)
{
    matrix *A, *x, *y;
    PyObject *ao=NULL, *bo=NULL;
    number a, b;
    int m=-1, n=-1, ldA=0, ix=1, iy=1, oA=0, ox=0, oy=0;
#if PY_MAJOR_VERSION >= 3
    int trans_ = 'N';
#endif
    char trans='N';
    char *kwlist[] = {"A", "x", "y", "trans", "alpha", "beta", "m", "n",
        "ldA", "incx", "incy", "offsetA", "offsetx", "offsety", NULL};

#if PY_MAJOR_VERSION >= 3
    if (!PyArg_ParseTupleAndKeywords(args, kwrds, "OOO|COOiiiiiiii",
        kwlist, &A, &x, &y, &trans_, &ao, &bo, &m, &n, &ldA, &ix, &iy,
        &oA, &ox, &oy))
        return NULL;
    trans = (char) trans_;
#else
    if (!PyArg_ParseTupleAndKeywords(args, kwrds, "OOO|cOOiiiiiiii",
        kwlist, &A, &x, &y, &trans, &ao, &bo, &m, &n, &ldA, &ix, &iy,
        &oA, &ox, &oy))
        return NULL;
#endif

    if (!Matrix_Check(A)) err_mtrx("A");
    if (!Matrix_Check(x)) err_mtrx("x");
    if (!Matrix_Check(y)) err_mtrx("y");
    if (MAT_ID(A) != MAT_ID(x) || MAT_ID(A) != MAT_ID(y) ||
        MAT_ID(x) != MAT_ID(y)) err_conflicting_ids;

    if (trans != 'N' && trans != 'T' && trans != 'C')
        err_char("trans", "'N','T','C'");

    if (ix == 0) err_nz_int("incx");
    if (iy == 0) err_nz_int("incy");

    if (m < 0) m = A->nrows;
    if (n < 0) n = A->ncols;
    if ((!m && trans == 'N') || (!n && (trans == 'T' || trans == 'C')))
        return Py_BuildValue("");

    if (ldA == 0) ldA = MAX(1,A->nrows);
    if (ldA < MAX(1,m)) err_ld("ldA");

    if (oA < 0) err_nn_int("offsetA");
    if (n > 0 && m > 0 && oA + (n-1)*ldA + m > len(A)) err_buf_len("A");

    if (ox < 0) err_nn_int("offsetx");
    if ((trans == 'N' && n > 0 && ox + (n-1)*abs(ix) + 1 > len(x)) ||
	((trans == 'T' || trans == 'C') && m > 0 &&
        ox + (m-1)*abs(ix) + 1 > len(x))) err_buf_len("x");

    if (oy < 0) err_nn_int("offsety");
    if ((trans == 'N' && oy + (m-1)*abs(iy) + 1 > len(y)) ||
        ((trans == 'T' || trans == 'C') &&
        oy + (n-1)*abs(iy) + 1 > len(y))) err_buf_len("y");

    if (ao && number_from_pyobject(ao, &a, MAT_ID(x)))
        err_type("alpha");
    if (bo && number_from_pyobject(bo, &b, MAT_ID(x)))
        err_type("beta");

    switch (MAT_ID(x)){
        case DOUBLE:
            if (!ao) a.d=1.0;
            if (!bo) b.d=0.0;
            if (trans == 'N' && n == 0)
                Py_BEGIN_ALLOW_THREADS
                dscal_(&m, &b.d, MAT_BUFD(y)+oy, &iy);
                Py_END_ALLOW_THREADS
            else if ((trans == 'T' || trans == 'C') && m == 0)
                Py_BEGIN_ALLOW_THREADS
                dscal_(&n, &b.d, MAT_BUFD(y)+oy, &iy);
                Py_END_ALLOW_THREADS
            else
                Py_BEGIN_ALLOW_THREADS
                dgemv_(&trans, &m, &n, &a.d, MAT_BUFD(A)+oA, &ldA,
                    MAT_BUFD(x)+ox, &ix, &b.d, MAT_BUFD(y)+oy, &iy);
                Py_END_ALLOW_THREADS
            break;

        case COMPLEX:
            if (!ao) a.z=1.0;
            if (!bo) b.z=0.0;
            if (trans == 'N' && n == 0)
                Py_BEGIN_ALLOW_THREADS
                zscal_(&m, &b.z, MAT_BUFZ(y)+oy, &iy);
                Py_END_ALLOW_THREADS
            else if ((trans == 'T' || trans == 'C') && m == 0)
                Py_BEGIN_ALLOW_THREADS
                zscal_(&n, &b.z, MAT_BUFZ(y)+oy, &iy);
                Py_END_ALLOW_THREADS
            else
                Py_BEGIN_ALLOW_THREADS
                zgemv_(&trans, &m, &n, &a.z, MAT_BUFZ(A)+oA, &ldA,
                    MAT_BUFZ(x)+ox, &ix, &b.z, MAT_BUFZ(y)+oy, &iy);
                Py_END_ALLOW_THREADS
            break;

        default:
            err_invalid_id;
    }

    return Py_BuildValue("");
}


static char doc_gbmv[] =
    "Matrix-vector product with a general banded matrix.\n\n"
    "gbmv(A, m, kl, x, y, trans='N', alpha=1.0, beta=0.0, n=A.size[1],\n"
    "     ku=A.size[0]-kl-1, ldA=max(1,A.size[0]), incx=1, incy=1, \n"
    "     offsetA=0, offsetx=0, offsety=0)\n\n"
    "PURPOSE\n"
    "If trans is 'N', computes y := alpha*A*x + beta*y.\n"
    "If trans is 'T', computes y := alpha*A^T*x + beta*y.\n"
    "If trans is 'C', computes y := alpha*A^H*x + beta*y.\n"
    "The matrix A is m by n with upper bandwidth ku and lower\n"
    "bandwidth kl.\n"
    "Returns immediately if n=0 and trans is 'T' or 'C', or if m=0 \n"
    "and trans is 'N'.\n"
    "Computes y := beta*y if n=0, m>0, and trans is 'N', or if m=0, n>0,\n"
    "and trans is 'T' or 'C'.\n\n"
    "ARGUMENTS\n"
    "A         'd' or 'z' matrix.  Must have the same type as A.\n\n"
    "m         nonnegative integer\n\n"
    "kl        nonnegative integer\n\n"
    "x         'd' or 'z' matrix.  Must have the same type as A.\n\n"
    "y         'd' or 'z' matrix.  Must have the same type as A.\n\n"
    "trans     'N', 'T' or 'C'\n\n"
    "alpha     number (int, float or complex).  Complex alpha is only\n"
    "          allowed if A is complex.\n\n"
    "beta      number (int, float or complex).  Complex beta is only\n"
    "          allowed if A is complex.\n\n"
    "n         nonnegative integer.  If negative, the default value is\n"
    "          used.\n\n"
    "ku        nonnegative integer.  If negative, the default value is\n"
    "          used.\n"
    "ldA       positive integer.  ldA >= kl+ku+1. If zero, the default\n"
    "          value is used.\n\n"
    "incx      nonzero integer\n\n"
    "incy      nonzero integer\n\n"
    "offsetA   nonnegative integer\n\n"
    "offsetx   nonnegative integer\n\n"
    "offsety   nonnegative integer";

static PyObject* gbmv(PyObject *self, PyObject *args, PyObject *kwrds)
{
    matrix *A, *x, *y;
    PyObject *ao=NULL, *bo=NULL;
    number a, b;
    int m, kl, ku=-1, n=-1, ldA=0, ix=1, iy=1, oA=0, ox=0, oy=0;
#if PY_MAJOR_VERSION >= 3
    int trans_ = 'N';
#endif
    char trans = 'N';
    char *kwlist[] = {"A", "m", "kl", "x", "y", "trans", "alpha", "beta",
        "n", "ku", "ldA", "incx", "incy", "offsetA", "offsetx", "offsety",
        NULL};

#if PY_MAJOR_VERSION >= 3
    if (!PyArg_ParseTupleAndKeywords(args, kwrds, "OiiOO|COOiiiiiiii",
        kwlist, &A, &m, &kl, &x, &y, &trans_, &ao, &bo, &n, &ku, &ldA, &ix,
        &iy, &oA, &ox, &oy))
        return NULL;
    trans = (char) trans_;
#else
    if (!PyArg_ParseTupleAndKeywords(args, kwrds, "OiiOO|cOOiiiiiiii",
        kwlist, &A, &m, &kl, &x, &y, &trans, &ao, &bo, &n, &ku, &ldA, &ix,
        &iy, &oA, &ox, &oy))
        return NULL;
#endif

    if (!Matrix_Check(A)) err_mtrx("A");
    if (!Matrix_Check(x)) err_mtrx("x");
    if (!Matrix_Check(y)) err_mtrx("y");
    if (MAT_ID(A) != MAT_ID(x) || MAT_ID(A) != MAT_ID(y) ||
        MAT_ID(x) != MAT_ID(y)) err_conflicting_ids;

    if (trans != 'N' && trans != 'T' && trans != 'C')
        err_char("trans", "'N', 'T', 'C'");

    if (ix == 0) err_nz_int("incx");
    if (iy == 0) err_nz_int("incy");
    if (n < 0) n = A->ncols;
    if ((!m && trans == 'N') || (!n && (trans == 'T' || trans == 'C')))
       return Py_BuildValue("");

    if (kl < 0) err_nn_int("kl");
    if (ku < 0) ku = A->nrows - 1 - kl;
    if (ku < 0) err_nn_int("ku");

    if (ldA == 0) ldA = A->nrows;
    if (ldA < kl+ku+1) err_ld("ldA");

    if (oA < 0) err_nn_int("offsetA");
    if (m>0 && n>0 && oA + (n-1)*ldA + kl + ku + 1 > len(A))
        err_buf_len("A");
    if (ox < 0) err_nn_int("offsetx");
    if ((trans == 'N' && n > 0 && ox + (n-1)*abs(ix) + 1 > len(x)) ||
        ((trans == 'T' || trans == 'C') && m > 0 &&
        ox + (m-1)*abs(ix) + 1 > len(x))) err_buf_len("x");
    if (oy < 0) err_nn_int("offsety");
    if ((trans == 'N' && oy + (m-1)*abs(iy) + 1 > len(y)) ||
	((trans == 'T' || trans == 'C') &&
        oy + (n-1)*abs(iy) + 1 > len(y))) err_buf_len("y");

    if (ao && number_from_pyobject(ao, &a, MAT_ID(x)))
        err_type("alpha");
    if (bo && number_from_pyobject(bo, &b, MAT_ID(x)))
        err_type("beta");

    switch (MAT_ID(x)){
        case DOUBLE:
            if (!ao) a.d=1.0;
            if (!bo) b.d=0.0;
            if (trans == 'N' && n == 0)
                Py_BEGIN_ALLOW_THREADS
                dscal_(&m, &b.d, MAT_BUFD(y)+oy, &iy);
                Py_END_ALLOW_THREADS
            else if ((trans == 'T' || trans == 'C') && m == 0)
                Py_BEGIN_ALLOW_THREADS
                dscal_(&n, &b.d, MAT_BUFD(y)+oy, &iy);
                Py_END_ALLOW_THREADS
            else
                Py_BEGIN_ALLOW_THREADS
                dgbmv_(&trans, &m, &n, &kl, &ku, &a.d, MAT_BUFD(A)+oA,
                    &ldA, MAT_BUFD(x)+ox, &ix, &b.d, MAT_BUFD(y)+oy, &iy);
	        Py_END_ALLOW_THREADS
            break;

        case COMPLEX:
            if (!ao) a.z=1.0;
            if (!bo) b.z=0.0;
            if (trans == 'N' && n == 0)
                Py_BEGIN_ALLOW_THREADS
                zscal_(&m, &b.z, MAT_BUFZ(y)+oy, &iy);
                Py_END_ALLOW_THREADS
            else if ((trans == 'T' || trans == 'C') && m == 0)
                Py_BEGIN_ALLOW_THREADS
                zscal_(&n, &b.z, MAT_BUFZ(y)+oy, &iy);
                Py_END_ALLOW_THREADS
            else
                Py_BEGIN_ALLOW_THREADS
                zgbmv_(&trans, &m, &n, &kl, &ku, &a.z, MAT_BUFZ(A)+oA,
                    &ldA, MAT_BUFZ(x)+ox, &ix, &b.z, MAT_BUFZ(y)+oy, &iy);
                Py_END_ALLOW_THREADS
            break;

        default:
            err_invalid_id;
    }

    return Py_BuildValue("");
}


static char doc_symv[] =
    "Matrix-vector product with a real symmetric matrix.\n\n"
    "symv(A, x, y, uplo='L', alpha=1.0, beta=0.0, n=A.size[0], \n"
    "     ldA=max(1,A.size[0]), incx=1, incy=1, offsetA=0, offsetx=0,\n"
    "     offsety=0)\n\n"
    "PURPOSE\n"
    "Computes y := alpha*A*x + beta*y with A real symmetric of order n."
    "\n\n"
    "ARGUMENTS\n"
    "A         'd' matrix\n\n"
    "x         'd' matrix\n\n"
    "y         'd' matrix\n\n"
    "uplo      'L' or 'U'\n\n"
    "alpha     real number (int or float)\n\n"
    "beta      real number (int or float)\n\n"
    "n         integer.  If negative, the default value is used.\n"
    "          If the default value is used, we require that\n"
    "          A.size[0]=A.size[1].\n\n"
    "ldA       nonnegative integer.  ldA >= max(1,n).\n"
    "          If zero, the default value is used.\n\n"
    "incx      nonzero integer\n\n"
    "incy      nonzero integer\n\n"
    "offsetA   nonnegative integer\n\n"
    "offsetx   nonnegative integer\n\n"
    "offsety   nonnegative integer";

static PyObject* symv(PyObject *self, PyObject *args, PyObject *kwrds)
{
    matrix *A, *x, *y;
    PyObject *ao=NULL, *bo=NULL;
    number a, b;
    int n=-1, ldA=0, ix=1, iy=1, oA=0, ox=0, oy=0;
#if PY_MAJOR_VERSION >= 3
    int uplo_ = 'L';
#endif
    char uplo = 'L';
    char *kwlist[] = {"A", "x", "y", "uplo", "alpha", "beta", "n",
        "ldA", "incx", "incy", "offsetA", "offsetx", "offsety", NULL};

#if PY_MAJOR_VERSION >= 3
    if (!PyArg_ParseTupleAndKeywords(args, kwrds, "OOO|COOiiiiiii",
        kwlist, &A, &x, &y, &uplo_, &ao, &bo, &n, &ldA, &ix, &iy, &oA,
        &ox, &oy))
        return NULL;
    uplo = (char) uplo_;
#else
    if (!PyArg_ParseTupleAndKeywords(args, kwrds, "OOO|cOOiiiiiii",
        kwlist, &A, &x, &y, &uplo, &ao, &bo, &n, &ldA, &ix, &iy, &oA,
        &ox, &oy))
        return NULL;
#endif

    if (!Matrix_Check(A)) err_mtrx("A");
    if (!Matrix_Check(x)) err_mtrx("x");
    if (!Matrix_Check(y)) err_mtrx("y");
    if (MAT_ID(A) != MAT_ID(x) || MAT_ID(A) != MAT_ID(y) ||
        MAT_ID(x) != MAT_ID(y)) err_conflicting_ids;

    if (uplo != 'L' && uplo != 'U') err_char("uplo", "'L', 'U'");

    if (ix == 0) err_nz_int("incx");
    if (iy == 0) err_nz_int("incy");

    if (n < 0){
        if (A->nrows != A->ncols){
            PyErr_SetString(PyExc_ValueError, "A is not square");
            return NULL;
        }
        n = A->nrows;
    }
    if (n == 0) return Py_BuildValue("");

    if (ldA == 0) ldA = MAX(1,A->nrows);
    if (ldA < MAX(1,n)) err_ld("ldA");
    if (oA < 0) err_nn_int("offsetA");
    if (oA + (n-1)*ldA + n > len(A)) err_buf_len("A");
    if (ox < 0) err_nn_int("offsetx");
    if (ox + (n-1)*abs(ix) + 1 > len(x)) err_buf_len("x");
    if (oy < 0) err_nn_int("offsety");
    if (oy + (n-1)*abs(iy) + 1 > len(y)) err_buf_len("y");

    if (ao && number_from_pyobject(ao, &a, MAT_ID(x)))
        err_type("alpha");
    if (bo && number_from_pyobject(bo, &b, MAT_ID(x)))
        err_type("beta");

    switch (MAT_ID(x)){
        case DOUBLE:
            if (!ao) a.d=1.0;
            if (!bo) b.d=0.0;
            Py_BEGIN_ALLOW_THREADS
            dsymv_(&uplo, &n, &a.d, MAT_BUFD(A)+oA, &ldA,
                MAT_BUFD(x)+ox, &ix, &b.d, MAT_BUFD(y)+oy, &iy);
            Py_END_ALLOW_THREADS
            break;

        default:
            err_invalid_id;
    }

    return Py_BuildValue("");
}



static char doc_hemv[] =
    "Matrix-vector product with a real symmetric or complex Hermitian\n"
    "matrix.\n\n"
    "hemv(A, x, y, uplo='L', alpha=1.0, beta=0.0, n=A.size[0],\n"
    "     ldA=max(1,A.size[0]), incx=1, incy=1, offsetA=0, offsetx=0,\n"
    "     offsety=0)\n\n"
    "PURPOSE\n"
    "Computes y := alpha*A*x + beta*y, with A real symmetric or\n"
    "complex Hermitian of order n.\n\n"
    "ARGUMENTS\n"
    "A         'd' or 'z' matrix\n\n"
    "x         'd' or 'z' matrix.  Must have the same type as A.\n\n"
    "y         'd' or 'z' matrix.  Must have the same type as A.\n\n"
    "uplo      'L' or 'U'\n\n"
    "n         integer.  If negative, the default value is used.\n"
    "          If the default value is used, we require that\n"
    "          A.size[0]=A.size[1].\n\n"
    "alpha     number (int, float or complex).  Complex alpha is only\n"
    "          allowed if A is complex.\n\n"
    "ldA       nonnegative integer.  ldA >= max(1,n).\n"
    "          If zero, the default value is used.\n\n"
    "incx      nonzero integer\n\n"
    "beta      number (int, float or complex).  Complex beta is only\n"
    "          allowed if A is complex.\n\n"
    "incy      nonzero integer\n\n"
    "offsetA   nonnegative integer\n\n"
    "offsetx   nonnegative integer\n\n"
    "offsety   nonnegative integer";


static PyObject* hemv(PyObject *self, PyObject *args, PyObject *kwrds)
{
    matrix *A, *x, *y;
    PyObject *ao=NULL, *bo=NULL;
    number a, b;
    int n=-1, ldA=0, ix=1, iy=1, oA=0, ox=0, oy=0;
#if PY_MAJOR_VERSION >= 3
    int uplo_ = 'L';
#endif
    char uplo = 'L';
    char *kwlist[] = {"A", "x", "y", "uplo", "alpha", "beta", "n",
        "ldA", "incx", "incy", "offsetA", "offsetx", "offsety", NULL};

#if PY_MAJOR_VERSION >= 3
    if (!PyArg_ParseTupleAndKeywords(args, kwrds, "OOO|COOiiiiiii",
        kwlist, &A, &x, &y, &uplo_, &ao, &bo, &n, &ldA, &ix, &iy, &oA,
        &ox, &oy))
        return NULL;
    uplo = (char) uplo_;
#else
    if (!PyArg_ParseTupleAndKeywords(args, kwrds, "OOO|cOOiiiiiii",
        kwlist, &A, &x, &y, &uplo, &ao, &bo, &n, &ldA, &ix, &iy, &oA,
        &ox, &oy))
        return NULL;
#endif

    if (!Matrix_Check(A)) err_mtrx("A");
    if (!Matrix_Check(x)) err_mtrx("x");
    if (!Matrix_Check(y)) err_mtrx("y");
    if (MAT_ID(A) != MAT_ID(x) || MAT_ID(A) != MAT_ID(y) ||
        MAT_ID(x) != MAT_ID(y)) err_conflicting_ids;

    if (uplo != 'L' && uplo != 'U') err_char("uplo", "'L', 'U'");

    if (ix == 0) err_nz_int("incx");
    if (iy == 0) err_nz_int("incy");

    if (n < 0){
        if (A->nrows != A->ncols){
            PyErr_SetString(PyExc_ValueError, "A is not square");
            return NULL;
        }
        n = A->nrows;
    }
    if (n == 0) return Py_BuildValue("");

    if (ldA == 0) ldA = MAX(1,A->nrows);
    if (ldA < MAX(1,n)) err_ld("ldA");
    if (oA < 0) err_nn_int("offsetA");
    if (oA + (n-1)*ldA + n > len(A)) err_buf_len("A");
    if (ox < 0) err_nn_int("offsetx");
    if (ox + (n-1)*abs(ix) + 1 > len(x)) err_buf_len("x");
    if (oy < 0) err_nn_int("offsety");
    if (oy + (n-1)*abs(iy) + 1 > len(y)) err_buf_len("y");

    if (ao && number_from_pyobject(ao, &a, MAT_ID(x)))
        err_type("alpha");
    if (bo && number_from_pyobject(bo, &b, MAT_ID(x)))
        err_type("beta");

    switch (MAT_ID(x)){
        case DOUBLE:
            if (!ao) a.d=1.0;
            if (!bo) b.d=0.0;
            Py_BEGIN_ALLOW_THREADS
            dsymv_(&uplo, &n, &a.d, MAT_BUFD(A)+oA, &ldA,
                MAT_BUFD(x)+ox, &ix, &b.d, MAT_BUFD(y)+oy, &iy);
            Py_END_ALLOW_THREADS
            break;

        case COMPLEX:
            if (!ao) a.z=1.0;
            if (!bo) b.z=0.0;
            Py_BEGIN_ALLOW_THREADS
            zhemv_(&uplo, &n, &a.z, MAT_BUFZ(A)+oA, &ldA,
                MAT_BUFZ(x)+ox, &ix, &b.z, MAT_BUFZ(y)+oy, &iy);
            Py_END_ALLOW_THREADS
            break;

        default:
            err_invalid_id;
    }

    return Py_BuildValue("");
}


static char doc_sbmv[] =
    "Matrix-vector product with a real symmetric band matrix.\n\n"
    "sbmv(A, x, y, uplo='L', alpha=1.0, beta=0.0, n=A.size[1], \n"
    "     k=None, ldA=A.size[0], incx=1, incy=1, offsetA=0,\n"
    "     offsetx=0, offsety=0)\n\n"
    "PURPOSE\n"
    "Computes y := alpha*A*x + beta*y with A real symmetric and \n"
    "banded of order n and with bandwidth k.\n\n"
    "ARGUMENTS\n"
    "A         'd' matrix\n\n"
    "x         'd' matrix\n\n"
    "y         'd' matrix\n\n"
    "uplo      'L' or 'U'\n\n"
    "alpha     real number (int or float)\n\n"
    "beta      real number (int or float)\n\n"
    "n         integer.  If negative, the default value is used.\n\n"
    "k         integer.  If negative, the default value is used.\n"
    "          The default value is k = max(0,A.size[0]-1).\n\n"
    "ldA       nonnegative integer.  ldA >= k+1.\n"
    "          If zero, the default vaule is used.\n\n"
    "incx      nonzero integer\n\n"
    "incy      nonzero integer\n\n"
    "offsetA   nonnegative integer\n\n"
    "offsetx   nonnegative integer\n\n"
    "offsety   nonnegative integer\n\n";

static PyObject* sbmv(PyObject *self, PyObject *args, PyObject *kwrds)
{
    matrix *A, *x, *y;
    PyObject *ao=NULL, *bo=NULL;
    number a, b;
    int n=-1, k=-1, ldA=0, ix=1, iy=1, oA=0, ox=0, oy=0;
#if PY_MAJOR_VERSION >= 3
    int uplo_ = 'L';
#endif
    char uplo = 'L';
    char *kwlist[] = {"A", "x", "y", "uplo", "alpha", "beta", "n", "k",
        "ldA", "incx", "incy", "offsetA", "offsetx", "offsety", NULL};

#if PY_MAJOR_VERSION >= 3
    if (!PyArg_ParseTupleAndKeywords(args, kwrds, "OOO|COOiiiiiiii",
        kwlist, &A, &x, &y, &uplo_, &ao, &bo, &n, &k, &ldA, &ix, &iy,
        &oA, &ox, &oy))
        return NULL;
    uplo = (char) uplo_;
#else
    if (!PyArg_ParseTupleAndKeywords(args, kwrds, "OOO|cOOiiiiiiii",
        kwlist, &A, &x, &y, &uplo, &ao, &bo, &n, &k, &ldA, &ix, &iy,
        &oA, &ox, &oy))
        return NULL;
#endif

    if (!Matrix_Check(A)) err_mtrx("A");
    if (!Matrix_Check(x)) err_mtrx("x");
    if (!Matrix_Check(y)) err_mtrx("y");
    if (MAT_ID(A) != MAT_ID(x) || MAT_ID(A) != MAT_ID(y) ||
        MAT_ID(x) != MAT_ID(y)) err_conflicting_ids;

    if (uplo != 'L' && uplo != 'U') err_char("uplo", "'L', 'U'");

    if (ix == 0) err_nz_int("incx");
    if (iy == 0) err_nz_int("incy");

    if (n < 0) n = A->ncols;
    if (n == 0) return Py_BuildValue("");

    if (k < 0) k = MAX(0, A->nrows-1);
    if (ldA == 0) ldA = A->nrows;
    if (ldA < 1+k) err_ld("ldA");

    if (oA < 0) err_nn_int("offsetA");
    if (oA + (n-1)*ldA + k+1 > len(A)) err_buf_len("A");
    if (ox < 0) err_nn_int("offsetx");
    if (ox + (n-1)*abs(ix) + 1 > len(x)) err_buf_len("x");
    if (oy < 0) err_nn_int("offsety");
    if (oy + (n-1)*abs(iy) + 1 > len(y)) err_buf_len("y");

    if (ao && number_from_pyobject(ao, &a, MAT_ID(x)))
        err_type("alpha");
    if (bo && number_from_pyobject(bo, &b, MAT_ID(x)))
        err_type("beta");

    switch (MAT_ID(x)){
        case DOUBLE:
            if (!ao) a.d=1.0;
            if (!bo) b.d=0.0;
            Py_BEGIN_ALLOW_THREADS
            dsbmv_(&uplo, &n, &k, &a.d, MAT_BUFD(A)+oA, &ldA,
                MAT_BUFD(x)+ox, &ix, &b.d, MAT_BUFD(y)+oy, &iy);
            Py_END_ALLOW_THREADS
            break;

        default:
            err_invalid_id;
    }

    return Py_BuildValue("");
}


static char doc_hbmv[] =
    "Matrix-vector product with a real symmetric or complex Hermitian\n"
    "band matrix.\n\n"
    "hbmv(A, x, y, uplo='L', alpha=1.0, beta=0.0, n=A.size[1], \n"
    "     k=None, ldA=A.size[0], incx=1, incy=1, offsetA=0, \n"
    "     offsetx=0, offsety=0)\n\n"
    "PURPOSE\n"
    "Computes y := alpha*A*x + beta*y with A real symmetric or \n"
    "complex Hermitian and banded of order n and with bandwidth k.\n\n"
    "ARGUMENTS\n"
    "A         'd' or 'z' matrix\n\n"
    "x         'd' or 'z' matrix.  Must have the same type as A.\n\n"
    "y         'd' or 'z' matrix.  Must have the same type as A.\n\n"
    "uplo      'L' or 'U'\n\n"
    "alpha     number (int, float or complex).  Complex alpha is only\n"
    "          allowed if A is complex.\n\n"
    "beta      number (int, float or complex).  Complex beta is only\n"
    "          allowed if A is complex.\n\n"
    "n         integer.  If negative, the default value is used.\n\n"
    "k         integer.  If negative, the default value is used.\n"
    "          The default value is k = max(0,A.size[0]-1).\n\n"
    "ldA       nonnegative integer.  ldA >= k+1.\n"
    "          If zero, the default vaule is used.\n\n"
    "incx      nonzero integer\n\n"
    "incy      nonzero integer\n\n"
    "offsetA   nonnegative integer.\n\n"
    "offsetx   nonnegative integer.\n\n"
    "offsety   nonnegative integer.\n\n";

static PyObject* hbmv(PyObject *self, PyObject *args, PyObject *kwrds)
{
    matrix *A, *x, *y;
    PyObject *ao=NULL, *bo=NULL;
    number a, b;
    int n=-1, k=-1, ldA=0, ix=1, iy=1, oA=0, ox=0, oy=0;
#if PY_MAJOR_VERSION >= 3
    int uplo_ = 'L';
#endif
    char uplo = 'L';
    char *kwlist[] = {"A", "x", "y", "uplo", "alpha", "beta", "n", "k",
        "ldA", "incx", "incy", "offsetA", "offsetx", "offsety", NULL};

#if PY_MAJOR_VERSION >= 3
    if (!PyArg_ParseTupleAndKeywords(args, kwrds, "OOO|COOiiiiiiii",
        kwlist, &A, &x, &y, &uplo_, &ao, &bo, &n, &k, &ldA, &ix, &iy,
        &oA, &ox, &oy))
        return NULL;
    uplo = (char) uplo_;
#else
    if (!PyArg_ParseTupleAndKeywords(args, kwrds, "OOO|cOOiiiiiiii",
        kwlist, &A, &x, &y, &uplo, &ao, &bo, &n, &k, &ldA, &ix, &iy,
        &oA, &ox, &oy))
        return NULL;
#endif

    if (!Matrix_Check(A)) err_mtrx("A");
    if (!Matrix_Check(x)) err_mtrx("x");
    if (!Matrix_Check(y)) err_mtrx("y");
    if (MAT_ID(A) != MAT_ID(x) || MAT_ID(A) != MAT_ID(y) ||
        MAT_ID(x) != MAT_ID(y)) err_conflicting_ids;

    if (uplo != 'L' && uplo != 'U') err_char("uplo", "'L', 'U'");

    if (ix == 0) err_nz_int("incx");
    if (iy == 0) err_nz_int("incy");

    if (n < 0) n = A->ncols;
    if (n == 0) return Py_BuildValue("");

    if (k < 0) k = MAX(0, A->nrows-1);
    if (ldA == 0) ldA = A->nrows;
    if (ldA < 1+k) err_ld("ldA");

    if (oA < 0) err_nn_int("offsetA");
    if (oA + (n-1)*ldA + k+1 > len(A)) err_buf_len("A");
    if (ox < 0) err_nn_int("offsetx");
    if (ox + (n-1)*abs(ix) + 1 > len(x)) err_buf_len("x");
    if (oy < 0) err_nn_int("offsety");
    if (oy + (n-1)*abs(iy) + 1 > len(y)) err_buf_len("y");

    if (ao && number_from_pyobject(ao, &a, MAT_ID(x)))
        err_type("alpha");
    if (bo && number_from_pyobject(bo, &b, MAT_ID(x)))
        err_type("beta");

    switch (MAT_ID(x)){
        case DOUBLE:
            if (!ao) a.d=1.0;
            if (!bo) b.d=0.0;
            Py_BEGIN_ALLOW_THREADS
            dsbmv_(&uplo, &n, &k, &a.d, MAT_BUFD(A)+oA, &ldA,
                MAT_BUFD(x)+ox, &ix, &b.d, MAT_BUFD(y)+oy, &iy);
            Py_END_ALLOW_THREADS
            break;

        case COMPLEX:
            if (!ao) a.z=1.0;
            if (!bo) b.z=0.0;
            Py_BEGIN_ALLOW_THREADS
            zhbmv_(&uplo, &n, &k, &a.z, MAT_BUFZ(A)+oA, &ldA,
                MAT_BUFZ(x)+ox, &ix, &b.z, MAT_BUFZ(y)+oy, &iy);
            Py_END_ALLOW_THREADS
            break;

        default:
            err_invalid_id;
    }

    return Py_BuildValue("");
}


static char doc_trmv[] =
    "Matrix-vector product with a triangular matrix.\n\n"
    "trmv(A, x, uplo='L', trans='N', diag='N', n=A.size[0],\n"
    "     ldA=max(1,A.size[0]), incx=1, offsetA=0, offsetx=0)\n\n"
    "PURPOSE\n"
    "If trans is 'N', computes x := A*x.\n"
    "If trans is 'T', computes x := A^T*x.\n"
    "If trans is 'C', computes x := A^H*x.\n"
    "A is triangular of order n.\n\n"
    "ARGUMENTS\n"
    "A         'd' or 'z' matrix\n\n"
    "x         'd' or 'z' matrix.  Must have the same type as A.\n\n"
    "uplo      'L' or 'U'\n\n"
    "trans     'N' or 'T'\n\n"
    "diag      'N' or 'U'\n\n"
    "n         integer.  If negative, the default value is used.\n"
    "          If the default value is used, we require that\n"
    "          A.size[0] = A.size[1].\n\n"
    "ldA       nonnegative integer.  ldA >= max(1,n).\n"
    "          If zero the default value is used.\n\n"
    "incx      nonzero integer\n\n"
    "offsetA   nonnegative integer\n\n"
    "offsetx   nonnegative integer";

static PyObject* trmv(PyObject *self, PyObject *args, PyObject *kwrds)
{
    matrix *A, *x;
    int n=-1, ldA=0, ix=1, oA=0, ox=0;
#if PY_MAJOR_VERSION >= 3
    int uplo_ = 'L', trans_ = 'N', diag_ = 'N';
#endif
    char uplo = 'L', trans = 'N', diag = 'N';
    char *kwlist[] = {"A", "x", "uplo", "trans", "diag", "n", "ldA",
        "incx", "offsetA", "offsetx", NULL};

#if PY_MAJOR_VERSION >= 3
    if (!PyArg_ParseTupleAndKeywords(args, kwrds, "OO|CCCiiiii",
        kwlist, &A, &x, &uplo_, &trans_, &diag_, &n, &ldA, &ix, &oA, &ox))
        return NULL;
    uplo = (char) uplo_;
    trans = (char) trans_;
    diag = (char) diag_;
#else
    if (!PyArg_ParseTupleAndKeywords(args, kwrds, "OO|ccciiiii",
        kwlist, &A, &x, &uplo, &trans, &diag, &n, &ldA, &ix, &oA, &ox))
        return NULL;
#endif

    if (!Matrix_Check(A)) err_mtrx("A");
    if (!Matrix_Check(x)) err_mtrx("x");
    if (MAT_ID(A) != MAT_ID(x)) err_conflicting_ids;

    if (trans != 'N' && trans != 'T' && trans != 'C')
        err_char("trans", "'N', 'T', 'C'");
    if (uplo != 'L' && uplo != 'U') err_char("uplo", "'L', 'U'");
    if (diag != 'N' && diag != 'U') err_char("diag", "'U', 'N'");

    if (ix == 0) err_nz_int("incx");

    if (n < 0){
        if (A->nrows != A->ncols){
            PyErr_SetString(PyExc_TypeError, "A is not square");
            return NULL;
        }
        n = A->nrows;
    }
    if (n == 0) return Py_BuildValue("");

    if (ldA == 0) ldA = MAX(1,A->nrows);
    if (ldA < MAX(1,n)) err_ld("ldA");
    if (oA < 0) err_nn_int("offsetA");
    if (oA + (n-1)*ldA + n > len(A)) err_buf_len("A");
    if (ox < 0) err_nn_int("offsetx");
    if (ox + (n-1)*abs(ix) + 1 > len(x)) err_buf_len("offsetx");

    switch (MAT_ID(x)){
        case DOUBLE:
            Py_BEGIN_ALLOW_THREADS
            dtrmv_(&uplo, &trans, &diag, &n, MAT_BUFD(A)+oA, &ldA,
                MAT_BUFD(x)+ox, &ix);
            Py_END_ALLOW_THREADS
            break;

        case COMPLEX:
            Py_BEGIN_ALLOW_THREADS
            ztrmv_(&uplo, &trans, &diag, &n, MAT_BUFZ(A)+oA, &ldA,
                MAT_BUFZ(x)+ox, &ix);
            Py_END_ALLOW_THREADS
            break;

        default:
            err_invalid_id;
    }

    return Py_BuildValue("");
}


static char doc_tbmv[] =
    "Matrix-vector product with a triangular band matrix.\n\n"
    "tbmv(A, x, uplo='L', trans='N', diag='N', n=A.size[1],\n"
    "     k=max(0,A.size[0]-1), ldA=A.size[0], incx=1, offsetA=0,\n"
    "     offsetx=0)\n\n"
    "PURPOSE\n"
    "If trans is 'N', computes x := A*x.\n"
    "If trans is 'T', computes x := A^T*x.\n"
    "If trans is 'C', computes x := A^H*x.\n"
    "A is banded triangular of order n and with bandwith k.\n\n"
    "ARGUMENTS\n"
    "A         'd' or 'z' matrix\n\n"
    "x         'd' or 'z' matrix.  Must have the same type as A.\n\n"
    "uplo      'L' or 'U'\n\n"
    "trans     'N', 'T' or 'C'\n\n"
    "diag      'N' or 'U'\n\n"
    "n         nonnegative integer.  If negative, the default value\n"
    "          is used.\n\n"
    "k         nonnegative integer.  If negative, the default value\n"
    "          is used.\n\n"
    "ldA       nonnegative integer.  lda >= 1+k.\n"
    "          If zero the default value is used.\n\n"
    "incx      nonzero integer\n\n"
    "offsetA   nonnegative integer\n\n"
    "offsetx   nonnegative integer";

static PyObject* tbmv(PyObject *self, PyObject *args, PyObject *kwrds)
{
    matrix *A, *x;
    int n=-1, k=-1, ldA=0, ix=1, oA=0, ox=0;
#if PY_MAJOR_VERSION >= 3
    int uplo_ = 'L', trans_ = 'N', diag_ = 'N';
#endif
    char uplo = 'L', trans = 'N', diag = 'N';
    char *kwlist[] = {"A", "x", "uplo", "trans", "diag", "n", "k",
        "ldA", "incx", "offsetA", "offsetx", NULL};

#if PY_MAJOR_VERSION >= 3
    if (!PyArg_ParseTupleAndKeywords(args, kwrds, "OO|CCCiiiiii",
        kwlist, &A, &x, &uplo_, &trans_, &diag_, &n, &k, &ldA, &ix, &oA,
        &ox))
        return NULL;
    uplo = (char) uplo_;
    trans = (char) trans_;
    diag = (char) diag_;
#else
    if (!PyArg_ParseTupleAndKeywords(args, kwrds, "OO|ccciiiiii",
        kwlist, &A, &x, &uplo, &trans, &diag, &n, &k, &ldA, &ix, &oA,
        &ox))
        return NULL;
#endif

    if (!Matrix_Check(A)) err_mtrx("A");
    if (!Matrix_Check(x)) err_mtrx("x");
    if (MAT_ID(A) != MAT_ID(x)) err_conflicting_ids;

    if (trans != 'N' && trans != 'T' && trans != 'C')
        err_char("trans", "'N', 'T', 'C'");
    if (uplo != 'L' && uplo != 'U') err_char("uplo", "'L', 'U'");
    if (diag != 'N' && diag != 'U') err_char("diag", "'U', 'N'");

    if (ix == 0) err_nz_int("incx");

    if (n < 0) n = A->ncols;
    if (n == 0) return Py_BuildValue("");
    if (k < 0) k = MAX(0,A->nrows-1);

    if (ldA == 0) ldA = A->nrows;
    if (ldA < k+1)  err_ld("ldA");

    if (oA < 0) err_nn_int("offsetA");
    if (oA + (n-1)*ldA + k + 1 > len(A)) err_buf_len("A");
    if (ox < 0) err_nn_int("offsetx");
    if (ox + (n-1)*abs(ix) + 1 > len(x)) err_buf_len("x");

    switch (MAT_ID(x)){
        case DOUBLE:
            Py_BEGIN_ALLOW_THREADS
            dtbmv_(&uplo, &trans, &diag, &n, &k, MAT_BUFD(A)+oA, &ldA,
                MAT_BUFD(x)+ox, &ix);
            Py_END_ALLOW_THREADS
            break;

        case COMPLEX:
            Py_BEGIN_ALLOW_THREADS
            ztbmv_(&uplo, &trans, &diag, &n, &k, MAT_BUFZ(A)+oA, &ldA,
                MAT_BUFZ(x)+ox, &ix);
            Py_END_ALLOW_THREADS
            break;

        default:
            err_invalid_id;
    }

    return Py_BuildValue("");
}


static char doc_trsv[] =
    "Solution of a triangular set of equations with one righthand side."
    "\n\n"
    "trsv(A, x, uplo='L', trans='N', diag='N', n=A.size[0],\n"
    "     ldA=max(1,A.size[0]), incx=1, offsetA=0, offsetx=0)\n\n"
    "PURPOSE\n"
    "If trans is 'N', computes x := A^{-1}*x.\n"
    "If trans is 'T', computes x := A^{-T}*x.\n"
    "If trans is 'C', computes x := A^{-H}*x.\n"
    "A is triangular of order n.  The code does not verify whether A\n"
    "is nonsingular.\n\n"
    "ARGUMENTS\n"
    "A         'd' or 'z' matrix\n\n"
    "x         'd' or 'z' matrix.  Must have the same type as A.\n\n"
    "uplo      'L' or 'U'\n\n"
    "trans     'N', 'T' or 'C'\n\n"
    "diag      'N' or 'U'\n\n"
    "n         integer.  If negative, the default value is used.\n"
    "          If the default value is used, we require that\n"
    "          A.size[0] = A.size[1].\n\n"
    "ldA       nonnegative integer.  ldA >= max(1,n).\n"
    "          If zero, the default value is used.\n\n"
    "incx      nonzero integer\n\n"
    "offsetA   nonnegative integer\n\n"
    "offsetx   nonnegative integer";

static PyObject* trsv(PyObject *self, PyObject *args, PyObject *kwrds)
{
    matrix *A, *x;
    int n=-1, ldA=0, ix=1, oA=0, ox=0;
#if PY_MAJOR_VERSION >= 3
    int uplo_ = 'L', trans_ = 'N', diag_ = 'N';
#endif
    char uplo = 'L', trans = 'N', diag = 'N';
    char *kwlist[] = {"A", "x", "uplo", "trans", "diag", "n", "ldA",
        "incx", "offsetA", "offsetx", NULL};

#if PY_MAJOR_VERSION >= 3
    if (!PyArg_ParseTupleAndKeywords(args, kwrds, "OO|CCCiiiii",
        kwlist, &A, &x, &uplo_, &trans_, &diag_, &n, &ldA, &ix, &oA, &ox))
        return NULL;
    uplo = (char) uplo_;
    trans = (char) trans_;
    diag = (char) diag_;
#else
    if (!PyArg_ParseTupleAndKeywords(args, kwrds, "OO|ccciiiii",
        kwlist, &A, &x, &uplo, &trans, &diag, &n, &ldA, &ix, &oA, &ox))
        return NULL;
#endif

    if (!Matrix_Check(A)) err_mtrx("A");
    if (!Matrix_Check(x)) err_mtrx("x");
    if (MAT_ID(A) != MAT_ID(x)) err_conflicting_ids;

    if (trans != 'N' && trans != 'T' && trans != 'C')
        err_char("trans", "'N', 'T', 'C'");
    if (uplo != 'L' && uplo != 'U') err_char("uplo", "'L', 'U'");
    if (diag != 'N' && diag != 'U') err_char("diag", "'N', 'U'");

    if (ix == 0) err_nz_int("incx");

    if (n < 0){
        if (A->nrows != A->ncols){
            PyErr_SetString(PyExc_TypeError, "A is not square");
            return NULL;
        }
        n = A->nrows;
    }
    if (n == 0) return Py_BuildValue("");

    if (ldA == 0) ldA = MAX(1,A->nrows);
    if (ldA < MAX(1,n)) err_ld("ldA");

    if (oA < 0) err_nn_int("offsetA");
    if (oA + (n-1)*ldA + n > len(A)) err_buf_len("A");
    if (ox < 0) err_nn_int("offsetx");
    if (ox + (n-1)*abs(ix) + 1 > len(x)) err_buf_len("x");

    switch (MAT_ID(x)){
        case DOUBLE:
            Py_BEGIN_ALLOW_THREADS
            dtrsv_(&uplo, &trans, &diag, &n, MAT_BUFD(A)+oA, &ldA,
                MAT_BUFD(x)+ox, &ix);
            Py_END_ALLOW_THREADS
            break;

        case COMPLEX:
            Py_BEGIN_ALLOW_THREADS
            ztrsv_(&uplo, &trans, &diag, &n, MAT_BUFZ(A)+oA, &ldA,
                MAT_BUFZ(x)+ox, &ix);
            Py_END_ALLOW_THREADS
            break;

        default:
            err_invalid_id;
    }

    return Py_BuildValue("");
}


static char doc_tbsv[] =
    "Solution of a triangular and banded set of equations.\n\n"
    "tbsv(A, x, uplo='L', trans='N', diag='N', n=A.size[1],\n"
    "     k=max(0,A.size[0]-1), ldA=A.size[0], incx=1, offsetA=0,\n"
    "     offsetx=0)\n\n"
    "PURPOSE\n"
    "If trans is 'N', computes x := A^{-1}*x.\n"
    "If trans is 'T', computes x := A^{-T}*x.\n"
    "If trans is 'C', computes x := A^{-H}*x.\n"
    "A is banded triangular of order n and with bandwidth k.\n\n"
    "ARGUMENTS\n"
    "A         'd' or 'z' matrix\n\n"
    "x         'd' or 'z' matrix.  Must have the same type as A.\n\n"
    "uplo      'L' or 'U'\n\n"
    "trans     'N', 'T' or 'C'\n\n"
    "diag      'N' or 'U'\n\n"
    "n         nonnegative integer.  If negative, the default value\n"
    "          is used.\n\n"
    "k         nonnegative integer.  If negative, the default value\n"
    "          is used.\n\n"
    "ldA       nonnegative integer.  ldA >= 1+k.\n"
    "          If zero the default value is used.\n\n"
    "incx      nonzero integer\n\n"
    "offsetA   nonnegative integer\n\n"
    "offsetx   nonnegative integer";

static PyObject* tbsv(PyObject *self, PyObject *args, PyObject *kwrds)
{
    matrix *A, *x;
    int n=-1, k=-1, ldA=0, ix=1, oA=0, ox=0;
#if PY_MAJOR_VERSION >= 3
    int uplo_ = 'L', trans_ = 'N', diag_ = 'N';
#endif
    char uplo='L', trans='N', diag='N';
    char *kwlist[] = {"A", "x", "uplo", "trans", "diag", "n", "k",
        "ldA", "incx", "offsetA", "offsetx", NULL};

#if PY_MAJOR_VERSION >= 3
    if (!PyArg_ParseTupleAndKeywords(args, kwrds, "OO|CCCiiiiii",
        kwlist, &A, &x, &uplo_, &trans_, &diag_, &n, &k, &ldA, &ix, &oA,
        &ox))
        return NULL;
    uplo = (char) uplo_;
    trans = (char) trans_;
    diag = (char) diag_;
#else
    if (!PyArg_ParseTupleAndKeywords(args, kwrds, "OO|ccciiiiii",
        kwlist, &A, &x, &uplo, &trans, &diag, &n, &k, &ldA, &ix, &oA,
        &ox))
        return NULL;
#endif

    if (!Matrix_Check(A)) err_mtrx("A");
    if (!Matrix_Check(x)) err_mtrx("x");
    if (MAT_ID(A) != MAT_ID(x)) err_conflicting_ids;

    if (trans != 'N' && trans != 'T' && trans != 'C')
        err_char("trans", "'N', 'T', 'C'");
    if (uplo != 'L' && uplo != 'U') err_char("uplo", "'L', 'U'");
    if (diag != 'N' && diag != 'U') err_char("diag", "'N', 'U'");

    if (ix == 0) err_nz_int("incx");

    if (n < 0) n = A->ncols;
    if (n == 0) return Py_BuildValue("");
    if (k < 0) k = MAX(0, A->nrows-1);

    if (ldA == 0) ldA = A->nrows;
    if (ldA < k+1) err_ld("ldA");

    if (oA < 0) err_nn_int("offsetA");
    if (oA + (n-1)*ldA + k + 1 > len(A)) err_buf_len("A");
    if (ox < 0) err_nn_int("offsetx");
    if (ox + (n-1)*abs(ix) + 1 > len(x)) err_buf_len("x");

    switch (MAT_ID(x)){
        case DOUBLE:
            Py_BEGIN_ALLOW_THREADS
            dtbsv_(&uplo, &trans, &diag, &n, &k, MAT_BUFD(A)+oA, &ldA,
                MAT_BUFD(x)+ox, &ix);
            Py_END_ALLOW_THREADS
            break;

        case COMPLEX:
            Py_BEGIN_ALLOW_THREADS
            ztbsv_(&uplo, &trans, &diag, &n, &k, MAT_BUFZ(A)+oA, &ldA,
                MAT_BUFZ(x)+ox, &ix);
            Py_END_ALLOW_THREADS
            break;

        default:
            err_invalid_id;
    }

    return Py_BuildValue("");
}


static char doc_ger[] =
    "General rank-1 update.\n\n"
    "ger(x, y, A, alpha=1.0, m=A.size[0], n=A.size[1], incx=1,\n"
    "    incy=1, ldA=max(1,A.size[0]), offsetx=0, offsety=0,\n"
    "    offsetA=0)\n\n"
    "PURPOSE\n"
    "Computes A := A + alpha*x*y^H with A m by n, real or complex.\n\n"
    "ARGUMENTS\n"
    "x         'd' or 'z' matrix\n\n"
    "y         'd' or 'z' matrix.  Must have the same type as x.\n\n"
    "A         'd' or 'z' matrix.  Must have the same type as x.\n\n"
    "alpha     number (int, float or complex).  Complex alpha is only\n"
    "          allowed if A is complex.\n\n"
    "m         integer.  If negative, the default value is used.\n\n"
    "n         integer.  If negative, the default value is used.\n\n"
    "incx      nonzero integer\n\n"
    "incy      nonzero integer\n\n"
    "ldA       nonnegative integer.  ldA >= max(1,m).\n"
    "          If zero, the default value is used.\n\n"
    "offsetx   nonnegative integer\n\n"
    "offsety   nonnegative integer\n\n"
    "offsetA   nonnegative integer";

static PyObject* ger(PyObject *self, PyObject *args, PyObject *kwrds)
{
    matrix *A, *x, *y;
    PyObject *ao=NULL;
    number a;
    int m=-1, n=-1, ldA=0, ix=1, iy=1, oA=0, ox=0, oy=0;
    char *kwlist[] = {"x", "y", "A", "alpha", "m", "n", "incx", "incy",
        "ldA", "offsetx", "offsety", "offsetA", NULL};

    if (!PyArg_ParseTupleAndKeywords(args, kwrds, "OOO|Oiiiiiiii",
        kwlist, &x, &y, &A, &ao, &m, &n, &ix, &iy, &ldA, &ox, &oy, &oA))
        return NULL;

    if (!Matrix_Check(A)) err_mtrx("A");
    if (!Matrix_Check(x)) err_mtrx("x");
    if (!Matrix_Check(y)) err_mtrx("y");
    if (MAT_ID(A) != MAT_ID(x) || MAT_ID(A) != MAT_ID(y) ||
        MAT_ID(x) != MAT_ID(y)) err_conflicting_ids;

    if (ix == 0) err_nz_int("incx");
    if (iy == 0) err_nz_int("incy");

    if (m < 0) m = A->nrows;
    if (n < 0) n = A->ncols;
    if (m == 0 || n == 0) return Py_BuildValue("");

    if (ldA == 0) ldA = MAX(1,A->nrows);
    if (ldA < MAX(1,m)) err_ld("ldA");

    if (oA < 0) err_nn_int("offsetA");
    if (oA + (n-1)*ldA + m > len(A)) err_buf_len("A");
    if (ox < 0) err_nn_int("offsetx");
    if (ox + (m-1)*abs(ix) + 1 > len(x)) err_buf_len("x");
    if (oy < 0) err_nn_int("offsety");
    if (oy + (n-1)*abs(iy) + 1 > len(y)) err_buf_len("y");

    if (ao && number_from_pyobject(ao, &a, MAT_ID(x)))
        err_type("alpha");

    switch (MAT_ID(x)){
        case DOUBLE:
            if (!ao) a.d = 1.0;
            Py_BEGIN_ALLOW_THREADS
            dger_(&m, &n, &a.d, MAT_BUFD(x)+ox, &ix, MAT_BUFD(y)+oy,
                &iy, MAT_BUFD(A)+oA, &ldA);
            Py_END_ALLOW_THREADS
            break;

        case COMPLEX:
            if (!ao) a.z = 1.0;
            Py_BEGIN_ALLOW_THREADS
            zgerc_(&m, &n, &a.z, MAT_BUFZ(x)+ox, &ix, MAT_BUFZ(y)+oy, &iy,
                MAT_BUFZ(A)+oA, &ldA);
            Py_END_ALLOW_THREADS
            break;

        default:
            err_invalid_id;
    }

    return Py_BuildValue("");
}


static char doc_geru[] =
    "General rank-1 update.\n\n"
    "geru(x, y, A, m=A.size[0], n=A.size[1], alpha=1.0, incx=1,\n"
    "     incy=1, ldA=max(1,A.size[0]), offsetx=0, offsety=0,\n"
    "     offsetA=0)\n\n"
    "PURPOSE\n"
    "Computes A := A + alpha*x*y^T with A m by n, real or complex.\n\n"
    "ARGUMENTS\n"
    "x         'd' or 'z' matrix\n\n"
    "y         'd' or 'z' matrix.  Must have the same type as x.\n\n"
    "A         'd' or 'z' matrix.  Must have the same type as x.\n\n"
    "alpha     number (int, float or complex).  Complex alpha is only\n"
    "          allowed if A is complex.\n\n"
    "m         integer.  If negative, the default value is used.\n\n"
    "n         integer.  If negative, the default value is used.\n\n"
    "incx      nonzero integer\n\n"
    "incy      nonzero integer\n\n"
    "ldA       nonnegative integer.  ldA >= max(1,m).\n"
    "          If zero, the default value is used.\n\n"
    "offsetx   nonnegative integer\n\n"
    "offsety   nonnegative integer\n\n"
    "offsetA   nonnegative integer";

static PyObject* geru(PyObject *self, PyObject *args, PyObject *kwrds)
{
    matrix *A, *x, *y;
    PyObject *ao=NULL;
    number a;
    int m=-1, n=-1, ldA=0, ix=1, iy=1, oA=0, ox=0, oy=0;
    char *kwlist[] = {"x", "y", "A", "alpha", "m", "n", "incx", "incy",
        "ldA", "offsetx", "offsety", "offsetA", NULL};

    if (!PyArg_ParseTupleAndKeywords(args, kwrds, "OOO|Oiiiiiiii",
        kwlist, &x, &y, &A, &ao, &m, &n, &ix, &iy, &ldA, &ox, &oy, &oA))
        return NULL;

    if (!Matrix_Check(A)) err_mtrx("A");
    if (!Matrix_Check(x)) err_mtrx("x");
    if (!Matrix_Check(y)) err_mtrx("y");
    if (MAT_ID(A) != MAT_ID(x) || MAT_ID(A) != MAT_ID(y) ||
        MAT_ID(x) != MAT_ID(y)) err_conflicting_ids;

    if (ix == 0) err_nz_int("incx");
    if (iy == 0) err_nz_int("incy");

    if (m < 0) m = A->nrows;
    if (n < 0) n = A->ncols;
    if (m == 0 || n == 0) return Py_BuildValue("");

    if (ldA == 0) ldA = MAX(1,A->nrows);
    if (ldA < MAX(1,m)) err_ld("ldA");

    if (oA < 0) err_nn_int("offsetA");
    if (oA + (n-1)*ldA + m > len(A)) err_buf_len("A");
    if (ox < 0) err_nn_int("offsetx");
    if (ox + (m-1)*abs(ix) + 1 > len(x)) err_buf_len("x");
    if (oy < 0) err_nn_int("offsety");
    if (oy + (n-1)*abs(iy) + 1 > len(y)) err_buf_len("y");

    if (ao && number_from_pyobject(ao, &a, MAT_ID(x)))
        err_type("alpha");

    switch (MAT_ID(x)){
        case DOUBLE:
            if (!ao) a.d = 1.0;
            Py_BEGIN_ALLOW_THREADS
            dger_(&m, &n, &a.d, MAT_BUFD(x)+ox, &ix, MAT_BUFD(y)+oy, &iy,
                MAT_BUFD(A)+oA, &ldA);
            Py_END_ALLOW_THREADS
            break;

        case COMPLEX:
            if (!ao) a.z = 1.0;
            Py_BEGIN_ALLOW_THREADS
            zgeru_(&m, &n, &a.z, MAT_BUFZ(x)+ox, &ix, MAT_BUFZ(y)+oy,
                &iy, MAT_BUFZ(A)+oA, &ldA);
            Py_END_ALLOW_THREADS
            break;

        default:
            err_invalid_id;
    }

    return Py_BuildValue("");
}


static char doc_syr[] =
    "Symmetric rank-1 update.\n\n"
    "syr(x, A, uplo='L', alpha=1.0, n=A.size[0], incx=1,\n"
    "    ldA=max(1,A.size[0]), offsetx=0, offsetA=0)\n\n"
    "PURPOSE\n"
    "Computes A := A + alpha*x*x^T with A real symmetric of order n."
    "\n\n"
    "ARGUMENTS\n"
    "x         'd' matrix\n\n"
    "A         'd' matrix\n\n"
    "uplo      'L' or 'U'\n\n"
    "alpha     real number (int or float)\n\n"
    "n         integer.  If negative, the default value is used.\n\n"
    "incx      nonzero integer\n\n"
    "ldA       nonnegative integer.  ldA >= max(1,n).\n"
    "          If zero, the default value is used.\n\n"
    "offsetx   nonnegative integer\n\n"
    "offsetA   nonnegative integer";


static PyObject* syr(PyObject *self, PyObject *args, PyObject *kwrds)
{
    matrix *A, *x;
    PyObject *ao=NULL;
    number a;
    int n=-1, ldA=0, ix=1, oA=0, ox=0;
#if PY_MAJOR_VERSION >= 3
    int uplo_ = 'L';
#endif
    char uplo='L';
    char *kwlist[] = {"x", "A", "uplo", "alpha", "n", "incx", "ldA",
        "offsetx", "offsetA", NULL};

#if PY_MAJOR_VERSION >= 3
    if (!PyArg_ParseTupleAndKeywords(args, kwrds, "OO|COiiiii", kwlist,
        &x, &A, &uplo_, &ao, &n, &ix, &ldA, &ox, &oA))
        return NULL;
    uplo = (char) uplo_;
#else
    if (!PyArg_ParseTupleAndKeywords(args, kwrds, "OO|cOiiiii", kwlist,
        &x, &A, &uplo, &ao, &n, &ix, &ldA, &ox, &oA))
        return NULL;
#endif

    if (!Matrix_Check(A)) err_mtrx("A");
    if (!Matrix_Check(x)) err_mtrx("x");
    if (MAT_ID(A) != MAT_ID(x)) err_conflicting_ids;

    if (ix == 0)  err_nz_int("incx");

    if (n < 0){
        if (A->nrows != A->ncols){
            PyErr_SetString(PyExc_TypeError, "A is not square");
            return NULL;
        }
        n = A->nrows;
    }
    if (n == 0) return Py_BuildValue("");

    if (ldA == 0) ldA = MAX(1,A->nrows);
    if (ldA < MAX(1,n)) err_ld("ldA");

    if (oA < 0) err_nn_int("offsetA");
    if (oA + (n-1)*ldA + n > len(A)) err_buf_len("A");
    if (ox < 0) err_nn_int("offsetx");
    if (ox + (n-1)*abs(ix) + 1 > len(x)) err_buf_len("x");

    if (uplo != 'L' && uplo != 'U') err_char("uplo", "'L', 'U'");

    if (ao && number_from_pyobject(ao, &a, DOUBLE)) err_type("alpha");
    if (!ao) a.d = 1.0;

    switch (MAT_ID(x)){
        case DOUBLE:
            Py_BEGIN_ALLOW_THREADS
            dsyr_(&uplo, &n, &a.d, MAT_BUFD(x)+ox, &ix, MAT_BUFD(A)+oA,
                &ldA);
            Py_END_ALLOW_THREADS
            break;

        default:
            err_invalid_id;
    }

    return Py_BuildValue("");
}


static char doc_her[] =
    "Hermitian rank-1 update.\n\n"
    "her(x, A, uplo='L', alpha=1.0, n=A.size[0], incx=1,\n"
    "    ldA=max(1,A.size[0]), offsetx=0, offsetA=0)\n\n"
    "PURPOSE\n"
    "Computes A := A + alpha*x*x^H with A real symmetric or complex\n"
    "Hermitian of order n.\n\n"
    "ARGUMENTS\n"
    "x         'd' or 'z' matrix\n\n"
    "A         'd' or 'z' matrix.  Must have the same type as x.\n\n"
    "uplo      'L' or 'U'\n\n"
    "alpha     real number (int or float)\n\n"
    "n         integer.  If negative, the default value is used.\n\n"
    "incx      nonzero integer\n\n"
    "ldA       nonnegative integer.  ldA >= max(1,n).\n"
    "          If zero, the default value is used.\n\n"
    "offsetx   nonnegative integer\n\n"
    "offsetA   nonnegative integer";


static PyObject* her(PyObject *self, PyObject *args, PyObject *kwrds)
{
    matrix *A, *x;
    PyObject *ao=NULL;
    number a;
    int n=-1, ldA=0, ix=1, oA=0, ox=0;
#if PY_MAJOR_VERSION >= 3
    int uplo_ = 'L';
#endif
    char uplo = 'L';
    char *kwlist[] = {"x", "A", "uplo", "alpha", "n", "incx", "ldA",
        "offsetx", "offsetA", NULL};

#if PY_MAJOR_VERSION >= 3
    if (!PyArg_ParseTupleAndKeywords(args, kwrds, "OO|COiiiii",
        kwlist, &x, &A, &uplo_, &ao, &n, &ix, &ldA, &ox, &oA))
        return NULL;
    uplo = (char) uplo_;
#else
    if (!PyArg_ParseTupleAndKeywords(args, kwrds, "OO|cOiiiii",
        kwlist, &x, &A, &uplo, &ao, &n, &ix, &ldA, &ox, &oA))
        return NULL;
#endif

    if (!Matrix_Check(A)) err_mtrx("A");
    if (!Matrix_Check(x)) err_mtrx("x");
    if (MAT_ID(A) != MAT_ID(x)) err_conflicting_ids;

    if (ix == 0)  err_nz_int("incx");

    if (n < 0){
        if (A->nrows != A->ncols){
            PyErr_SetString(PyExc_TypeError, "A is not square");
            return NULL;
        }
        n = A->nrows;
    }
    if (n == 0) return Py_BuildValue("");

    if (ldA == 0) ldA = MAX(1,A->nrows);
    if (ldA < MAX(1,n)) err_ld("ldA");

    if (oA < 0) err_nn_int("offsetA");
    if (oA + (n-1)*ldA + n > len(A)) err_buf_len("A");
    if (ox < 0) err_nn_int("offsetx");
    if (ox + (n-1)*abs(ix) + 1 > len(x)) err_buf_len("x");

    if (uplo != 'L' && uplo != 'U') err_char("uplo", "'L', 'U'");

    if (ao && number_from_pyobject(ao, &a, DOUBLE)) err_type("alpha");
    if (!ao) a.d = 1.0;

    switch (MAT_ID(x)){
        case DOUBLE:
            Py_BEGIN_ALLOW_THREADS
            dsyr_(&uplo, &n, &a.d, MAT_BUFD(x)+ox, &ix, MAT_BUFD(A)+oA,
                &ldA);
            Py_END_ALLOW_THREADS
            break;

        case COMPLEX:
            Py_BEGIN_ALLOW_THREADS
            zher_(&uplo, &n, &a.d, MAT_BUFZ(x)+ox, &ix, MAT_BUFZ(A)+oA,
                &ldA);
            Py_END_ALLOW_THREADS
            break;

        default:
            err_invalid_id;
    }

    return Py_BuildValue("");
}



static char doc_syr2[] =
    "Symmetric rank-2 update.\n\n"
    "syr2(x, y, A, uplo='L', alpha=1.0, n=A.size[0], incx=1, incy=1,\n"
    "    ldA=max(1,A.size[0]), offsetx=0, offsety=0, offsetA=0)\n\n"
    "PURPOSE\n"
    "Computes A := A + alpha*(x*y^T + y*x^T) with A real symmetric.\n\n"
    "ARGUMENTS\n"
    "x         'd' matrix\n\n"
    "y         'd' matrix\n\n"
    "A         'd' matrix\n\n"
    "uplo      'L' or 'U'\n\n"
    "alpha     real number (int or float)\n\n"
    "n         integer.  If negative, the default value is used.\n\n"
    "incx      nonzero integer\n\n"
    "incy      nonzero integer\n\n"
    "ldA       nonnegative integer.  ldA >= max(1,n).\n"
    "          If zero the default value is used.\n\n"
    "offsetx   nonnegative integer\n\n"
    "offsety   nonnegative integer\n\n"
    "offsetA   nonnegative integer";

static PyObject* syr2(PyObject *self, PyObject *args, PyObject *kwrds)
{
    matrix *A, *x, *y;
    PyObject *ao=NULL;
    number a;
    int n=-1, ldA=0, ix=1, iy=1, ox=0, oy=0, oA=0;
#if PY_MAJOR_VERSION >= 3
    int uplo_ = 'L';
#endif
    char uplo = 'L';
    char *kwlist[] = {"x", "y", "A", "uplo", "alpha", "n", "incx",
        "incy", "ldA", "offsetx", "offsety", "offsetA", NULL};

#if PY_MAJOR_VERSION >= 3
    if (!PyArg_ParseTupleAndKeywords(args, kwrds, "OOO|COiiiiiii",
        kwlist, &x, &y, &A, &uplo_, &ao, &n, &ix, &iy, &ldA, &ox, &oy,
        &oA))
        return NULL;
    uplo = (char) uplo_;
#else
    if (!PyArg_ParseTupleAndKeywords(args, kwrds, "OOO|cOiiiiiii",
        kwlist, &x, &y, &A, &uplo, &ao, &n, &ix, &iy, &ldA, &ox, &oy,
        &oA))
        return NULL;
#endif

    if (!Matrix_Check(A)) err_mtrx("A");
    if (!Matrix_Check(x)) err_mtrx("x");
    if (!Matrix_Check(y)) err_mtrx("y");
    if (MAT_ID(A) != MAT_ID(x) || MAT_ID(A) != MAT_ID(y) ||
        MAT_ID(x) != MAT_ID(y)) err_conflicting_ids;

    if (ix == 0) err_nz_int("incx");
    if (iy == 0) err_nz_int("incy");

    if (n < 0){
        if (A->nrows != A->ncols){
            PyErr_SetString(PyExc_TypeError, "A is not square");
            return NULL;
        }
        n = A->nrows;
    }
    if (n == 0) return Py_BuildValue("");

    if (ldA == 0) ldA = MAX(1,A->nrows);
    if (ldA < MAX(1,n)) err_ld("ldA");
    if (oA < 0) err_nn_int("offsetA");
    if (oA + (n-1)*ldA + n > len(A)) err_buf_len("A");
    if (ox < 0) err_nn_int("offsetx");
    if (ox + (n-1)*abs(ix) + 1 > len(x)) err_buf_len("x");
    if (oy < 0) err_nn_int("offsety");
    if (oy + (n-1)*abs(iy) + 1 > len(y)) err_buf_len("y");

    if (uplo != 'L' && uplo != 'U') err_char("uplo", "'L','U'");

    if (ao && number_from_pyobject(ao, &a, MAT_ID(x)))
        err_type("alpha");

    switch (MAT_ID(x)){
        case DOUBLE:
            if (!ao) a.d = 1.0;
            Py_BEGIN_ALLOW_THREADS
            dsyr2_(&uplo, &n, &a.d, MAT_BUFD(x)+ox, &ix, MAT_BUFD(y)+oy,
                &iy, MAT_BUFD(A)+oA, &ldA);
            Py_END_ALLOW_THREADS
            break;

        default:
            err_invalid_id;
    }

    return Py_BuildValue("");
}


static char doc_her2[] =
    "Hermitian rank-2 update.\n\n"
    "her2(x, y, A, uplo='L', alpha=1.0, n=A.size[0], incx=1, incy=1,\n"
    "     ldA=max(1,A.size[0]), offsetx=0, offsety=0, offsetA=0)\n\n"
    "PURPOSE\n"
    "Computes A := A + alpha*x*y^H + conj(alpha)*y*x^H with A \n"
    "real symmetric or complex Hermitian of order n.\n\n"
    "ARGUMENTS\n"
    "x         'd' or 'z' matrix\n\n"
    "y         'd' or 'z' matrix.  Must have the same type as x.\n\n"
    "A         'd' or 'z' matrix.  Must have the same type as x.\n\n"
    "uplo      'L' or 'U'\n\n"
    "alpha     number (int, float or complex).  Complex alpha is only\n"
    "          allowed if A is complex.\n\n"
    "n         integer.  If negative, the default value is used.\n\n"
    "incx      nonzero integer\n\n"
    "incy      nonzero integer\n\n"
    "ldA       nonnegative integer.  ldA >= max(1,n).\n"
    "          If zero the default value is used.\n\n"
    "offsetx   nonnegative integer\n\n"
    "offsety   nonnegative integer\n\n"
    "offsetA   nonnegative integer";

static PyObject* her2(PyObject *self, PyObject *args, PyObject *kwrds)
{
    matrix *A, *x, *y;
    PyObject *ao=NULL;
    number a;
    int n=-1, ldA=0, ix=1, iy=1, ox=0, oy=0, oA=0;
#if PY_MAJOR_VERSION >= 3
    int uplo_ = 'L';
#endif
    char uplo = 'L';
    char *kwlist[] = {"x", "y", "A", "uplo", "alpha", "n", "incx",
        "incy", "ldA", "offsetx", "offsety", "offsetA", NULL};

#if PY_MAJOR_VERSION >= 3
    if (!PyArg_ParseTupleAndKeywords(args, kwrds, "OOO|COiiiiiii",
        kwlist, &x, &y, &A, &uplo_, &ao, &n, &ix, &iy, &ldA, &ox, &oy,
        &oA))
        return NULL;
    uplo = (char) uplo_;
#else
    if (!PyArg_ParseTupleAndKeywords(args, kwrds, "OOO|cOiiiiiii",
        kwlist, &x, &y, &A, &uplo, &ao, &n, &ix, &iy, &ldA, &ox, &oy,
        &oA))
        return NULL;
#endif

    if (!Matrix_Check(A)) err_mtrx("A");
    if (!Matrix_Check(x)) err_mtrx("x");
    if (!Matrix_Check(y)) err_mtrx("y");
    if (MAT_ID(A) != MAT_ID(x) || MAT_ID(A) != MAT_ID(y) ||
        MAT_ID(x) != MAT_ID(y)) err_conflicting_ids;

    if (ix == 0) err_nz_int("incx");
    if (iy == 0) err_nz_int("incy");

    if (n < 0){
        if (A->nrows != A->ncols){
            PyErr_SetString(PyExc_TypeError, "A is not square");
            return NULL;
        }
        n = A->nrows;
    }
    if (n == 0) return Py_BuildValue("");

    if (ldA == 0) ldA = MAX(1,A->nrows);
    if (ldA < MAX(1,n)) err_ld("ldA");
    if (oA < 0) err_nn_int("offsetA");
    if (oA + (n-1)*ldA + n > len(A)) err_buf_len("A");
    if (ox < 0) err_nn_int("offsetx");
    if (ox + (n-1)*abs(ix) + 1 > len(x)) err_buf_len("x");
    if (oy < 0) err_nn_int("offsety");
    if (oy + (n-1)*abs(iy) + 1 > len(y)) err_buf_len("y");

    if (uplo != 'L' && uplo != 'U') err_char("uplo", "'L','U'");

    if (ao && number_from_pyobject(ao, &a, MAT_ID(x)))
        err_type("alpha");

    switch (MAT_ID(x)){
        case DOUBLE:
            if (!ao) a.d = 1.0;
            Py_BEGIN_ALLOW_THREADS
            dsyr2_(&uplo, &n, &a.d, MAT_BUFD(x)+ox, &ix, MAT_BUFD(y)+oy,
                &iy, MAT_BUFD(A)+oA, &ldA);
            Py_END_ALLOW_THREADS
            break;

        case COMPLEX:
            if (!ao) a.z = 1.0;
            Py_BEGIN_ALLOW_THREADS
            zher2_(&uplo, &n, &a.z, MAT_BUFZ(x)+ox, &ix, MAT_BUFZ(y)+oy,
                &iy, MAT_BUFZ(A)+oA, &ldA);
            Py_END_ALLOW_THREADS
            break;

        default:
            err_invalid_id;
    }

    return Py_BuildValue("");
}


static char doc_gemm[] =
    "General matrix-matrix product.\n\n"
    "gemm(A, B, C, transA='N', transB='N', alpha=1.0, beta=0.0, \n"
    "     m=None, n=None, k=None, ldA=max(1,A.size[0]), \n"
    "     ldB=max(1,B.size[0]), ldC=max(1,C.size[0]), offsetA=0, \n"
    "     offsetB=0, offsetC=0) \n\n"
    "PURPOSE\n"
    "Computes \n"
    "C := alpha*A*B + beta*C     if transA = 'N' and transB = 'N'.\n"
    "C := alpha*A^T*B + beta*C   if transA = 'T' and transB = 'N'.\n"
    "C := alpha*A^H*B + beta*C   if transA = 'C' and transB = 'N'.\n"
    "C := alpha*A*B^T + beta*C   if transA = 'N' and transB = 'T'.\n"
    "C := alpha*A^T*B^T + beta*C if transA = 'T' and transB = 'T'.\n"
    "C := alpha*A^H*B^T + beta*C if transA = 'C' and transB = 'T'.\n"
    "C := alpha*A*B^H + beta*C   if transA = 'N' and transB = 'C'.\n"
    "C := alpha*A^T*B^H + beta*C if transA = 'T' and transB = 'C'.\n"
    "C := alpha*A^H*B^H + beta*C if transA = 'C' and transB = 'C'.\n"
    "The number of rows of the matrix product is m.  The number of \n"
    "columns is n.  The inner dimension is k.  If k=0, this reduces \n"
    "to C := beta*C.\n\n"
    "ARGUMENTS\n\n"
    "A         'd' or 'z' matrix\n\n"
    "B         'd' or 'z' matrix.  Must have the same type as A.\n\n"
    "C         'd' or 'z' matrix.  Must have the same type as A.\n\n"
    "transA    'N', 'T' or 'C'\n\n"
    "transB    'N', 'T' or 'C'\n\n"
    "alpha     number (int, float or complex).  Complex alpha is only\n"
    "          allowed if A is complex.\n\n"
    "beta      number (int, float or complex).  Complex beta is only\n"
    "          allowed if A is complex.\n\n"
    "m         integer.  If negative, the default value is used.\n"
    "          The default value is\n"
    "          m = (transA == 'N') ? A.size[0] : A.size[1].\n\n"
    "n         integer.  If negative, the default value is used.\n"
    "          The default value is\n"
    "          n = (transB == 'N') ? B.size[1] : B.size[0].\n\n"
    "k         integer.  If negative, the default value is used.\n"
    "          The default value is\n"
    "          (transA == 'N') ? A.size[1] : A.size[0], transA='N'.\n"
    "          If the default value is used it should also be equal to\n"
    "          (transB == 'N') ? B.size[0] : B.size[1].\n\n"
    "ldA       nonnegative integer.  ldA >= max(1,(transA == 'N') ? m : k).\n"
    "          If zero, the default value is used.\n\n"
    "ldB       nonnegative integer.  ldB >= max(1,(transB == 'N') ? k : n).\n"
    "          If zero, the default value is used.\n\n"
    "ldC       nonnegative integer.  ldC >= max(1,m).\n"
    "          If zero, the default value is used.\n\n"
    "offsetA   nonnegative integer\n\n"
    "offsetB   nonnegative integer\n\n"
    "offsetC   nonnegative integer";

static PyObject* gemm(PyObject *self, PyObject *args, PyObject *kwrds)
{
    matrix *A, *B, *C;
    PyObject *ao=NULL, *bo=NULL;
    number a, b;
    int m=-1, n=-1, k=-1, ldA=0, ldB=0, ldC=0, oA=0, oB=0, oC=0;
#if PY_MAJOR_VERSION >= 3
    int transA_ = 'N', transB_ = 'N';
#endif
    char transA = 'N', transB = 'N';
    char *kwlist[] = {"A", "B", "C", "transA", "transB", "alpha",
        "beta", "m", "n", "k", "ldA", "ldB", "ldC", "offsetA",
        "offsetB", "offsetC", NULL};

#if PY_MAJOR_VERSION >= 3
    if (!PyArg_ParseTupleAndKeywords(args, kwrds, "OOO|CCOOiiiiiiiii",
        kwlist, &A, &B, &C, &transA_, &transB_, &ao, &bo, &m, &n, &k,
        &ldA, &ldB, &ldC, &oA, &oB, &oC))
        return NULL;
    transA = (char) transA_;
    transB = (char) transB_;
#else
    if (!PyArg_ParseTupleAndKeywords(args, kwrds, "OOO|ccOOiiiiiiiii",
        kwlist, &A, &B, &C, &transA, &transB, &ao, &bo, &m, &n, &k,
        &ldA, &ldB, &ldC, &oA, &oB, &oC))
        return NULL;
#endif

    if (!Matrix_Check(A)) err_mtrx("A");
    if (!Matrix_Check(B)) err_mtrx("B");
    if (!Matrix_Check(C)) err_mtrx("C");
    if (MAT_ID(A) != MAT_ID(B) || MAT_ID(A) != MAT_ID(C) ||
        MAT_ID(B) != MAT_ID(C)) err_conflicting_ids;

    if (transA != 'N' && transA != 'T' && transA != 'C')
        err_char("transA", "'N', 'T', 'C'");
    if (transB != 'N' && transB != 'T' && transB != 'C')
        err_char("transB", "'N', 'T', 'C'");

    if (m < 0) m = (transA == 'N') ? A->nrows : A->ncols;
    if (n < 0) n = (transB == 'N') ? B->ncols : B->nrows;
    if (k < 0){
        k = (transA == 'N') ? A->ncols : A->nrows;
        if (k != ((transB == 'N') ? B->nrows : B->ncols)){
             PyErr_SetString(PyExc_TypeError, "dimensions of A and B "
                  "do not match");
             return NULL;
        }
    }
    if (m == 0 || n == 0) return Py_BuildValue("");

    if (ldA == 0) ldA = MAX(1,A->nrows);
    if (k > 0 && ldA < MAX(1, (transA == 'N') ? m : k)) err_ld("ldA");
    if (ldB == 0) ldB = MAX(1,B->nrows);
    if (k > 0 && ldB < MAX(1, (transB == 'N') ? k : n)) err_ld("ldB");
    if (ldC == 0) ldC = MAX(1,C->nrows);
    if (ldC < MAX(1,m)) err_ld("ldB");

    if (oA < 0) err_nn_int("offsetA");
    if (k > 0 && ((transA == 'N' && oA + (k-1)*ldA + m > len(A)) ||
        ((transA == 'T' || transA == 'C') &&
        oA + (m-1)*ldA + k > len(A)))) err_buf_len("A");
    if (oB < 0) err_nn_int("offsetB");
    if (k > 0 && ((transB == 'N' && oB + (n-1)*ldB + k > len(B)) ||
        ((transB == 'T' || transB == 'C') &&
        oB + (k-1)*ldB + n > len(B)))) err_buf_len("B");
    if (oC < 0) err_nn_int("offsetC");
    if (oC + (n-1)*ldC + m > len(C)) err_buf_len("C");

    if (ao && number_from_pyobject(ao, &a, MAT_ID(A)))
        err_type("alpha");
    if (bo && number_from_pyobject(bo, &b, MAT_ID(A)))
        err_type("beta");

    switch (MAT_ID(A)){
        case DOUBLE:
            if (!ao) a.d = 1.0;
            if (!bo) b.d = 0.0;
            Py_BEGIN_ALLOW_THREADS
            dgemm_(&transA, &transB, &m, &n, &k, &a.d,
                MAT_BUFD(A)+oA, &ldA, MAT_BUFD(B)+oB, &ldB, &b.d,
                MAT_BUFD(C)+oC, &ldC);
            Py_END_ALLOW_THREADS
            break;

        case COMPLEX:
            if (!ao) a.z = 1.0;
            if (!bo) b.z = 0.0;
            Py_BEGIN_ALLOW_THREADS
            zgemm_(&transA, &transB, &m, &n, &k, &a.z,
                MAT_BUFZ(A)+oA, &ldA, MAT_BUFZ(B)+oB, &ldB, &b.z,
                MAT_BUFZ(C)+oC, &ldC);
            Py_END_ALLOW_THREADS
            break;

        default:
            err_invalid_id;
    }

    return Py_BuildValue("");
}


static char doc_symm[] =
    "Matrix-matrix product where one matrix is symmetric."
    "\n\n"
    "symm(A, B, C, side='L', uplo='L', alpha=1.0, beta=0.0, \n"
    "     m=B.size[0], n=B.size[1], ldA=max(1,A.size[0]), \n"
    "     ldB=max(1,B.size[0]), ldC=max(1,C.size[0]), offsetA=0, \n"
    "     offsetB=0, offsetC=0)\n\n"
    "PURPOSE\n"
    "If side is 'L', computes C := alpha*A*B + beta*C.\n"
    "If side is 'R', computes C := alpha*B*A + beta*C.\n"
    "C is m by n and A is real or complex symmetric.  (Use hemm for\n"
    "Hermitian A).\n\n"
    "ARGUMENTS\n"
    "A         'd' or 'z' matrix\n\n"
    "B         'd' or 'z' matrix.  Must have the same type as A.\n\n"
    "C         'd' or 'z' matrix.  Must have the same type as A.\n\n"
    "side      'L' or 'R'\n\n"
    "uplo      'L' or 'U'\n\n"
    "alpha     number (int, float or complex).  Complex alpha is only\n"
    "          allowed if A is complex.\n\n"
    "beta      number (int, float or complex).  Complex beta is only\n"
    "          allowed if A is complex.\n\n"
    "m         integer.  If negative, the default value is used.\n"
    "          If the default value is used and side = 'L', then m\n"
    "          must be equal to A.size[0] and A.size[1].\n\n"
    "n         integer.  If negative, the default value is used.\n"
    "          If the default value is used and side = 'R', then \n\n"
    "          must be equal to A.size[0] and A.size[1].\n\n"
    "ldA       nonnegative integer.\n"
    "          ldA >= max(1, (side == 'L') ? m : n).  If zero, the\n"
    "          default value is used.\n\n"
    "ldB       nonnegative integer.\n"
    "          ldB >= max(1, (side == 'L') ? n : m).  If zero, the\n"
    "          default value is used.\n\n"
    "ldC       nonnegative integer.  ldC >= max(1,m).\n"
    "          If zero, the default value is used.\n\n"
    "offsetA   nonnegative integer\n\n"
    "offsetB   nonnegative integer\n\n"
    "offsetC   nonnegative integer";

static PyObject* symm(PyObject *self, PyObject *args, PyObject *kwrds)
{
    matrix *A, *B, *C;
    PyObject *ao=NULL, *bo=NULL;
    number a, b;
    int m=-1, n=-1, ldA=0, ldB=0, ldC=0, oA=0, oB=0, oC = 0;
#if PY_MAJOR_VERSION >= 3
    int side_  = 'L', uplo_ = 'L';
#endif
    char side = 'L', uplo = 'L';
    char *kwlist[] = {"A", "B", "C", "side", "uplo", "alpha", "beta",
        "m", "n", "ldA", "ldB", "ldC", "offsetA", "offsetB", "offsetC",
        NULL};

#if PY_MAJOR_VERSION >= 3
    if (!PyArg_ParseTupleAndKeywords(args, kwrds, "OOO|CCOOiiiiiiii",
        kwlist, &A, &B, &C, &side_, &uplo_, &ao, &bo, &m, &n, &ldA, &ldB,
        &ldC, &oA, &oB, &oC))
        return NULL;
    side = (char) side_;
    uplo = (char) uplo_;
#else
    if (!PyArg_ParseTupleAndKeywords(args, kwrds, "OOO|ccOOiiiiiiii",
        kwlist, &A, &B, &C, &side, &uplo, &ao, &bo, &m, &n, &ldA, &ldB,
        &ldC, &oA, &oB, &oC))
        return NULL;
#endif

    if (!Matrix_Check(A)) err_mtrx("A");
    if (!Matrix_Check(B)) err_mtrx("B");
    if (!Matrix_Check(C)) err_mtrx("C");
    if (MAT_ID(A) != MAT_ID(B) || MAT_ID(A) != MAT_ID(C) ||
        MAT_ID(B) != MAT_ID(C)) err_conflicting_ids;

    if (side != 'L' && side != 'R') err_char("side", "'L', 'R'");
    if (uplo != 'L' && uplo != 'U') err_char("uplo", "'L', 'U'");

    if (m < 0){
        m = B->nrows;
        if (side == 'L' && (m != A->nrows || m != A->ncols)){
            PyErr_SetString(PyExc_TypeError, "dimensions of A and B "
                "do not match");
            return NULL;
        }
    }
    if (n < 0){
        n = B->ncols;
        if (side == 'R' && (n != A->nrows || n != A->ncols)){
            PyErr_SetString(PyExc_TypeError, "dimensions of A and B "
                "do not match");
            return NULL;
        }
    }
    if (m == 0 || n == 0) return Py_BuildValue("");

    if (ldA == 0) ldA = MAX(1,A->nrows);
    if (ldA < MAX(1, (side == 'L') ? m : n)) err_ld("ldA");
    if (ldB == 0) ldB = MAX(1,B->nrows);
    if (ldB < MAX(1,m)) err_ld("ldB");
    if (ldC == 0) ldC = MAX(1,C->nrows);
    if (ldC < MAX(1,m)) err_ld("ldC");

    if (oA < 0) err_nn_int("offsetA");
    if ((side == 'L' && oA + (m-1)*ldA + m > len(A)) ||
        (side == 'R' && oA + (n-1)*ldA + n > len(A))) err_buf_len("A");
    if (oB < 0) err_nn_int("offsetB");
    if (oB + (n-1)*ldB + m > len(B)) err_buf_len("B");
    if (oC < 0) err_nn_int("offsetC");
    if (oC + (n-1)*ldC + m > len(C)) err_buf_len("C");

    if (ao && number_from_pyobject(ao, &a, MAT_ID(A)))
        err_type("alpha");
    if (bo && number_from_pyobject(bo, &b, MAT_ID(A)))
        err_type("beta");

    switch (MAT_ID(A)){
        case DOUBLE:
            if (!ao) a.d = 1.0;
            if (!bo) b.d = 0.0;
            Py_BEGIN_ALLOW_THREADS
            dsymm_(&side, &uplo, &m, &n, &a.d, MAT_BUFD(A)+oA, &ldA,
                MAT_BUFD(B)+oB, &ldB, &b.d, MAT_BUFD(C)+oC, &ldC);
            Py_END_ALLOW_THREADS
            break;

        case COMPLEX:
            if (!ao) a.z = 1.0;
            if (!bo) b.z = 0.0;
            Py_BEGIN_ALLOW_THREADS
            zsymm_(&side, &uplo, &m, &n, &a.z, MAT_BUFZ(A)+oA, &ldA,
                MAT_BUFZ(B)+oB, &ldB, &b.z, MAT_BUFZ(C)+oC, &ldC);
            Py_END_ALLOW_THREADS
            break;

        default:
            err_invalid_id;
    }

    return Py_BuildValue("");
}


static char doc_hemm[] =
    "Matrix-matrix product where one matrix is real symmetric or\n"
    "complex Hermitian."
    "\n\n"
    "hemm(A, B, C, side='L', uplo='L', alpha=1.0, beta=0.0, \n"
    "     m=B.size[0], n=B.size[1], ldA=max(1,A.size[0]), \n"
    "     ldB=max(1,B.size[0]), ldC=max(1,C.size[0]), offsetA=0, \n"
    "     offsetB=0, offsetC=0)\n\n"
    "PURPOSE\n"
    "If side is 'L', computes C := alpha*A*B + beta*C.\n"
    "If side is 'R', computes C := alpha*B*A + beta*C.\n"
    "C is m by n and A is real symmetric or complex Hermitian.\n\n"
    "ARGUMENTS\n"
    "A         'd' or 'z' matrix\n\n"
    "B         'd' or 'z' matrix.  Must have the same type as A.\n\n"
    "C         'd' or 'z' matrix.  Must have the same type as A.\n\n"
    "side      'L' or 'R'\n\n"
    "uplo      'L' or 'U'\n\n"
    "alpha     number (int, float or complex).  Complex alpha is only\n"
    "          allowed if A is complex.\n\n"
    "beta      number (int, float or complex).  Complex beta is only\n"
    "          allowed if A is complex.\n\n"
    "m         integer.  If negative, the default value is used.\n"
    "          If the default value is used and side = 'L', then m\n"
    "          must be equal to A.size[0] and A.size[1].\n\n"
    "n         integer.  If negative, the default value is used.\n"
    "          If the default value is used and side = 'R', then \n\n"
    "          must be equal to A.size[0] and A.size[1].\n\n"
    "ldA       nonnegative integer.\n"
    "          ldA >= max(1, (side == 'L') ? m : n).  If zero, the\n"
    "          default value is used.\n\n"
    "ldB       nonnegative integer.\n"
    "          ldB >= max(1, (side == 'L') ? n : m).  If zero, the\n"
    "          default value is used.\n\n"
    "ldC       nonnegative integer.  ldC >= max(1,m).\n"
    "          If zero, the default value is used.\n\n"
    "offsetA   nonnegative integer\n\n"
    "offsetB   nonnegative integer\n\n"
    "offsetC   nonnegative integer";

static PyObject* hemm(PyObject *self, PyObject *args, PyObject *kwrds)
{
    matrix *A, *B, *C;
    PyObject *ao=NULL, *bo=NULL;
    number a, b;
    int m=-1, n=-1, ldA=0, ldB=0, ldC=0, oA=0, oB=0, oC = 0;
#if PY_MAJOR_VERSION >= 3
    int side_ = 'L', uplo_ = 'L';
#endif
    char side = 'L', uplo = 'L';
    char *kwlist[] = {"A", "B", "C", "side", "uplo", "alpha", "beta",
        "m", "n", "ldA", "ldB", "ldC", "offsetA", "offsetB", "offsetC",
        NULL};

#if PY_MAJOR_VERSION >= 3
    if (!PyArg_ParseTupleAndKeywords(args, kwrds, "OOO|CCOOiiiiiiii",
        kwlist, &A, &B, &C, &side_, &uplo_, &ao, &bo, &m, &n, &ldA, &ldB,
        &ldC, &oA, &oB, &oC))
        return NULL;
    side = (char) side_;
    uplo = (char) uplo_;
#else
    if (!PyArg_ParseTupleAndKeywords(args, kwrds, "OOO|ccOOiiiiiiii",
        kwlist, &A, &B, &C, &side, &uplo, &ao, &bo, &m, &n, &ldA, &ldB,
        &ldC, &oA, &oB, &oC))
        return NULL;
#endif

    if (!Matrix_Check(A)) err_mtrx("A");
    if (!Matrix_Check(B)) err_mtrx("B");
    if (!Matrix_Check(C)) err_mtrx("C");
    if (MAT_ID(A) != MAT_ID(B) || MAT_ID(A) != MAT_ID(C) ||
        MAT_ID(B) != MAT_ID(C)) err_conflicting_ids;

    if (side != 'L' && side != 'R') err_char("side", "'L', 'R'");
    if (uplo != 'L' && uplo != 'U') err_char("uplo", "'L', 'U'");

    if (m < 0){
        m = B->nrows;
        if (side == 'L' && (m != A->nrows || m != A->ncols)){
            PyErr_SetString(PyExc_TypeError, "dimensions of A and B "
                "do not match");
            return NULL;
        }
    }
    if (n < 0){
        n = B->ncols;
        if (side == 'R' && (n != A->nrows || n != A->ncols)){
            PyErr_SetString(PyExc_TypeError, "dimensions of A and B "
                "do not match");
            return NULL;
        }
    }
    if (m == 0 || n == 0) return Py_BuildValue("");

    if (ldA == 0) ldA = MAX(1,A->nrows);
    if (ldA < MAX(1, (side == 'L') ? m : n)) err_ld("ldA");
    if (ldB == 0) ldB = MAX(1,B->nrows);
    if (ldB < MAX(1,m)) err_ld("ldB");
    if (ldC == 0) ldC = MAX(1,C->nrows);
    if (ldC < MAX(1,m)) err_ld("ldC");

    if (oA < 0) err_nn_int("offsetA");
    if ((side == 'L' && oA + (m-1)*ldA + m > len(A)) ||
        (side == 'R' && oA + (n-1)*ldA + n > len(A))) err_buf_len("A");
    if (oB < 0) err_nn_int("offsetB");
    if (oB + (n-1)*ldB + m > len(B)) err_buf_len("B");
    if (oC < 0) err_nn_int("offsetC");
    if (oC + (n-1)*ldC + m > len(C)) err_buf_len("C");

    if (ao && number_from_pyobject(ao, &a, MAT_ID(A)))
        err_type("alpha");
    if (bo && number_from_pyobject(bo, &b, MAT_ID(A)))
        err_type("beta");

    switch (MAT_ID(A)){
        case DOUBLE:
            if (!ao) a.d = 1.0;
            if (!bo) b.d = 0.0;
            Py_BEGIN_ALLOW_THREADS
            dsymm_(&side, &uplo, &m, &n, &a.d, MAT_BUFD(A)+oA, &ldA,
                MAT_BUFD(B)+oB, &ldB, &b.d, MAT_BUFD(C)+oC, &ldC);
            Py_END_ALLOW_THREADS
            break;

        case COMPLEX:
            if (!ao) a.z = 1.0;
            if (!bo) b.z = 0.0;
            Py_BEGIN_ALLOW_THREADS
            zhemm_(&side, &uplo, &m, &n, &a.z, MAT_BUFZ(A)+oA, &ldA,
                MAT_BUFZ(B)+oB, &ldB, &b.z, MAT_BUFZ(C)+oC, &ldC);
            Py_END_ALLOW_THREADS
            break;

        default:
            err_invalid_id;
    }

    return Py_BuildValue("");
}



static char doc_syrk[] =
    "Rank-k update of symmetric matrix.\n\n"
    "syrk(A, C, uplo='L', trans='N', alpha=1.0, beta=0.0, n=None, \n"
    "     k=None, ldA=max(1,A.size[0]), ldC=max(1,C.size[0]),\n"
    "     offsetA=0, offsetB=0)\n\n"
    "PURPOSE   \n"
    "If trans is 'N', computes C := alpha*A*A^T + beta*C.\n"
    "If trans is 'T', computes C := alpha*A^T*A + beta*C.\n"
    "C is symmetric (real or complex) of order n. \n"
    "The inner dimension of the matrix product is k.  If k=0 this is\n"
    "interpreted as C := beta*C.\n\n"
    "ARGUMENTS\n"
    "A         'd' or 'z' matrix\n\n"
    "C         'd' or 'z' matrix.  Must have the same type as A.\n\n"
    "uplo      'L' or 'U'\n\n"
    "trans     'N' or 'T'\n\n"
    "alpha     number (int, float or complex).  Complex alpha is only\n"
    "          allowed if A is complex.\n\n"
    "beta      number (int, float or complex).  Complex beta is only\n"
    "          allowed if A is complex.\n\n"
    "n         integer.  If negative, the default value is used.\n"
    "          The default value is\n"
    "          n = (trans == N) ? A.size[0] : A.size[1].\n\n"
    "k         integer.  If negative, the default value is used.\n"
    "          The default value is\n"
    "          k = (trans == 'N') ? A.size[1] : A.size[0].\n\n"
    "ldA       nonnegative integer.\n"
    "          ldA >= max(1, (trans == 'N') ? n : k).  If zero,\n"
    "          the default value is used.\n\n"
    "ldC       nonnegative integer.  ldC >= max(1,n).\n"
    "          If zero, the default value is used.\n\n"
    "offsetA   nonnegative integer\n\n"
    "offsetC   nonnegative integer";

static PyObject* syrk(PyObject *self, PyObject *args, PyObject *kwrds)
{
    matrix *A, *C;
    PyObject *ao=NULL, *bo=NULL;
    number a, b;
    int n=-1, k=-1, ldA=0, ldC=0, oA = 0, oC = 0;
#if PY_MAJOR_VERSION >= 3
    int trans_ = 'N', uplo_ = 'L';
#endif
    char trans = 'N', uplo = 'L';
    char *kwlist[] = {"A", "C", "uplo", "trans", "alpha", "beta", "n",
        "k", "ldA", "ldC", "offsetA", "offsetC", NULL};

#if PY_MAJOR_VERSION >= 3
    if (!PyArg_ParseTupleAndKeywords(args, kwrds, "OO|CCOOiiiiii",
        kwlist, &A, &C, &uplo_, &trans_, &ao, &bo, &n, &k, &ldA, &ldC,
	&oA, &oC))
        return NULL;
    uplo = (char) uplo_; 
    trans = (char) trans_; 
#else
    if (!PyArg_ParseTupleAndKeywords(args, kwrds, "OO|ccOOiiiiii",
        kwlist, &A, &C, &uplo, &trans, &ao, &bo, &n, &k, &ldA, &ldC,
	&oA, &oC))
        return NULL;
#endif

    if (!Matrix_Check(A)) err_mtrx("A");
    if (!Matrix_Check(C)) err_mtrx("C");
    if (MAT_ID(A) != MAT_ID(C)) err_conflicting_ids;

    if (uplo != 'L' && uplo != 'U') err_char("uplo", "'L', 'U'");
    if (MAT_ID(A) == DOUBLE && trans != 'N' && trans != 'T' &&
        trans != 'C') err_char("trans", "'N', 'T', 'C'");
    if (MAT_ID(A) == COMPLEX && trans != 'N' && trans != 'T')
	err_char("trans", "'N', 'T'");

    if (n < 0) n = (trans == 'N') ? A->nrows : A->ncols;
    if (k < 0) k = (trans == 'N') ? A->ncols : A->nrows;
    if (n == 0) return Py_BuildValue("");

    if (ldA == 0) ldA = MAX(1,A->nrows);
    if (k > 0 && ldA < MAX(1, (trans == 'N') ? n : k)) err_ld("ldA");
    if (ldC == 0) ldC = MAX(1,C->nrows);
    if (ldC < MAX(1,n)) err_ld("ldC");
    if (oA < 0) err_nn_int("offsetA");
    if (k > 0 && ((trans == 'N' && oA + (k-1)*ldA + n > len(A)) ||
        ((trans == 'T' || trans == 'C') &&
	oA + (n-1)*ldA + k > len(A))))
        err_buf_len("A");
    if (oC < 0) err_nn_int("offsetC");
    if (oC + (n-1)*ldC + n > len(C)) err_buf_len("C");

    if (ao && number_from_pyobject(ao, &a, MAT_ID(A)))
        err_type("alpha");
    if (bo && number_from_pyobject(bo, &b, MAT_ID(A)))
        err_type("beta");

    switch (MAT_ID(A)){
        case DOUBLE:
            if (!ao) a.d = 1.0;
            if (!bo) b.d = 0.0;
            Py_BEGIN_ALLOW_THREADS
            dsyrk_(&uplo, &trans, &n, &k, &a.d, MAT_BUFD(A)+oA, &ldA,
                &b.d, MAT_BUFD(C)+oC, &ldC);
            Py_END_ALLOW_THREADS
            break;

        case COMPLEX:
            if (!ao) a.z = 1.0;
            if (!bo) b.z = 0.0;
            Py_BEGIN_ALLOW_THREADS
            zsyrk_(&uplo, &trans, &n, &k, &a.z, MAT_BUFZ(A)+oA, &ldA,
                &b.z, MAT_BUFZ(C)+oC, &ldC);
            Py_END_ALLOW_THREADS
            break;

        default:
            err_invalid_id;
    }

    return Py_BuildValue("");
}


static char doc_herk[] =
    "Rank-k update of Hermitian matrix.\n\n"
    "herk(A, C, uplo='L', trans='N', alpha=1.0, beta=0.0, n=None, \n"
    "     k=None, ldA=max(1,A.size[0]), ldC=max(1,C.size[0]),\n"
    "     offsetA=0, offsetB=0)\n\n"
    "PURPOSE   \n"
    "If trans is 'N', computes C := alpha*A*A^H + beta*C.\n"
    "If trans is 'C', computes C := alpha*A^H*A + beta*C.\n"
    "C is real symmetric or Hermitian of order n.  The inner \n"
    "dimension of the matrix product is k.\n"
    "If k=0 this is interpreted as C := beta*C.\n\n"
    "ARGUMENTS\n"
    "A         'd' or 'z' matrix\n\n"
    "C         'd' or 'z' matrix.  Must have the same type as A.\n\n"
    "uplo      'L' or 'U'\n\n"
    "trans     'N' or 'C'\n\n"
    "alpha     real number (int or float)\n\n"
    "beta      number (int, float or complex)\n\n"
    "n         integer.  If negative, the default value is used.\n"
    "          The default value is\n"
    "          n = (trans == N) ? A.size[0] : A.size[1].\n\n"
    "k         integer.  If negative, the default value is used.\n"
    "          The default value is\n"
    "          k = (trans == 'N') ? A.size[1] : A.size[0].\n\n"
    "ldA       nonnegative integer.\n"
    "          ldA >= max(1, (trans == 'N') ? n : k).  If zero,\n"
    "          the default value is used.\n\n"
    "ldC       nonnegative integer.  ldC >= max(1,n).\n"
    "          If zero, the default value is used.\n\n"
    "offsetA   nonnegative integer\n\n"
    "offsetC   nonnegative integer";

static PyObject* herk(PyObject *self, PyObject *args, PyObject *kwrds)
{
    matrix *A, *C;
    PyObject *ao=NULL, *bo=NULL;
    number a, b;
    int n=-1, k=-1, ldA=0, ldC=0, oA = 0, oC = 0;
#if PY_MAJOR_VERSION >= 3
    int trans_ = 'N', uplo_ = 'L';
#endif
    char trans = 'N', uplo = 'L';
    char *kwlist[] = {"A", "C", "uplo", "trans", "alpha", "beta", "n",
        "k", "ldA", "ldC", "offsetA", "offsetC", NULL};

#if PY_MAJOR_VERSION >= 3
    if (!PyArg_ParseTupleAndKeywords(args, kwrds, "OO|CCOOiiiiii",
        kwlist, &A, &C, &uplo_, &trans_, &ao, &bo, &n, &k, &ldA, &ldC,
	&oA, &oC))
        return NULL;
    uplo = (char) uplo_;
    trans = (char) trans_;
#else
    if (!PyArg_ParseTupleAndKeywords(args, kwrds, "OO|ccOOiiiiii",
        kwlist, &A, &C, &uplo, &trans, &ao, &bo, &n, &k, &ldA, &ldC,
	&oA, &oC))
        return NULL;
#endif

    if (!Matrix_Check(A)) err_mtrx("A");
    if (!Matrix_Check(C)) err_mtrx("C");
    if (MAT_ID(A) != MAT_ID(C)) err_conflicting_ids;

    if (uplo != 'L' && uplo != 'U') err_char("uplo", "'L', 'U'");
    if (MAT_ID(A) == DOUBLE && trans != 'N' && trans != 'T' &&
        trans != 'C') err_char("trans", "'N', 'T', 'C'");
    if (MAT_ID(A) == COMPLEX && trans != 'N' && trans != 'C')
	err_char("trans", "'N', 'C'");

    if (n < 0) n = (trans == 'N') ? A->nrows : A->ncols;
    if (k < 0) k = (trans == 'N') ? A->ncols : A->nrows;
    if (n == 0) return Py_BuildValue("");

    if (ldA == 0) ldA = MAX(1,A->nrows);
    if (k > 0 && ldA < MAX(1, (trans == 'N') ? n : k)) err_ld("ldA");
    if (ldC == 0) ldC = MAX(1,C->nrows);
    if (ldC < MAX(1,n)) err_ld("ldC");
    if (oA < 0) err_nn_int("offsetA");
    if (k > 0 && ((trans == 'N' && oA + (k-1)*ldA + n > len(A)) ||
        ((trans == 'T' || trans == 'C') &&
	oA + (n-1)*ldA + k > len(A))))
        err_buf_len("A");
    if (oC < 0) err_nn_int("offsetC");
    if (oC + (n-1)*ldC + n > len(C)) err_buf_len("C");

    if (ao && number_from_pyobject(ao, &a, DOUBLE)) err_type("alpha");
    if (bo && number_from_pyobject(bo, &b, DOUBLE)) err_type("beta");
    if (!ao) a.d = 1.0;
    if (!bo) b.d = 0.0;

    switch (MAT_ID(A)){
        case DOUBLE:
            Py_BEGIN_ALLOW_THREADS
            dsyrk_(&uplo, &trans, &n, &k, &a.d, MAT_BUFD(A)+oA, &ldA,
                &b.d, MAT_BUFD(C)+oC, &ldC);
            Py_END_ALLOW_THREADS
            break;

        case COMPLEX:
            Py_BEGIN_ALLOW_THREADS
            zherk_(&uplo, &trans, &n, &k, &a.d, MAT_BUFZ(A)+oA, &ldA,
                &b.d, MAT_BUFZ(C)+oC, &ldC);
            Py_END_ALLOW_THREADS
            break;

        default:
            err_invalid_id;
    }

    return Py_BuildValue("");
}


static char doc_syr2k[] =
    "Rank-2k update of symmetric matrix.\n\n"
    "syr2k(A, B, C, uplo='L', trans='N', alpha=1.0, beta=0.0, n=None,\n"
    "      k=None, ldA=max(1,A.size[0]), ldB=max(1,B.size[0]), \n"
    "      ldC=max(1,C.size[0])), offsetA=0, offsetB=0, offsetC=0)\n\n"
    "PURPOSE\n"
    "If trans is 'N', computes C := alpha*(A*B^T + B*A^T) + beta*C.\n"
    "If trans is 'T', computes C := alpha*(A^T*B + B^T*A) + beta*C.\n"
    "C is symmetric (real or complex) of order n.\n"
    "The inner dimension of the matrix product is k.  If k=0 this is\n"
    "interpreted as C := beta*C.\n\n"
    "ARGUMENTS\n"
    "A         'd' or 'z' matrix\n\n"
    "B         'd' or 'z' matrix.  Must have the same type as A.\n\n"
    "C         'd' or 'z' matrix.  Must have the same type as A.\n\n"
    "uplo      'L' or 'U'\n\n"
    "trans     'N', 'T' or 'C' ('C' is only allowed when in the real\n"
    "          case and means the same as 'T')\n\n"
    "alpha     number (int, float or complex).  Complex alpha is only\n"
    "          allowed if A is complex.\n\n"
    "beta      number (int, float or complex).  Complex beta is only\n"
    "          allowed if A is complex.\n\n"
    "n         integer.  If negative, the default value is used.\n"
    "          The default value is\n"
    "          n = (trans == 'N') ? A.size[0] : A.size[1].\n"
    "          If the default value is used, it should be equal to\n"
    "          (trans == 'N') ? B.size[0] : B.size[1].\n\n"
    "k         integer.  If negative, the default value is used.\n"
    "          The default value is\n"
    "          k = (trans == 'N') ? A.size[1] : A.size[0].\n"
    "          If the default value is used, it should be equal to\n"
    "          (trans == 'N') ? B.size[1] : B.size[0].\n\n"
    "ldA       nonnegative integer.\n"
    "          ldA >= max(1, (trans=='N') ? n : k).\n"
    "          If zero, the default value is used.\n\n"
    "ldB       nonnegative integer.\n"
    "          ldB >= max(1, (trans=='N') ? n : k).\n"
    "          If zero, the default value is used.\n\n"
    "ldC       nonnegative integer.  ldC >= max(1,n).\n"
    "          If zero, the default value is used.\n\n"
    "offsetA   nonnegative integer\n\n"
    "offsetB   nonnegative integer\n\n"
    "offsetC   nonnegative integer";

static PyObject* syr2k(PyObject *self, PyObject *args, PyObject *kwrds)
{
    matrix *A, *B, *C;
    PyObject *ao=NULL, *bo=NULL;
    number a, b;
    int n=-1, k=-1, ldA=0, ldB=0, ldC=0, oA = 0, oB = 0, oC = 0;
#if PY_MAJOR_VERSION >= 3
    int trans_ = 'N', uplo_ = 'L';
#endif
    char trans = 'N', uplo = 'L';
    char *kwlist[] = {"A", "B", "C", "uplo", "trans", "alpha", "beta",
        "n", "k", "ldA", "ldB", "ldC", "offsetA", "offsetB", "offsetC",
        NULL};

#if PY_MAJOR_VERSION >= 3
    if (!PyArg_ParseTupleAndKeywords(args, kwrds, "OOO|CCOOiiiiiiii",
        kwlist, &A, &B, &C, &uplo_, &trans_, &ao, &bo, &n, &k, &ldA, &ldB,
	&ldC, &oA, &oB, &oC))
        return NULL;
    uplo = (char) uplo_;
    trans = (char) trans_;
#else
    if (!PyArg_ParseTupleAndKeywords(args, kwrds, "OOO|ccOOiiiiiiii",
        kwlist, &A, &B, &C, &uplo, &trans, &ao, &bo, &n, &k, &ldA, &ldB,
	&ldC, &oA, &oB, &oC))
        return NULL;
#endif

    if (!Matrix_Check(A)) err_mtrx("A");
    if (!Matrix_Check(B)) err_mtrx("B");
    if (!Matrix_Check(C)) err_mtrx("C");
    if (MAT_ID(A) != MAT_ID(B) || MAT_ID(A) != MAT_ID(C) ||
        MAT_ID(B) != MAT_ID(C)) err_conflicting_ids;

    if (uplo != 'L' && uplo != 'U') err_char("uplo", "'L', 'U'");
    if (MAT_ID(A) == DOUBLE && trans != 'N' && trans != 'T' &&
        trans != 'C') err_char("trans", "'N', 'T', 'C'");
    if (MAT_ID(A) == COMPLEX && trans != 'N' && trans != 'T')
	err_char("trans", "'N', 'T'");

    if (n < 0){
        n = (trans == 'N') ? A->nrows : A->ncols;
        if (n != ((trans == 'N') ? B->nrows : B->ncols)){
            PyErr_SetString(PyExc_TypeError, "dimensions of A and B "
                "do not match");
            return NULL;
        }
    }
    if (n == 0) return Py_BuildValue("");
    if (k < 0){
        k = (trans == 'N') ? A->ncols : A->nrows;
        if (k != ((trans == 'N') ? B->ncols : B->nrows)){
            PyErr_SetString(PyExc_TypeError, "dimensions of A and B "
                "do not match");
            return NULL;
        }
    }

    if (ldA == 0) ldA = MAX(1,A->nrows);
    if (k > 0 && ldA < MAX(1, (trans == 'N') ? n : k)) err_ld("ldA");
    if (ldB == 0) ldB = MAX(1,B->nrows);
    if (k > 0 && ldB < MAX(1, (trans == 'N') ? n : k)) err_ld("ldB");
    if (ldC == 0) ldC = MAX(1,C->nrows);
    if (ldC < MAX(1,n)) err_ld("ldC");

    if (oA < 0) err_nn_int("offsetA");
    if (k > 0 && ((trans == 'N' && oA + (k-1)*ldA + n > len(A)) ||
        ((trans == 'T' || trans == 'C') &&
	oA + (n-1)*ldA + k > len(A))))
        err_buf_len("A");
    if (oB < 0) err_nn_int("offsetB");
    if (k > 0 && ((trans == 'N' && oB + (k-1)*ldB + n > len(B)) ||
        ((trans == 'T' || trans == 'C') &&
	oB + (n-1)*ldB + k > len(B))))
        err_buf_len("B");
    if (oC < 0) err_nn_int("offsetC");
    if (oC + (n-1)*ldC + n > len(C))  err_buf_len("C");


    if (ao && number_from_pyobject(ao, &a, MAT_ID(A)))
        err_type("alpha");
    if (bo && number_from_pyobject(bo, &b, MAT_ID(A)))
        err_type("beta");

    switch (MAT_ID(A)){
        case DOUBLE:
            if (!ao) a.d = 1.0;
            if (!bo) b.d = 0.0;
            Py_BEGIN_ALLOW_THREADS
            dsyr2k_(&uplo, &trans, &n, &k, &a.d, MAT_BUFD(A)+oA, &ldA,
                MAT_BUFD(B)+oB, &ldB, &b.d, MAT_BUFD(C)+oC, &ldC);
            Py_END_ALLOW_THREADS
            break;

        case COMPLEX:
            if (!ao) a.z = 1.0;
            if (!bo) b.z = 0.0;
            Py_BEGIN_ALLOW_THREADS
            zsyr2k_(&uplo, &trans, &n, &k, &a.z, MAT_BUFZ(A)+oA, &ldA,
                MAT_BUFZ(B)+oB, &ldB, &b.z, MAT_BUFZ(C)+oC, &ldC);
            Py_END_ALLOW_THREADS
            break;

        default:
            err_invalid_id;
    }

    return Py_BuildValue("");
}



static char doc_her2k[] =
    "Rank-2k update of Hermitian matrix.\n\n"
    "her2k(A, B, C, alpha=1.0, beta=0.0, uplo='L', trans='N', n=None,\n"
    "      k=None, ldA=max(1,A.size[0]), ldB=max(1,B.size[0]),\n"
    "      ldC=max(1,C.size[0])), offsetA=0, offsetB=0, offsetC=0)\n\n"
    "PURPOSE\n"
    "Computes\n"
    "C := alpha*A*B^H + conj(alpha)*B*A^H + beta*C  (trans=='N')\n"
    "C := alpha*A^H*B + conj(alpha)*B^H*A + beta*C  (trans=='C')\n"
    "C is real symmetric or complex Hermitian of order n.  The inner\n"
    "dimension of the matrix product is k.  If k=0 this is interpreted\n"
    "as C := beta*C.\n\n"
    "ARGUMENTS\n"
    "A         'd' or 'z' matrix\n\n"
    "B         'd' or 'z' matrix.  Must have the same type as A.\n\n"
    "C         'd' or 'z' matrix.  Must have the same type as A.\n\n"
    "uplo      'L' or 'U'\n\n"
    "trans     'N' or 'C'\n\n"
    "alpha     number (int, float or complex).  Complex alpha is only\n"
    "          allowed if A is complex.\n\n"
    "beta      real number (int or float)\n\n"
    "n         integer.  If negative, the default value is used.\n"
    "          The default value is\n"
    "          n = (trans == 'N') ? A.size[0] : A.size[1].\n"
    "          If the default value is used, it should be equal to\n"
    "          (trans == 'N') ? B.size[0] : B.size[1].\n\n"
    "k         integer.  If negative, the default value is used.\n"
    "          The default value is\n"
    "          k = (trans == 'N') ? A.size[1] : A.size[0].\n"
    "          If the default value is used, it should be equal to\n"
    "          (trans == 'N') ? B.size[1] : B.size[0].\n\n"
    "ldA       nonnegative integer.\n"
    "          ldA >= max(1, (trans=='N') ? n : k).\n"
    "          If zero, the default value is used.\n\n"
    "ldB       nonnegative integer.\n"
    "          ldB >= max(1, (trans=='N') ? n : k).\n"
    "          If zero, the default value is used.\n\n"
    "ldC       nonnegative integer.  ldC >= max(1,n).\n"
    "          If zero, the default value is used.\n\n"
    "offsetA   nonnegative integer\n\n"
    "offsetB   nonnegative integer\n\n"
    "offsetC   nonnegative integer";

static PyObject* her2k(PyObject *self, PyObject *args, PyObject *kwrds)
{
    matrix *A, *B, *C;
    PyObject *ao=NULL, *bo=NULL;
    number a, b;
    int n=-1, k=-1, ldA=0, ldB=0, ldC=0, oA = 0, oB = 0, oC = 0;
#if PY_MAJOR_VERSION >= 3
    int trans_ = 'N', uplo_ = 'L';
#endif
    char trans = 'N', uplo = 'L';
    char *kwlist[] = {"A", "B", "C", "uplo", "trans", "alpha", "beta",
        "n", "k", "ldA", "ldB", "ldC", "offsetA", "offsetB", "offsetC",
        NULL};

#if PY_MAJOR_VERSION >= 3
    if (!PyArg_ParseTupleAndKeywords(args, kwrds, "OOO|CCOOiiiiiiii",
        kwlist, &A, &B, &C, &uplo_, &trans_, &ao, &bo, &n, &k, &ldA, &ldB,
	&ldC, &oA, &oB, &oC))
        return NULL;
    uplo = (char) uplo_;
    trans = (char) trans_;
#else
    if (!PyArg_ParseTupleAndKeywords(args, kwrds, "OOO|ccOOiiiiiiii",
        kwlist, &A, &B, &C, &uplo, &trans, &ao, &bo, &n, &k, &ldA, &ldB,
	&ldC, &oA, &oB, &oC))
        return NULL;
#endif

    if (!Matrix_Check(A)) err_mtrx("A");
    if (!Matrix_Check(B)) err_mtrx("B");
    if (!Matrix_Check(C)) err_mtrx("C");
    if (MAT_ID(A) != MAT_ID(B) || MAT_ID(A) != MAT_ID(C) ||
        MAT_ID(B) != MAT_ID(C)) err_conflicting_ids;

    if (uplo != 'L' && uplo != 'U') err_char("uplo", "'L', 'U'");
    if (MAT_ID(A) == DOUBLE && trans != 'N' && trans != 'T' &&
        trans != 'C') err_char("trans", "'N', 'T', 'C'");
    if (MAT_ID(A) == COMPLEX && trans != 'N' && trans != 'C')
	err_char("trans", "'N', 'C'");

    if (n < 0){
        n = (trans == 'N') ? A->nrows : A->ncols;
        if (n != ((trans == 'N') ? B->nrows : B->ncols)){
            PyErr_SetString(PyExc_TypeError, "dimensions of A and B "
                "do not match");
            return NULL;
        }
    }
    if (n == 0) return Py_BuildValue("");
    if (k < 0){
        k = (trans == 'N') ? A->ncols : A->nrows;
        if (k != ((trans == 'N') ? B->ncols : B->nrows)){
            PyErr_SetString(PyExc_TypeError, "dimensions of A and B "
                "do not match");
            return NULL;
        }
    }

    if (ldA == 0) ldA = MAX(1,A->nrows);
    if (k > 0 && ldA < MAX(1, (trans == 'N') ? n : k)) err_ld("ldA");
    if (ldB == 0) ldB = MAX(1,B->nrows);
    if (k > 0 && ldB < MAX(1, (trans == 'N') ? n : k)) err_ld("ldB");
    if (ldC == 0) ldC = MAX(1,C->nrows);
    if (ldC < MAX(1,n)) err_ld("ldC");

    if (oA < 0) err_nn_int("offsetA");
    if (k > 0 && ((trans == 'N' && oA + (k-1)*ldA + n > len(A)) ||
        ((trans == 'T' || trans == 'C') &&
	oA + (n-1)*ldA + k > len(A))))
        err_buf_len("A");
    if (oB < 0) err_nn_int("offsetB");
    if (k > 0 && ((trans == 'N' && oB + (k-1)*ldB + n > len(B)) ||
        ((trans == 'T' || trans == 'C') &&
	oB + (n-1)*ldB + k > len(B))))
        err_buf_len("B");
    if (oC < 0) err_nn_int("offsetC");
    if (oC + (n-1)*ldC + n > len(C))  err_buf_len("C");


    if (ao && number_from_pyobject(ao, &a, MAT_ID(A)))
        err_type("alpha");
    if (bo && number_from_pyobject(bo, &b, MAT_ID(A)))
        err_type("beta");
    if (!bo) b.d = 0.0;

    switch (MAT_ID(A)){
        case DOUBLE:
            if (!ao) a.d = 1.0;
            Py_BEGIN_ALLOW_THREADS
            dsyr2k_(&uplo, &trans, &n, &k, &a.d, MAT_BUFD(A)+oA, &ldA,
                MAT_BUFD(B)+oB, &ldB, &b.d, MAT_BUFD(C)+oC, &ldC);
            Py_END_ALLOW_THREADS
            break;

        case COMPLEX:
	    if (!ao) a.z = 1.0;
            Py_BEGIN_ALLOW_THREADS
            zher2k_(&uplo, &trans, &n, &k, &a.z, MAT_BUFZ(A)+oA, &ldA,
                MAT_BUFZ(B)+oB, &ldB, &b.d, MAT_BUFZ(C)+oC, &ldC);
            Py_END_ALLOW_THREADS
            break;

        default:
            err_invalid_id;
    }

    return Py_BuildValue("");
}


static char doc_trmm[] =
    "Matrix-matrix product where one matrix is triangular.\n\n"
    "trmm(A, B, side='L', uplo='L', transA='N', diag='N', alpha=1.0,\n"
    "     m=None, n=None, ldA=max(1,A.size[0]), ldB=max(1,B.size[0]),\n"
    "     offsetA=0, offsetB=0)\n\n"
    "PURPOSE\n"
    "Computes\n"
    "B := alpha*A*B   if transA is 'N' and side = 'L'.\n"
    "B := alpha*B*A   if transA is 'N' and side = 'R'.\n"
    "B := alpha*A^T*B if transA is 'T' and side = 'L'.\n"
    "B := alpha*B*A^T if transA is 'T' and side = 'R'.\n"
    "B := alpha*A^H*B if transA is 'C' and side = 'L'.\n"
    "B := alpha*B*A^H if transA is 'C' and side = 'R'.\n"
    "B is m by n and A is triangular.\n\n"
    "ARGUMENTS\n"
    "A         'd' or 'z' matrix\n\n"
    "B         'd' or 'z' matrix.  Must have the same type as A.\n\n"
    "side      'L' or 'R'\n\n"
    "uplo      'L' or 'U'\n\n"
    "transA    'N' or 'T'\n\n"
    "diag      'N' or 'U'\n\n"
    "alpha     number (int, float or complex).  Complex alpha is only\n"
    "          allowed if A is complex.\n\n"
    "m         integer.  If negative, the default value is used.\n"
    "          The default value is\n"
    "          m = (side == 'L') ? A.size[0] : B.size[0].\n"
    "          If the default value is used and side is 'L', m must\n"
    "          be equal to A.size[1].\n\n"
    "n         integer.  If negative, the default value is used.\n"
    "          The default value is\n"
    "          n = (side == 'L') ? B.size[1] : A.size[0].\n"
    "          If the default value is used and side is 'R', n must\n"
    "          be equal to A.size[1].\n\n"
    "ldA       nonnegative integer.\n"
    "          ldA >= max(1, (side == 'L') ? m : n).\n"
    "          If zero, the default value is used. \n\n"
    "ldB       nonnegative integer.  ldB >= max(1,m).\n"
    "          If zero, the default value is used.\n\n"
    "offsetA   nonnegative integer\n\n"
    "offsetB   nonnegative integer";

static PyObject* trmm(PyObject *self, PyObject *args, PyObject *kwrds)
{
    matrix *A, *B;
    PyObject *ao=NULL;
    number a;
    int m=-1, n=-1, ldA=0, ldB=0, oA=0, oB=0;
#if PY_MAJOR_VERSION >= 3
    int side_ = 'L', uplo_ = 'L', transA_ = 'N', diag_ = 'N';
#endif
    char side = 'L', uplo = 'L', transA = 'N', diag = 'N';
    char *kwlist[] = {"A", "B", "side", "uplo", "transA", "diag",
        "alpha", "m", "n", "ldA", "ldB", "offsetA", "offsetB", NULL};

#if PY_MAJOR_VERSION >= 3
    if (!PyArg_ParseTupleAndKeywords(args, kwrds, "OO|CCCCOiiiiii",
        kwlist, &A, &B, &side_, &uplo_, &transA_, &diag_, &ao, &m, &n, 
        &ldA, &ldB, &oA, &oB))
        return NULL;
    side = (char) side_;
    uplo = (char) uplo_;
    transA = (char) transA_;
    diag = (char) diag_;
#else
    if (!PyArg_ParseTupleAndKeywords(args, kwrds, "OO|ccccOiiiiii",
        kwlist, &A, &B, &side, &uplo, &transA, &diag, &ao, &m, &n, &ldA,
        &ldB, &oA, &oB))
        return NULL;
#endif

    if (!Matrix_Check(A)) err_mtrx("A");
    if (!Matrix_Check(B)) err_mtrx("B");
    if (MAT_ID(A) != MAT_ID(B)) err_conflicting_ids;

    if (side != 'L' && side != 'R') err_char("side", "'L', 'R'");
    if (uplo != 'L' && uplo != 'U') err_char("uplo", "'L', 'U'");
    if (diag != 'N' && diag != 'U') err_char("diag", "'N', 'U'");
    if (transA != 'N' && transA != 'T' && transA != 'C')
        err_char("transA", "'N', 'T', 'C'");

    if (n < 0){
        n = (side == 'L') ? B->ncols : A->nrows;
        if (side != 'L' && n != A->ncols){
            PyErr_SetString(PyExc_TypeError, "A must be square");
            return NULL;
        }
    }
    if (m < 0){
        m = (side == 'L') ? A->nrows: B->nrows;
        if (side == 'L' && m != A->ncols){
            PyErr_SetString(PyExc_TypeError, "A must be square");
            return NULL;
        }
    }
    if (m == 0 || n == 0) return Py_BuildValue("");

    if (ldA == 0) ldA = MAX(1,A->nrows);
    if (ldA < MAX(1, (side == 'L') ? m : n)) err_ld("ldA");
    if (ldB == 0) ldB = MAX(1,B->nrows);
    if (ldB < MAX(1, m)) err_ld("ldB");
    if (oA < 0) err_nn_int("offsetA");
    if ((side == 'L' && oA + (m-1)*ldA + m > len(A)) ||
        (side == 'R' && oA + (n-1)*ldA + n > len(A))) err_buf_len("A");
    if (oB < 0) err_nn_int("offsetB");
    if (oB + (n-1)*ldB + m > len(B)) err_buf_len("B");

    if (ao && number_from_pyobject(ao, &a, MAT_ID(A)))
        err_type("alpha");

    switch (MAT_ID(A)){
        case DOUBLE:
            if (!ao) a.d = 1.0;
            Py_BEGIN_ALLOW_THREADS
            dtrmm_(&side, &uplo, &transA, &diag, &m, &n, &a.d,
                MAT_BUFD(A)+oA, &ldA, MAT_BUFD(B)+oB, &ldB);
            Py_END_ALLOW_THREADS
            break;

        case COMPLEX:
   	    if (!ao) a.z = 1.0;
            Py_BEGIN_ALLOW_THREADS
            ztrmm_(&side, &uplo, &transA, &diag, &m, &n, &a.z,
                MAT_BUFZ(A)+oA, &ldA, MAT_BUFZ(B)+oB, &ldB);
            Py_END_ALLOW_THREADS
            break;

        default:
            err_invalid_id;
    }

    return Py_BuildValue("");
}



static char doc_trsm[] =
    "Solution of a triangular system of equations with multiple \n"
    "righthand sides.\n\n"
    "trsm(A, B, side='L', uplo='L', transA='N', diag='N', alpha=1.0,\n"
    "     m=None, n=None, ldA=max(1,A.size[0]), ldB=max(1,B.size[0]),\n"
    "     offsetA=0, offsetB=0)\n\n"
    "PURPOSE\n"
    "Computes\n"
    "B := alpha*A^{-1}*B if transA is 'N' and side = 'L'.\n"
    "B := alpha*B*A^{-1} if transA is 'N' and side = 'R'.\n"
    "B := alpha*A^{-T}*B if transA is 'T' and side = 'L'.\n"
    "B := alpha*B*A^{-T} if transA is 'T' and side = 'R'.\n"
    "B := alpha*A^{-H}*B if transA is 'C' and side = 'L'.\n"
    "B := alpha*B*A^{-H} if transA is 'C' and side = 'R'.\n"
    "B is m by n and A is triangular.  The code does not verify \n"
    "whether A is nonsingular.\n\n"
    "ARGUMENTS\n"
    "A         'd' or 'z' matrix\n\n"
    "B         'd' or 'z' matrix.  Must have the same type as A.\n\n"
    "side      'L' or 'R'\n\n"
    "uplo      'L' or 'U'\n\n"
    "transA    'N' or 'T'\n\n"
    "diag      'N' or 'U'\n\n"
    "alpha     number (int, float or complex).  Complex alpha is only\n"
    "          allowed if A is complex.\n\n"
    "m         integer.  If negative, the default value is used.\n"
    "          The default value is\n"
    "          m = (side == 'L') ? A.size[0] : B.size[0].\n"
    "          If the default value is used and side is 'L', m must\n"
    "          be equal to A.size[1].\n\n"
    "n         integer.  If negative, the default value is used.\n"
    "          The default value is\n"
    "          n = (side == 'L') ? B.size[1] : A.size[0].\n"
    "          If the default value is used and side is 'R', n must\n"
    "          be equal to A.size[1].\n\n"
    "ldA       nonnegative integer.\n"
    "          ldA >= max(1, (side == 'L') ? m : n).\n"
    "          If zero, the default value is used.\n\n"
    "ldB       nonnegative integer.  ldB >= max(1,m).\n"
    "          If zero, the default value is used.\n\n"
    "offsetA   nonnegative integer\n\n"
    "offsetB   nonnegative integer";

static PyObject* trsm(PyObject *self, PyObject *args, PyObject *kwrds)
{
    matrix *A, *B;
    PyObject *ao=NULL;
    number a;
    int m=-1, n=-1, ldA=0, ldB=0, oA=0, oB=0;
#if PY_MAJOR_VERSION >= 3
    int side_ = 'L', uplo_ = 'L', transA_ = 'N', diag_ = 'N';
#endif
    char side = 'L', uplo = 'L', transA = 'N', diag = 'N';
    char *kwlist[] = {"A", "B", "side", "uplo", "transA", "diag",
        "alpha", "m", "n", "ldA", "ldB", "offsetA", "offsetB", NULL};

#if PY_MAJOR_VERSION >= 3
    if (!PyArg_ParseTupleAndKeywords(args, kwrds, "OO|CCCCOiiiiii",
        kwlist, &A, &B, &side_, &uplo_, &transA_, &diag_, &ao, &m, &n, 
        &ldA, &ldB, &oA, &oB))
        return NULL;
    side = (char) side_;
    uplo = (char) uplo_;
    transA = (char) transA_;
    diag = (char) diag_;
#else
    if (!PyArg_ParseTupleAndKeywords(args, kwrds, "OO|ccccOiiiiii",
        kwlist, &A, &B, &side, &uplo, &transA, &diag, &ao, &m, &n, &ldA,
        &ldB, &oA, &oB))
        return NULL;
#endif

    if (!Matrix_Check(A)) err_mtrx("A");
    if (!Matrix_Check(B)) err_mtrx("B");
    if (MAT_ID(A) != MAT_ID(B)) err_conflicting_ids;

    if (side != 'L' && side != 'R') err_char("side", "'L', 'R'");
    if (uplo != 'L' && uplo != 'U') err_char("uplo", "'L', 'U'");
    if (diag != 'N' && diag != 'U') err_char("diag", "'N', 'U'");
    if (transA != 'N' && transA != 'T' && transA != 'C')
        err_char("transA", "'N', 'T', 'C'");

    if (n < 0){
        n = (side == 'L') ? B->ncols : A->nrows;
        if (side != 'L' && n != A->ncols){
            PyErr_SetString(PyExc_TypeError, "A must be square");
            return NULL;
        }
    }
    if (m < 0){
        m = (side == 'L') ? A->nrows: B->nrows;
        if (side == 'L' && m != A->ncols){
            PyErr_SetString(PyExc_TypeError, "A must be square");
            return NULL;
        }
    }
    if (n == 0 || m == 0) return Py_BuildValue("");

    if (ldA == 0) ldA = MAX(1,A->nrows);
    if (ldA < MAX(1, (side == 'L') ? m : n)) err_ld("ldA");
    if (ldB == 0) ldB = MAX(1,B->nrows);
    if (ldB < MAX(1,m)) err_ld("ldB");
    if (oA < 0) err_nn_int("offsetA");
    if ((side == 'L' && oA + (m-1)*ldA + m > len(A)) ||
        (side == 'R' && oA + (n-1)*ldA + n > len(A))) err_buf_len("A");
    if (oB < 0) err_nn_int("offsetB");
    if (oB < 0 || oB + (n-1)*ldB + m > len(B)) err_buf_len("B");

    if (ao && number_from_pyobject(ao, &a, MAT_ID(A)))
        err_type("alpha");

    switch (MAT_ID(A)){
        case DOUBLE:
            if (!ao) a.d = 1.0;
             Py_BEGIN_ALLOW_THREADS
            dtrsm_(&side, &uplo, &transA, &diag, &m, &n, &a.d,
                MAT_BUFD(A)+oA, &ldA, MAT_BUFD(B)+oB, &ldB);
            Py_END_ALLOW_THREADS
            break;

        case COMPLEX:
  	    if (!ao) a.z = 1.0;
            Py_BEGIN_ALLOW_THREADS
            ztrsm_(&side, &uplo, &transA, &diag, &m, &n, &a.z,
                MAT_BUFZ(A)+oA, &ldA, MAT_BUFZ(B)+oB, &ldB);
            Py_END_ALLOW_THREADS
            break;

        default:
            err_invalid_id;
    }

    return Py_BuildValue("");
}


static PyMethodDef blas_functions[] = {
  {"swap", (PyCFunction) swap,  METH_VARARGS|METH_KEYWORDS, doc_swap},
  {"scal", (PyCFunction) scal,  METH_VARARGS|METH_KEYWORDS, doc_scal},
  {"copy", (PyCFunction) copy,  METH_VARARGS|METH_KEYWORDS, doc_copy},
  {"axpy", (PyCFunction) axpy,  METH_VARARGS|METH_KEYWORDS, doc_axpy},
  {"dot",  (PyCFunction) dot,   METH_VARARGS|METH_KEYWORDS, doc_dot},
  {"dotu", (PyCFunction) dotu,  METH_VARARGS|METH_KEYWORDS, doc_dotu},
  {"nrm2", (PyCFunction) nrm2,  METH_VARARGS|METH_KEYWORDS, doc_nrm2},
  {"asum", (PyCFunction) asum,  METH_VARARGS|METH_KEYWORDS, doc_asum},
  {"iamax",(PyCFunction) iamax, METH_VARARGS|METH_KEYWORDS, doc_iamax},
  {"gemv", (PyCFunction) gemv,  METH_VARARGS|METH_KEYWORDS, doc_gemv},
  {"gbmv", (PyCFunction) gbmv,  METH_VARARGS|METH_KEYWORDS, doc_gbmv},
  {"symv", (PyCFunction) symv,  METH_VARARGS|METH_KEYWORDS, doc_symv},
  {"hemv", (PyCFunction) hemv,  METH_VARARGS|METH_KEYWORDS, doc_hemv},
  {"sbmv", (PyCFunction) sbmv,  METH_VARARGS|METH_KEYWORDS, doc_sbmv},
  {"hbmv", (PyCFunction) hbmv,  METH_VARARGS|METH_KEYWORDS, doc_hbmv},
  {"trmv", (PyCFunction) trmv,  METH_VARARGS|METH_KEYWORDS, doc_trmv},
  {"tbmv", (PyCFunction) tbmv,  METH_VARARGS|METH_KEYWORDS, doc_tbmv},
  {"trsv", (PyCFunction) trsv,  METH_VARARGS|METH_KEYWORDS, doc_trsv},
  {"tbsv", (PyCFunction) tbsv,  METH_VARARGS|METH_KEYWORDS, doc_tbsv},
  {"ger",  (PyCFunction) ger,   METH_VARARGS|METH_KEYWORDS, doc_ger},
  {"geru", (PyCFunction) geru,  METH_VARARGS|METH_KEYWORDS, doc_geru},
  {"syr",  (PyCFunction) syr,   METH_VARARGS|METH_KEYWORDS, doc_syr},
  {"her",  (PyCFunction) her,   METH_VARARGS|METH_KEYWORDS, doc_her},
  {"syr2", (PyCFunction) syr2,  METH_VARARGS|METH_KEYWORDS, doc_syr2},
  {"her2", (PyCFunction) her2,  METH_VARARGS|METH_KEYWORDS, doc_her2},
  {"gemm", (PyCFunction) gemm,  METH_VARARGS|METH_KEYWORDS, doc_gemm},
  {"symm", (PyCFunction) symm,  METH_VARARGS|METH_KEYWORDS, doc_symm},
  {"hemm", (PyCFunction) hemm,  METH_VARARGS|METH_KEYWORDS, doc_hemm},
  {"syrk", (PyCFunction) syrk,  METH_VARARGS|METH_KEYWORDS, doc_syrk},
  {"herk", (PyCFunction) herk,  METH_VARARGS|METH_KEYWORDS, doc_herk},
  {"syr2k",(PyCFunction) syr2k, METH_VARARGS|METH_KEYWORDS, doc_syr2k},
  {"her2k",(PyCFunction) her2k, METH_VARARGS|METH_KEYWORDS, doc_her2k},
  {"trmm", (PyCFunction) trmm,  METH_VARARGS|METH_KEYWORDS, doc_trmm},
  {"trsm", (PyCFunction) trsm,  METH_VARARGS|METH_KEYWORDS, doc_trsm},
  {NULL}  /* Sentinel */
};

#if PY_MAJOR_VERSION >= 3

static PyModuleDef blas_module = {
    PyModuleDef_HEAD_INIT,
    "blas",
    blas__doc__,
    -1,
    blas_functions,
    NULL, NULL, NULL, NULL
};

PyMODINIT_FUNC PyInit_blas(void)
{
  PyObject *m;
  if (!(m = PyModule_Create(&blas_module))) return NULL;
  if (import_cvxopt() < 0) return NULL;
  return m;
}

#else 

PyMODINIT_FUNC initblas(void)
{
  PyObject *m;
  m = Py_InitModule3("cvxopt.blas", blas_functions, blas__doc__);
  if (import_cvxopt() < 0) return ;
}

#endif
>>>>>>> d8bd930d
<|MERGE_RESOLUTION|>--- conflicted
+++ resolved
@@ -1,7587 +1,3792 @@
-<<<<<<< HEAD
-/*
- * Copyright 2012-2015 M. Andersen and L. Vandenberghe.
- * Copyright 2010-2011 L. Vandenberghe.
- * Copyright 2004-2009 J. Dahl and L. Vandenberghe.
- *
- * This file is part of CVXOPT version 1.1.8.
- *
- * CVXOPT is free software; you can redistribute it and/or modify
- * it under the terms of the GNU General Public License as published by
- * the Free Software Foundation; either version 3 of the License, or
- * (at your option) any later version.
- *
- * CVXOPT is distributed in the hope that it will be useful,
- * but WITHOUT ANY WARRANTY; without even the implied warranty of
- * MERCHANTABILITY or FITNESS FOR A PARTICULAR PURPOSE.  See the
- * GNU General Public License for more details.
- *
- * You should have received a copy of the GNU General Public License
- * along with this program.  If not, see <http://www.gnu.org/licenses/>.
- */
-
-#include "Python.h"
-#include "cvxopt.h"
-#include "misc.h"
-
-#define USE_CBLAS_ZDOT 0
-
-PyDoc_STRVAR(blas__doc__,"Interface to the double-precision real and "
-    "complex BLAS.\n\n"
-    "Double and complex matrices and vectors are stored in CVXOPT \n"
-    "matrices using the conventional BLAS storage schemes, with the\n"
-    "CVXOPT matrix buffers interpreted as one-dimensional arrays.\n"
-    "For each matrix argument X, an additional integer argument\n"
-    "offsetX specifies the start of the array, i.e., the pointer\n"
-    "X->buffer + offsetX is passed to the BLAS function.  The other \n"
-    "arguments (dimensions and options) have the same meaning as in\n"
-    "the BLAS definition.  Default values of the dimension arguments\n"
-    "are derived from the CVXOPT matrix sizes.");
-
-
-/* BLAS 1 prototypes */
-extern void dswap_(int *n, double *x, int *incx, double *y, int *incy);
-extern void zswap_(int *n, double complex *x, int *incx, double complex *y,
-    int *incy);
-extern void dscal_(int *n, double *alpha, double *x, int *incx);
-extern void zscal_(int *n, double complex *alpha, double complex *x, int *incx);
-extern void zdscal_(int *n, double *alpha, double complex *x, int *incx);
-extern void dcopy_(int *n, double *x, int *incx, double *y, int *incy);
-extern void zcopy_(int *n, double complex *x, int *incx, double complex *y,
-    int *incy);
-extern void daxpy_(int *n, double *alpha, double *x, int *incx,
-    double *y, int *incy);
-extern void zaxpy_(int *n, double complex *alpha, double complex *x, int *incx,
-    double complex *y, int *incy);
-extern double ddot_(int *n, double *x, int *incx, double *y, int *incy);
-#if USE_CBLAS_ZDOT
-extern void cblas_zdotc_sub(int n, void *x, int incx, void *y,
-    int incy, void *result);
-extern void cblas_zdotu_sub(int n, void *x, int incx, void *y, int incy,
-    void *result);
-#endif
-extern double dnrm2_(int *n, double *x, int *incx);
-extern double dznrm2_(int *n, double complex *x, int *incx);
-extern double dasum_(int *n, double *x, int *incx);
-extern double dzasum_(int *n, double complex *x, int *incx);
-extern int idamax_(int *n, double *x, int *incx);
-extern int izamax_(int *n, double complex *x, int *incx);
-
-
-/* BLAS 2 prototypes */
-extern void dgemv_(char* trans, int *m, int *n, double *alpha,
-    double *A, int *lda, double *x, int *incx, double *beta, double *y,
-    int *incy);
-extern void zgemv_(char* trans, int *m, int *n, double complex *alpha,
-    double complex *A, int *lda, double complex *x, int *incx, double complex *beta,
-    double complex *y, int *incy);
-extern void dgbmv_(char* trans, int *m, int *n, int *kl, int *ku,
-    double *alpha, double *A, int *lda, double *x, int *incx,
-    double *beta, double *y,  int *incy);
-extern void zgbmv_(char* trans, int *m, int *n, int *kl, int *ku,
-    double complex *alpha, double complex *A, int *lda, double complex *x, int *incx,
-    double complex *beta, double complex *y,  int *incy);
-extern void dsymv_(char *uplo, int *n, double *alpha, double *A,
-    int *lda, double *x, int *incx, double *beta, double *y, int *incy);
-extern void zhemv_(char *uplo, int *n, double complex *alpha, double complex *A,
-    int *lda, double complex *x, int *incx, double complex *beta, double complex *y,
-    int *incy);
-extern void dsbmv_(char *uplo, int *n, int *k, double *alpha, double *A,
-    int *lda, double *x, int *incx, double *beta, double *y, int *incy);
-extern void zhbmv_(char *uplo, int *n, int *k, double complex *alpha,
-    double complex *A, int *lda, double complex *x, int *incx, double complex *beta,
-    double complex *y, int *incy);
-extern void dtrmv_(char *uplo, char *trans, char *diag, int *n,
-    double *A, int *lda, double *x, int *incx);
-extern void ztrmv_(char *uplo, char *trans, char *diag, int *n,
-    double complex *A, int *lda, double complex *x, int *incx);
-extern void dtbmv_(char *uplo, char *trans, char *diag, int *n, int *k,
-    double *A, int *lda, double *x, int *incx);
-extern void ztbmv_(char *uplo, char *trans, char *diag, int *n, int *k,
-    double complex *A, int *lda, double complex *x, int *incx);
-extern void dtrsv_(char *uplo, char *trans, char *diag, int *n,
-    double *A, int *lda, double *x, int *incx);
-extern void ztrsv_(char *uplo, char *trans, char *diag, int *n,
-    double complex *A, int *lda, double complex *x, int *incx);
-extern void dtbsv_(char *uplo, char *trans, char *diag, int *n, int *k,
-    double *A, int *lda, double *x, int *incx);
-extern void ztbsv_(char *uplo, char *trans, char *diag, int *n, int *k,
-    double complex *A, int *lda, double complex *x, int *incx);
-extern void dger_(int *m, int *n, double *alpha, double *x, int *incx,
-    double *y, int *incy, double *A, int *lda);
-extern void zgerc_(int *m, int *n, double complex *alpha, double complex *x,
-    int *incx, double complex *y, int *incy, double complex *A, int *lda);
-extern void zgeru_(int *m, int *n, double complex *alpha, double complex *x,
-    int *incx, double complex *y, int *incy, double complex *A, int *lda);
-extern void dsyr_(char *uplo, int *n, double *alpha, double *x,
-    int *incx, double *A, int *lda);
-extern void zher_(char *uplo, int *n, double *alpha, double complex *x,
-    int *incx, double complex *A, int *lda);
-extern void dsyr2_(char *uplo, int *n, double *alpha, double *x,
-    int *incx, double *y, int *incy, double *A, int *lda);
-extern void zher2_(char *uplo, int *n, double complex *alpha, double complex *x,
-    int *incx, double complex *y, int *incy, double complex *A, int *lda);
-
-
-/* BLAS 3 prototypes */
-extern void dgemm_(char *transa, char *transb, int *m, int *n, int *k,
-    double *alpha, double *A, int *lda, double *B, int *ldb,
-    double *beta, double *C, int *ldc);
-extern void zgemm_(char *transa, char *transb, int *m, int *n, int *k,
-    double complex *alpha, double complex *A, int *lda, double complex *B, int *ldb,
-    double complex *beta, double complex *C, int *ldc);
-extern void dsymm_(char *side, char *uplo, int *m, int *n,
-    double *alpha, double *A, int *lda, double *B, int *ldb,
-    double *beta, double *C, int *ldc);
-extern void zsymm_(char *side, char *uplo, int *m, int *n,
-    double complex *alpha, double complex *A, int *lda, double complex *B, int *ldb,
-    double complex *beta, double complex *C, int *ldc);
-extern void zhemm_(char *side, char *uplo, int *m, int *n,
-    double complex *alpha, double complex *A, int *lda, double complex *B, int *ldb,
-    double complex *beta, double complex *C, int *ldc);
-extern void dsyrk_(char *uplo, char *trans, int *n, int *k,
-    double *alpha, double *A, int *lda, double *beta, double *B,
-    int *ldb);
-extern void zsyrk_(char *uplo, char *trans, int *n, int *k,
-    double complex *alpha, double complex *A, int *lda, double complex *beta, double complex *B,
-    int *ldb);
-extern void zherk_(char *uplo, char *trans, int *n, int *k,
-    double *alpha, double complex *A, int *lda, double *beta, double complex *B,
-    int *ldb);
-extern void dsyr2k_(char *uplo, char *trans, int *n, int *k,
-    double *alpha, double *A, int *lda, double *B, int *ldb,
-    double *beta, double *C, int *ldc);
-extern void zsyr2k_(char *uplo, char *trans, int *n, int *k,
-    double complex *alpha, double complex *A, int *lda, double complex *B, int *ldb,
-    double complex *beta, double complex *C, int *ldc);
-extern void zher2k_(char *uplo, char *trans, int *n, int *k,
-    double complex *alpha, double complex *A, int *lda, double complex *B, int *ldb,
-    double *beta, double complex *C, int *ldc);
-extern void dtrmm_(char *side, char *uplo, char *transa, char *diag,
-    int *m, int *n, double *alpha, double *A, int *lda, double *B,
-    int *ldb);
-extern void ztrmm_(char *side, char *uplo, char *transa, char *diag,
-    int *m, int *n, double complex *alpha, double complex *A, int *lda, double complex *B,
-    int *ldb);
-extern void dtrsm_(char *side, char *uplo, char *transa, char *diag,
-    int *m, int *n, double *alpha, double *A, int *lda, double *B,
-    int *ldb);
-extern void ztrsm_(char *side, char *uplo, char *transa, char *diag,
-    int *m, int *n, double complex *alpha, double complex *A, int *lda, double complex *B,
-    int *ldb);
-
-
-static int number_from_pyobject(PyObject *o, number *a, int id)
-{
-    switch (id){
-        case DOUBLE:
-#if PY_MAJOR_VERSION >= 3
-            if (!PyLong_Check(o) && !PyLong_Check(o) &&
-                !PyFloat_Check(o)) return -1;
-#else
-            if (!PyInt_Check(o) && !PyLong_Check(o) &&
-                !PyFloat_Check(o)) return -1;
-#endif
-            (*a).d = PyFloat_AsDouble(o);
-            return 0;
-
-        case COMPLEX:
-#if PY_MAJOR_VERSION >= 3
-            if (!PyLong_Check(o) && !PyLong_Check(o) &&
-                !PyFloat_Check(o) && !PyComplex_Check(o)) return -1;
-#else
-            if (!PyInt_Check(o) && !PyLong_Check(o) &&
-                !PyFloat_Check(o) && !PyComplex_Check(o)) return -1;
-#endif
-            (*a).z = PyComplex_RealAsDouble(o) +
-                I*PyComplex_ImagAsDouble(o);
-            return 0;
-    }
-    return -1;
-}
-
-
-static char doc_swap[] =
-    "Interchanges two vectors (x <-> y).\n\n"
-    "swap(x, y, n=None, incx=1, incy=1, offsetx=0, offsety=0)\n\n"
-    "ARGUMENTS\n"
-    "x         'd' or 'z' matrix\n\n"
-    "y         'd' or 'z' matrix.  Must have the same type as x.\n\n"
-    "n         integer.  If n<0, the default value of n is used.\n"
-    "          The default value is equal to\n"
-    "          len(x)>=offsetx+1 ? 1+(len(x)-offsetx-1)/|incx| : 0.\n"
-    "          If the default value is used, it must be equal to\n"
-    "          len(y)>=offsety+1 ? 1+(len(y)-offsetx-1)/|incy| : 0.\n\n"
-    "incx      nonzero integer\n\n"
-    "incy      nonzero integer\n\n"
-    "offsetx   nonnegative integer\n\n"
-    "offsety   nonnegative integer";
-
-static PyObject* swap(PyObject *self, PyObject *args, PyObject *kwrds)
-{
-    matrix *x, *y;
-    int n=-1, ix=1, iy=1, ox=0, oy=0;
-    char *kwlist[] = {"x", "y", "n", "incx", "incy", "offsetx",
-        "offsety", NULL};
-
-    if (!PyArg_ParseTupleAndKeywords(args, kwrds, "OO|iiiii", kwlist,
-        &x, &y, &n, &ix, &iy, &ox, &oy)) return NULL;
-
-    if (!Matrix_Check(x)) err_mtrx("x");
-    if (!Matrix_Check(y)) err_mtrx("y");
-    if (MAT_ID(x) != MAT_ID(y)) err_conflicting_ids;
-
-    if (ix == 0) err_nz_int("incx");
-    if (iy == 0) err_nz_int("incy");
-
-    if (ox < 0) err_nn_int("offsetx");
-    if (oy < 0) err_nn_int("offsety");
-
-    if (n<0){
-        n = (len(x) >= ox+1) ? 1+(len(x)-ox-1)/abs(ix) : 0;
-        if (n != ((len(y) >= oy+1) ? 1+(len(y)-oy-1)/abs(iy) : 0)){
-            PyErr_SetString(PyExc_ValueError, "arrays have unequal "
-                "default lengths");
-            return NULL;
-        }
-    }
-    if (n == 0) return Py_BuildValue("");
-
-    if (len(x) < ox+1+(n-1)*abs(ix)) err_buf_len("x");
-    if (len(y) < oy+1+(n-1)*abs(iy)) err_buf_len("y");
-
-    switch (MAT_ID(x)){
-        case DOUBLE:
-            Py_BEGIN_ALLOW_THREADS
-            dswap_(&n, MAT_BUFD(x)+ox, &ix, MAT_BUFD(y)+oy, &iy);
-            Py_END_ALLOW_THREADS
-            break;
-
-        case COMPLEX:
-            Py_BEGIN_ALLOW_THREADS
-            zswap_(&n, MAT_BUFZ(x)+ox, &ix, MAT_BUFZ(y)+oy, &iy);
-            Py_END_ALLOW_THREADS
-            break;
-
-        default:
-            err_invalid_id;
-    }
-
-    return Py_BuildValue("");
-}
-
-
-static char doc_scal[] =
-    "Scales a vector by a constant (x := alpha*x).\n\n"
-    "scal(alpha, x, n=None, inc=1, offset=0)\n\n"
-    "ARGUMENTS\n"
-    "alpha     number (int, float or complex).  Complex alpha is only\n"
-    "          allowed if x is complex.\n\n"
-    "x         'd' or 'z' matrix\n\n"
-    "n         integer.  If n<0, the default value of n is used.\n"
-    "          The default value is equal to\n"
-    "          (len(x)>=offset+1) ? 1+(len-offset-1)/inc : 0.\n\n"
-    "inc       positive integer\n\n"
-    "offset    nonnegative integer";
-
-static PyObject* scal(PyObject *self, PyObject *args, PyObject *kwrds)
-{
-    matrix *x;
-    PyObject *ao;
-    number a;
-    int n=-1, ix=1, ox=0;
-    char *kwlist[] = {"alpha", "x", "n", "inc", "offset", NULL};
-
-    if (!PyArg_ParseTupleAndKeywords(args, kwrds, "OO|iii", kwlist,
-        &ao, &x, &n, &ix, &ox)) return NULL;
-
-    if (!Matrix_Check(x)) err_mtrx("x");
-    if (ix <= 0) err_p_int("inc");
-    if (ox < 0) err_nn_int("offset");
-    if (n < 0) n = (len(x) >= ox+1) ? 1+(len(x)-ox-1)/ix : 0;
-    if (n == 0) return Py_BuildValue("");
-    if (len(x) < ox+1+(n-1)*ix) err_buf_len("x");
-
-    switch (MAT_ID(x)){
-        case DOUBLE:
-            if (number_from_pyobject(ao, &a, MAT_ID(x)))
-                err_type("alpha");
-            Py_BEGIN_ALLOW_THREADS
-            dscal_(&n, &a.d, MAT_BUFD(x)+ox, &ix);
-            Py_END_ALLOW_THREADS
-	    break;
-
-        case COMPLEX:
-            if (!number_from_pyobject(ao, &a, DOUBLE))
-                Py_BEGIN_ALLOW_THREADS
-                zdscal_(&n, &a.d, MAT_BUFZ(x)+ox, &ix);
-                Py_END_ALLOW_THREADS
-            else if (!number_from_pyobject(ao, &a, COMPLEX))
-                Py_BEGIN_ALLOW_THREADS
-                zscal_(&n, &a.z, MAT_BUFZ(x)+ox, &ix);
-                Py_END_ALLOW_THREADS
-            else
-                err_type("alpha");
-	    break;
-
-        default:
-            err_invalid_id;
-    }
-
-    return Py_BuildValue("");
-}
-
-
-static char doc_copy[] =
-    "Copies a vector x to a vector y (y := x).\n\n"
-    "copy(x, y, n=None, incx=1, incy=1, offsetx=0, offsety=0)\n\n"
-    "ARGUMENTS\n"
-    "x         'd' or 'z' matrix\n\n"
-    "y         'd' or 'z' matrix.  Must have the same type as x.\n\n"
-    "n         integer.  If n<0, the default value of n is used.\n"
-    "          The default value is given by\n"
-    "          (len(x)>=offsetx+1) ? 1+(len(x)-offsetx-1)/incx : 0\n\n"
-    "incx      nonzero integer\n\n"
-    "incy      nonzero integer\n\n"
-    "offsetx   nonnegative integer\n\n"
-    "offsety   nonnegative integer";
-
-static PyObject* copy(PyObject *self, PyObject *args, PyObject *kwrds)
-{
-    matrix *x, *y;
-    int n=-1, ix=1, iy=1, ox=0, oy=0;
-    char *kwlist[] = {"x", "y", "n", "incx", "incy", "offsetx",
-        "offsety", NULL};
-
-    if (!PyArg_ParseTupleAndKeywords(args, kwrds, "OO|iiiii", kwlist,
-        &x, &y, &n, &ix, &iy, &ox, &oy))
-        return NULL;
-
-    if (!Matrix_Check(x)) err_mtrx("x");
-    if (!Matrix_Check(y)) err_mtrx("y");
-    if (MAT_ID(x) != MAT_ID(y)) err_conflicting_ids;
-
-    if (ix == 0) err_nz_int("incx");
-    if (iy == 0) err_nz_int("incy");
-
-    if (ox < 0 ) err_nn_int("offsetx");
-    if (oy < 0 ) err_nn_int("offsety");
-
-    if (n < 0) n = (len(x) >= ox+1) ? 1+(len(x)-ox-1)/abs(ix) : 0;
-    if (n == 0) return Py_BuildValue("");
-
-    if (len(x) < ox+1+(n-1)*abs(ix)) err_buf_len("x");
-    if (len(y) < oy+1+(n-1)*abs(iy)) err_buf_len("y");
-
-    switch (MAT_ID(x)){
-        case DOUBLE:
-            Py_BEGIN_ALLOW_THREADS
-            dcopy_(&n, MAT_BUFD(x)+ox, &ix, MAT_BUFD(y)+oy, &iy);
-            Py_END_ALLOW_THREADS
-            break;
-
-        case COMPLEX:
-            Py_BEGIN_ALLOW_THREADS
-            zcopy_(&n, MAT_BUFZ(x)+ox, &ix, MAT_BUFZ(y)+oy, &iy);
-            Py_END_ALLOW_THREADS
-            break;
-
-        default:
-            err_invalid_id;
-    }
-
-    return Py_BuildValue("");
-}
-
-
-static char doc_axpy[] =
-    "Constant times a vector plus a vector (y := alpha*x+y).\n\n"
-    "axpy(x, y, alpha=1.0, n=None, incx=1, incy=1, offsetx=0, "
-    "offsety=0)\n\n"
-    "ARGUMENTS\n"
-    "x         'd' or 'z' matrix\n\n"
-    "y         'd' or 'z' matrix.  Must have the same type as x.\n\n"
-    "alpha     number (int, float or complex).  Complex alpha is only\n"
-    "          allowed if x is complex.\n\n"
-    "n         integer.  If n<0, the default value of n is used.\n"
-    "          The default value is equal to\n"
-    "          (len(x)>=offsetx+1) ? 1+(len(x)-offsetx-1)/incx : 0.\n\n"
-    "incx      nonzero integer\n\n"
-    "incy      nonzero integer\n\n"
-    "offsetx   nonnegative integer\n\n"
-    "offsety   nonnegative integer";
-
-static PyObject* axpy(PyObject *self, PyObject *args, PyObject *kwrds)
-{
-    matrix *x, *y;
-    PyObject *ao=NULL;
-    number a;
-    int n=-1, ix=1, iy=1, ox=0, oy=0;
-    char *kwlist[] = {"x", "y", "alpha", "n", "incx", "incy", "offsetx",
-        "offsety", NULL};
-
-    if (!PyArg_ParseTupleAndKeywords(args, kwrds, "OO|Oiiiii", kwlist,
-        &x, &y, &ao, &n, &ix, &iy, &ox, &oy)) return NULL;
-
-    if (!Matrix_Check(x)) err_mtrx("x");
-    if (!Matrix_Check(y)) err_mtrx("y");
-    if (MAT_ID(x) != MAT_ID(y)) err_conflicting_ids;
-
-    if (ix == 0) err_nz_int("incx");
-    if (iy == 0) err_nz_int("incy");
-
-    if (ox < 0) err_nn_int("offsetx");
-    if (oy < 0) err_nn_int("offsety");
-
-    if (n < 0) n = (len(x) >= ox+1) ? 1+(len(x)-ox-1)/abs(ix) : 0;
-    if (n == 0) return Py_BuildValue("");
-
-    if (len(x) < ox + 1+(n-1)*abs(ix)) err_buf_len("x");
-    if (len(y) < oy + 1+(n-1)*abs(iy)) err_buf_len("y");
-
-    if (ao && number_from_pyobject(ao, &a, MAT_ID(x)))
-        err_type("alpha");
-
-    switch (MAT_ID(x)){
-        case DOUBLE:
-            if (!ao) a.d=1.0;
-            Py_BEGIN_ALLOW_THREADS
-            daxpy_(&n, &a.d, MAT_BUFD(x)+ox, &ix, MAT_BUFD(y)+oy, &iy);
-            Py_END_ALLOW_THREADS
-            break;
-
-        case COMPLEX:
-            if (!ao) a.z=1.0;
-            Py_BEGIN_ALLOW_THREADS
-            zaxpy_(&n, &a.z, MAT_BUFZ(x)+ox, &ix, MAT_BUFZ(y)+oy, &iy);
-            Py_END_ALLOW_THREADS
-            break;
-
-        default:
-            err_invalid_id;
-    }
-
-    return Py_BuildValue("");
-}
-
-
-static char doc_dot[] =
-    "Returns x^H*y for real or complex x, y.\n\n"
-    "dot(x, y, n=None, incx=1, incy=1, offsetx=0, offsety=0)\n\n"
-    "ARGUMENTS\n"
-    "x         'd' or 'z' matrix\n\n"
-    "y         'd' or 'z' matrix.  Must have the same type as x.\n\n"
-    "n         integer.  If n<0, the default value of n is used.\n"
-    "          The default value is equal to\n"
-    "          (len(x)>=offsetx+1) ? 1+(len(x)-offsetx-1)/incx : 0.\n"
-    "          If the default value is used, it must be equal to\n"
-    "          len(y)>=offsety+1 ? 1+(len(y)-offsetx-1)/|incy| : 0.\n\n"
-    "incx      nonzero integer\n\n"
-    "incy      nonzero integer\n\n"
-    "offsetx   nonnegative integer\n\n"
-    "offsety   nonnegative integer\n\n"
-    "Returns 0 if n=0.";
-
-static PyObject* dot(PyObject *self, PyObject *args, PyObject *kwrds)
-{
-    matrix *x, *y;
-    number val;
-    int n=-1, ix=1, iy=1, ox=0, oy=0;
-    char *kwlist[] = {"x", "y", "n", "incx", "incy", "offsetx",
-        "offsety", NULL};
-
-    if (!PyArg_ParseTupleAndKeywords(args, kwrds, "OO|iiiii", kwlist,
-        &x, &y, &n, &ix, &iy, &ox, &oy))
-        return NULL;
-
-    if (!Matrix_Check(x)) err_mtrx("x");
-    if (!Matrix_Check(y)) err_mtrx("y");
-    if (MAT_ID(x) != MAT_ID(y)) err_conflicting_ids;
-
-    if (ix == 0) err_nz_int("incx");
-    if (iy == 0) err_nz_int("incy");
-
-    if (ox < 0) err_nn_int("offsetx");
-    if (oy < 0) err_nn_int("offsety");
-
-    if (n<0){
-        n = (len(x) >= ox+1) ? 1+(len(x)-ox-1)/abs(ix) : 0;
-        if (n != ((len(y) >= oy+1) ? 1+(len(y)-oy-1)/abs(iy) : 0)){
-            PyErr_SetString(PyExc_ValueError, "arrays have unequal "
-                "default lengths");
-            return NULL;
-        }
-    }
-
-    if (n && len(x) < ox + 1 + (n-1)*abs(ix)) err_buf_len("x");
-    if (n && len(y) < oy + 1 + (n-1)*abs(iy)) err_buf_len("y");
-
-    switch (MAT_ID(x)){
-        case DOUBLE:
-            Py_BEGIN_ALLOW_THREADS
-            val.d = (n==0) ? 0.0 : ddot_(&n, MAT_BUFD(x)+ox, &ix,
-                MAT_BUFD(y)+oy, &iy);
-            Py_END_ALLOW_THREADS
-            return Py_BuildValue("d", val.d);
-
-        case COMPLEX:
-	    if (n==0) val.z = 0.0;
-	    else
-#if USE_CBLAS_ZDOT
-                cblas_zdotc_sub(n, MAT_BUFZ(x)+ox, ix, MAT_BUFZ(y)+oy,
-                    iy, &val.z);
-#else
-                ix *= 2;
-                iy *= 2;
-                Py_BEGIN_ALLOW_THREADS
-                val.z = (ddot_(&n, MAT_BUFD(x)+2*ox, &ix,
-                    MAT_BUFD(y)+2*oy, &iy) +
-                    ddot_(&n, MAT_BUFD(x)+2*ox + 1, &ix,
-                    MAT_BUFD(y)+2*oy + 1, &iy)) +
-                    I*(ddot_(&n, MAT_BUFD(x)+2*ox, &ix,
-                    MAT_BUFD(y)+2*oy + 1, &iy) -
-                    ddot_(&n, MAT_BUFD(x)+2*ox + 1, &ix,
-                    MAT_BUFD(y)+2*oy, &iy));
-                Py_END_ALLOW_THREADS
-#endif
-	    return PyComplex_FromDoubles(creal(val.z),cimag(val.z));
-
-        default:
-            err_invalid_id;
-    }
-}
-
-
-static char doc_dotu[] =
-    "Returns x^T*y for real or complex x, y.\n\n"
-    "dotu(x, y, n=None, incx=1, incy=1, offsetx=0, offsety=0)\n\n"
-    "ARGUMENTS\n"
-    "x         'd' or 'z' matrix\n\n"
-    "y         'd' or 'z' matrix.  Must have the same type as x.\n\n"
-    "n         integer.  If n<0, the default value of n is used.\n"
-    "          The default value is equal to\n"
-    "          (len(x)>=offsetx+1) ? 1+(len(x)-offsetx-1)/incx : 0.\n"
-    "          If the default value is used, it must be equal to\n"
-    "          len(y)>=offsety+1 ? 1+(len(y)-offsetx-1)/|incy| : 0.\n\n"
-    "incx      nonzero integer\n\n"
-    "incy      nonzero integer\n\n"
-    "offsetx   nonnegative integer\n\n"
-    "offsety   nonnegative integer\n\n"
-    "Returns 0 if n=0.";
-
-static PyObject* dotu(PyObject *self, PyObject *args, PyObject *kwrds)
-{
-    matrix *x, *y;
-    number val;
-    int n=-1, ix=1, iy=1, ox=0, oy=0;
-    char *kwlist[] = {"x", "y", "n", "incx", "incy", "offsetx",
-        "offsety", NULL};
-
-    if (!PyArg_ParseTupleAndKeywords(args, kwrds, "OO|iiiii", kwlist,
-        &x, &y, &n, &ix, &iy, &ox, &oy))
-        return NULL;
-
-    if (!Matrix_Check(x)) err_mtrx("x");
-    if (!Matrix_Check(y)) err_mtrx("y");
-    if (MAT_ID(x) != MAT_ID(y)) err_conflicting_ids;
-
-    if (ix == 0) err_nz_int("incx");
-    if (iy == 0) err_nz_int("incy");
-
-    if (ox < 0) err_nn_int("offsetx");
-    if (oy < 0) err_nn_int("offsety");
-
-    if (n<0){
-        n = (len(x) >= ox+1) ? 1+(len(x)-ox-1)/abs(ix) : 0;
-        if (n != ((len(y) >= oy+1) ? 1+(len(y)-oy-1)/abs(iy) : 0)){
-            PyErr_SetString(PyExc_ValueError, "arrays have unequal "
-                "default lengths");
-            return NULL;
-        }
-    }
-
-    if (n && len(x) < ox + 1 + (n-1)*abs(ix)) err_buf_len("x");
-    if (n && len(y) < oy + 1 + (n-1)*abs(iy)) err_buf_len("y");
-
-    switch (MAT_ID(x)){
-        case DOUBLE:
-            Py_BEGIN_ALLOW_THREADS
-            val.d = (n==0) ? 0.0 : ddot_(&n, MAT_BUFD(x)+ox, &ix,
-                MAT_BUFD(y)+oy, &iy);
-            Py_END_ALLOW_THREADS
-            return Py_BuildValue("d", val.d);
-
-        case COMPLEX:
-	    if (n==0) val.z = 0.0;
-	    else
-#if USE_CBLAS_ZDOT
-                Py_BEGIN_ALLOW_THREADS
-                cblas_zdotu_sub(n, MAT_BUFZ(x)+ox, ix, MAT_BUFZ(y)+oy,
-                    iy, &val.z);
-                Py_END_ALLOW_THREADS
-#else
-                ix *= 2;
-                iy *= 2;
-                Py_BEGIN_ALLOW_THREADS
-                val.z = (ddot_(&n, MAT_BUFD(x)+2*ox, &ix,
-                    MAT_BUFD(y)+2*oy, &iy) -
-                    ddot_(&n, MAT_BUFD(x)+2*ox + 1, &ix,
-                    MAT_BUFD(y)+2*oy + 1, &iy)) +
-                    I*(ddot_(&n, MAT_BUFD(x)+2*ox, &ix,
-                    MAT_BUFD(y)+2*oy + 1, &iy) +
-                    ddot_(&n, MAT_BUFD(x)+2*ox + 1, &ix,
-                    MAT_BUFD(y)+2*oy, &iy));
-                Py_END_ALLOW_THREADS
-#endif
-	    return PyComplex_FromDoubles(creal(val.z),cimag(val.z));
-
-        default:
-            err_invalid_id;
-    }
-}
-
-
-static char doc_nrm2[] =
-    "Returns the Euclidean norm of a vector (returns ||x||_2).\n\n"
-    "nrm2(x, n=None, inc=1, offset=0)\n\n"
-    "ARGUMENTS\n"
-    "x         'd' or 'z' matrix\n\n"
-    "n         integer.  If n<0, the default value of n is used.\n"
-    "          The default value is equal to\n"
-    "          (len(x)>=offsetx+1) ? 1+(len(x)-offsetx-1)/incx : 0.\n\n"
-    "inc       positive integer\n\n"
-    "offset    nonnegative integer\n\n"
-    "Returns 0 if n=0.";
-
-static PyObject* nrm2(PyObject *self, PyObject *args, PyObject *kwrds)
-{
-    matrix *x;
-    int n=-1, ix=1, ox=0;
-    char *kwlist[] = {"x", "n", "inc", "offset", NULL};
-
-    if (!PyArg_ParseTupleAndKeywords(args, kwrds, "O|iii", kwlist, &x,
-        &n, &ix, &ox)) return NULL;
-
-    if (!Matrix_Check(x)) err_mtrx("x");
-    if (ix <= 0) err_p_int("incx");
-    if (ox < 0) err_nn_int("offsetx");
-    if (n < 0) n = (len(x) >= ox+1) ? 1+(len(x)-ox-1)/ix : 0;
-    if (n == 0) return Py_BuildValue("d", 0.0);
-    if (len(x) < ox + 1+(n-1)*ix) err_buf_len("x");
-
-    switch (MAT_ID(x)){
-        case DOUBLE:
-            return Py_BuildValue("d", dnrm2_(&n, MAT_BUFD(x)+ox, &ix));
-
-        case COMPLEX:
-            return Py_BuildValue("d", dznrm2_(&n, MAT_BUFZ(x)+ox, &ix));
-
-        default:
-            err_invalid_id;
-    }
-}
-
-
-static char doc_asum[] =
-    "Returns ||Re x||_1 + ||Im x||_1.\n\n"
-    "asum(x, n=None, inc=1, offset=0)\n\n"
-    "ARGUMENTS\n"
-    "x         'd' or 'z' matrix\n\n"
-    "n         integer.  If n<0, the default value of n is used.\n"
-    "          The default value is equal to\n"
-    "          n = (len(x)>=offset+1) ? 1+(len(x)-offset-1)/inc : 0.\n"
-    "\n"
-    "inc       positive integer\n\n"
-    "offset    nonnegative integer\n\n"
-    "Returns 0 if n=0.";
-
-static PyObject* asum(PyObject *self, PyObject *args, PyObject *kwrds)
-{
-    matrix *x;
-    int n=-1, ix=1, ox=0;
-    char *kwlist[] = {"x", "n", "inc", "offset", NULL};
-
-    if (!PyArg_ParseTupleAndKeywords(args, kwrds, "O|iii", kwlist,
-        &x, &n, &ix, &ox))
-        return NULL;
-
-    if (!Matrix_Check(x)) err_mtrx("x");
-    if (ix <= 0) err_p_int("inc");
-    if (ox < 0) err_nn_int("offset");
-    if (n < 0) n = (len(x) >= ox+1) ? 1+(len(x)-ox-1)/ix : 0;
-    if (n == 0) return Py_BuildValue("d", 0.0);
-    if (len(x) < ox + 1+(n-1)*ix) err_buf_len("x");
-
-    double val;
-    switch (MAT_ID(x)){
-        case DOUBLE:
-            Py_BEGIN_ALLOW_THREADS
-	    val = dasum_(&n, MAT_BUFD(x)+ox, &ix);
-            Py_END_ALLOW_THREADS
-            return Py_BuildValue("d", val);
-
-        case COMPLEX:
-            Py_BEGIN_ALLOW_THREADS
-	    val = dzasum_(&n, MAT_BUFZ(x)+ox, &ix);
-            Py_END_ALLOW_THREADS
-            return Py_BuildValue("d", val);
-
-        default:
-            err_invalid_id;
-    }
-}
-
-
-static char doc_iamax[] =
-    "Returns the index (in {0,...,n-1}) of the coefficient with \n"
-    "maximum value of |Re x_k| + |Im x_k|.\n\n"
-    "iamax(x, n=None, inc=1, offset=0)\n\n"
-    "ARGUMENTS\n"
-    "x         'd' or 'z' matrix\n\n"
-    "n         integer.  If n<0, the default value of n is used.\n"
-    "          The default value is equal to\n"
-    "          (len(x)>=offset+1) ? 1+(len(x)-offset-1)/inc : 0.\n\n"
-    "inc       positive integer\n\n"
-    "offset    nonnegative integer\n\n"
-    "In the case of ties, the index of the first maximizer is \n"
-    "returned.  If n=0, iamax returns 0.";
-
-static PyObject* iamax(PyObject *self, PyObject *args, PyObject *kwrds)
-{
-    matrix *x;
-    int n=-1, ix=1, ox=0;
-    char *kwlist[] = {"x", "n", "inc", "offset", NULL};
-
-    if (!PyArg_ParseTupleAndKeywords(args, kwrds, "O|iii", kwlist,
-        &x, &n, &ix, &ox))
-        return NULL;
-
-    if (!Matrix_Check(x)) err_mtrx("x");
-    if (ix <= 0) err_p_int("inc");
-    if (ox < 0) err_nn_int("offset");
-    if (n < 0) n = (len(x) >= ox+1) ? 1+(len(x)-ox-1)/ix : 0;
-    if (n == 0) return Py_BuildValue("i", 0);
-    if (len(x) < ox + 1+(n-1)*ix) err_buf_len("x");
-
-#if PY_MAJOR_VERSION >= 3
-    double val;
-#endif
-    switch (MAT_ID(x)){
-        case DOUBLE:
-#if PY_MAJOR_VERSION >= 3
-            Py_BEGIN_ALLOW_THREADS
-            val = idamax_(&n, MAT_BUFD(x)+ox, &ix)-1;
-            Py_END_ALLOW_THREADS
-            return Py_BuildValue("i", val);
-#else
-            return Py_BuildValue("i", idamax_(&n, MAT_BUFD(x)+ox, &ix)-1);
-#endif
-
-        case COMPLEX:
-#if PY_MAJOR_VERSION >= 3
-            Py_BEGIN_ALLOW_THREADS
-            val = izamax_(&n, MAT_BUFZ(x)+ox, &ix)-1;
-            Py_END_ALLOW_THREADS
-            return Py_BuildValue("i", val);
-#else
-            return Py_BuildValue("i", izamax_(&n, MAT_BUFZ(x)+ox, &ix)-1);
-#endif
-
-        default:
-            err_invalid_id;
-    }
-}
-
-
-static char doc_gemv[] =
-    "General matrix-vector product. \n\n"
-    "gemv(A, x, y, trans='N', alpha=1.0, beta=0.0, m=A.size[0],\n"
-    "     n=A.size[1], ldA=max(1,A.size[0]), incx=1, incy=1, \n"
-    "     offsetA=0, offsetx=0, offsety=0)\n\n"
-    "PURPOSE\n"
-    "If trans is 'N', computes y := alpha*A*x + beta*y.\n"
-    "If trans is 'T', computes y := alpha*A^T*x + beta*y.\n"
-    "If trans is 'C', computes y := alpha*A^H*x + beta*y.\n"
-    "The matrix A is m by n.\n"
-    "Returns immediately if n=0 and trans is 'T' or 'C', or if m=0 \n"
-    "and trans is 'N'.\n"
-    "Computes y := beta*y if n=0, m>0 and trans is 'N', or if m=0, \n"
-    "n>0 and trans is 'T' or 'C'.\n\n"
-    "ARGUMENTS\n"
-    "A         'd' or 'z' matrix\n\n"
-    "x         'd' or 'z' matrix.  Must have the same type as A.\n\n"
-    "y         'd' or 'z' matrix.  Must have the same type as A.\n\n"
-    "trans     'N', 'T' or 'C'\n\n"
-    "alpha     number (int, float or complex).  Complex alpha is only\n"
-    "          allowed if A is complex.\n\n"
-    "beta      number (int, float or complex).  Complex beta is only\n"
-    "          allowed if A is complex.\n\n"
-    "m         integer.  If negative, the default value is used.\n\n"
-    "n         integer.  If negative, the default value is used.\n\n"
-    "ldA       nonnegative integer.  ldA >= max(1,m).\n"
-    "          If zero, the default value is used.\n\n"
-    "incx      nonzero integer\n\n"
-    "incy      nonzero integer\n\n"
-    "offsetA   nonnegative integer\n\n"
-    "offsetx   nonnegative integer\n\n"
-    "offsety   nonnegative integer";
-
-static PyObject* gemv(PyObject *self, PyObject *args, PyObject *kwrds)
-{
-    matrix *A, *x, *y;
-    PyObject *ao=NULL, *bo=NULL;
-    number a, b;
-    int m=-1, n=-1, ldA=0, ix=1, iy=1, oA=0, ox=0, oy=0;
-#if PY_MAJOR_VERSION >= 3
-    int trans_ = 'N';
-#endif
-    char trans='N';
-    char *kwlist[] = {"A", "x", "y", "trans", "alpha", "beta", "m", "n",
-        "ldA", "incx", "incy", "offsetA", "offsetx", "offsety", NULL};
-
-#if PY_MAJOR_VERSION >= 3
-    if (!PyArg_ParseTupleAndKeywords(args, kwrds, "OOO|COOiiiiiiii",
-        kwlist, &A, &x, &y, &trans_, &ao, &bo, &m, &n, &ldA, &ix, &iy,
-        &oA, &ox, &oy))
-        return NULL;
-    trans = (char) trans_;
-#else
-    if (!PyArg_ParseTupleAndKeywords(args, kwrds, "OOO|cOOiiiiiiii",
-        kwlist, &A, &x, &y, &trans, &ao, &bo, &m, &n, &ldA, &ix, &iy,
-        &oA, &ox, &oy))
-        return NULL;
-#endif
-
-    if (!Matrix_Check(A)) err_mtrx("A");
-    if (!Matrix_Check(x)) err_mtrx("x");
-    if (!Matrix_Check(y)) err_mtrx("y");
-    if (MAT_ID(A) != MAT_ID(x) || MAT_ID(A) != MAT_ID(y) ||
-        MAT_ID(x) != MAT_ID(y)) err_conflicting_ids;
-
-    if (trans != 'N' && trans != 'T' && trans != 'C')
-        err_char("trans", "'N','T','C'");
-
-    if (ix == 0) err_nz_int("incx");
-    if (iy == 0) err_nz_int("incy");
-
-    if (m < 0) m = A->nrows;
-    if (n < 0) n = A->ncols;
-    if ((!m && trans == 'N') || (!n && (trans == 'T' || trans == 'C')))
-        return Py_BuildValue("");
-
-    if (ldA == 0) ldA = MAX(1,A->nrows);
-    if (ldA < MAX(1,m)) err_ld("ldA");
-
-    if (oA < 0) err_nn_int("offsetA");
-    if (n > 0 && m > 0 && oA + (n-1)*ldA + m > len(A)) err_buf_len("A");
-
-    if (ox < 0) err_nn_int("offsetx");
-    if ((trans == 'N' && n > 0 && ox + (n-1)*abs(ix) + 1 > len(x)) ||
-	((trans == 'T' || trans == 'C') && m > 0 &&
-        ox + (m-1)*abs(ix) + 1 > len(x))) err_buf_len("x");
-
-    if (oy < 0) err_nn_int("offsety");
-    if ((trans == 'N' && oy + (m-1)*abs(iy) + 1 > len(y)) ||
-        ((trans == 'T' || trans == 'C') &&
-        oy + (n-1)*abs(iy) + 1 > len(y))) err_buf_len("y");
-
-    if (ao && number_from_pyobject(ao, &a, MAT_ID(x)))
-        err_type("alpha");
-    if (bo && number_from_pyobject(bo, &b, MAT_ID(x)))
-        err_type("beta");
-
-    switch (MAT_ID(x)){
-        case DOUBLE:
-            if (!ao) a.d=1.0;
-            if (!bo) b.d=0.0;
-            if (trans == 'N' && n == 0)
-                Py_BEGIN_ALLOW_THREADS
-                dscal_(&m, &b.d, MAT_BUFD(y)+oy, &iy);
-                Py_END_ALLOW_THREADS
-            else if ((trans == 'T' || trans == 'C') && m == 0)
-                Py_BEGIN_ALLOW_THREADS
-                dscal_(&n, &b.d, MAT_BUFD(y)+oy, &iy);
-                Py_END_ALLOW_THREADS
-            else
-                Py_BEGIN_ALLOW_THREADS
-                dgemv_(&trans, &m, &n, &a.d, MAT_BUFD(A)+oA, &ldA,
-                    MAT_BUFD(x)+ox, &ix, &b.d, MAT_BUFD(y)+oy, &iy);
-                Py_END_ALLOW_THREADS
-            break;
-
-        case COMPLEX:
-            if (!ao) a.z=1.0;
-            if (!bo) b.z=0.0;
-            if (trans == 'N' && n == 0)
-                Py_BEGIN_ALLOW_THREADS
-                zscal_(&m, &b.z, MAT_BUFZ(y)+oy, &iy);
-                Py_END_ALLOW_THREADS
-            else if ((trans == 'T' || trans == 'C') && m == 0)
-                Py_BEGIN_ALLOW_THREADS
-                zscal_(&n, &b.z, MAT_BUFZ(y)+oy, &iy);
-                Py_END_ALLOW_THREADS
-            else
-                Py_BEGIN_ALLOW_THREADS
-                zgemv_(&trans, &m, &n, &a.z, MAT_BUFZ(A)+oA, &ldA,
-                    MAT_BUFZ(x)+ox, &ix, &b.z, MAT_BUFZ(y)+oy, &iy);
-                Py_END_ALLOW_THREADS
-            break;
-
-        default:
-            err_invalid_id;
-    }
-
-    return Py_BuildValue("");
-}
-
-
-static char doc_gbmv[] =
-    "Matrix-vector product with a general banded matrix.\n\n"
-    "gbmv(A, m, kl, x, y, trans='N', alpha=1.0, beta=0.0, n=A.size[1],\n"
-    "     ku=A.size[0]-kl-1, ldA=max(1,A.size[0]), incx=1, incy=1, \n"
-    "     offsetA=0, offsetx=0, offsety=0)\n\n"
-    "PURPOSE\n"
-    "If trans is 'N', computes y := alpha*A*x + beta*y.\n"
-    "If trans is 'T', computes y := alpha*A^T*x + beta*y.\n"
-    "If trans is 'C', computes y := alpha*A^H*x + beta*y.\n"
-    "The matrix A is m by n with upper bandwidth ku and lower\n"
-    "bandwidth kl.\n"
-    "Returns immediately if n=0 and trans is 'T' or 'C', or if m=0 \n"
-    "and trans is 'N'.\n"
-    "Computes y := beta*y if n=0, m>0, and trans is 'N', or if m=0, n>0,\n"
-    "and trans is 'T' or 'C'.\n\n"
-    "ARGUMENTS\n"
-    "A         'd' or 'z' matrix.  Must have the same type as A.\n\n"
-    "m         nonnegative integer\n\n"
-    "kl        nonnegative integer\n\n"
-    "x         'd' or 'z' matrix.  Must have the same type as A.\n\n"
-    "y         'd' or 'z' matrix.  Must have the same type as A.\n\n"
-    "trans     'N', 'T' or 'C'\n\n"
-    "alpha     number (int, float or complex).  Complex alpha is only\n"
-    "          allowed if A is complex.\n\n"
-    "beta      number (int, float or complex).  Complex beta is only\n"
-    "          allowed if A is complex.\n\n"
-    "n         nonnegative integer.  If negative, the default value is\n"
-    "          used.\n\n"
-    "ku        nonnegative integer.  If negative, the default value is\n"
-    "          used.\n"
-    "ldA       positive integer.  ldA >= kl+ku+1. If zero, the default\n"
-    "          value is used.\n\n"
-    "incx      nonzero integer\n\n"
-    "incy      nonzero integer\n\n"
-    "offsetA   nonnegative integer\n\n"
-    "offsetx   nonnegative integer\n\n"
-    "offsety   nonnegative integer";
-
-static PyObject* gbmv(PyObject *self, PyObject *args, PyObject *kwrds)
-{
-    matrix *A, *x, *y;
-    PyObject *ao=NULL, *bo=NULL;
-    number a, b;
-    int m, kl, ku=-1, n=-1, ldA=0, ix=1, iy=1, oA=0, ox=0, oy=0;
-#if PY_MAJOR_VERSION >= 3
-    int trans_ = 'N';
-#endif
-    char trans = 'N';
-    char *kwlist[] = {"A", "m", "kl", "x", "y", "trans", "alpha", "beta",
-        "n", "ku", "ldA", "incx", "incy", "offsetA", "offsetx", "offsety",
-        NULL};
-
-#if PY_MAJOR_VERSION >= 3
-    if (!PyArg_ParseTupleAndKeywords(args, kwrds, "OiiOO|COOiiiiiiii",
-        kwlist, &A, &m, &kl, &x, &y, &trans_, &ao, &bo, &n, &ku, &ldA, &ix,
-        &iy, &oA, &ox, &oy))
-        return NULL;
-    trans = (char) trans_;
-#else
-    if (!PyArg_ParseTupleAndKeywords(args, kwrds, "OiiOO|cOOiiiiiiii",
-        kwlist, &A, &m, &kl, &x, &y, &trans, &ao, &bo, &n, &ku, &ldA, &ix,
-        &iy, &oA, &ox, &oy))
-        return NULL;
-#endif
-
-    if (!Matrix_Check(A)) err_mtrx("A");
-    if (!Matrix_Check(x)) err_mtrx("x");
-    if (!Matrix_Check(y)) err_mtrx("y");
-    if (MAT_ID(A) != MAT_ID(x) || MAT_ID(A) != MAT_ID(y) ||
-        MAT_ID(x) != MAT_ID(y)) err_conflicting_ids;
-
-    if (trans != 'N' && trans != 'T' && trans != 'C')
-        err_char("trans", "'N', 'T', 'C'");
-
-    if (ix == 0) err_nz_int("incx");
-    if (iy == 0) err_nz_int("incy");
-    if (n < 0) n = A->ncols;
-    if ((!m && trans == 'N') || (!n && (trans == 'T' || trans == 'C')))
-       return Py_BuildValue("");
-
-    if (kl < 0) err_nn_int("kl");
-    if (ku < 0) ku = A->nrows - 1 - kl;
-    if (ku < 0) err_nn_int("ku");
-
-    if (ldA == 0) ldA = A->nrows;
-    if (ldA < kl+ku+1) err_ld("ldA");
-
-    if (oA < 0) err_nn_int("offsetA");
-    if (m>0 && n>0 && oA + (n-1)*ldA + kl + ku + 1 > len(A))
-        err_buf_len("A");
-    if (ox < 0) err_nn_int("offsetx");
-    if ((trans == 'N' && n > 0 && ox + (n-1)*abs(ix) + 1 > len(x)) ||
-        ((trans == 'T' || trans == 'C') && m > 0 &&
-        ox + (m-1)*abs(ix) + 1 > len(x))) err_buf_len("x");
-    if (oy < 0) err_nn_int("offsety");
-    if ((trans == 'N' && oy + (m-1)*abs(iy) + 1 > len(y)) ||
-	((trans == 'T' || trans == 'C') &&
-        oy + (n-1)*abs(iy) + 1 > len(y))) err_buf_len("y");
-
-    if (ao && number_from_pyobject(ao, &a, MAT_ID(x)))
-        err_type("alpha");
-    if (bo && number_from_pyobject(bo, &b, MAT_ID(x)))
-        err_type("beta");
-
-    switch (MAT_ID(x)){
-        case DOUBLE:
-            if (!ao) a.d=1.0;
-            if (!bo) b.d=0.0;
-            if (trans == 'N' && n == 0)
-                Py_BEGIN_ALLOW_THREADS
-                dscal_(&m, &b.d, MAT_BUFD(y)+oy, &iy);
-                Py_END_ALLOW_THREADS
-            else if ((trans == 'T' || trans == 'C') && m == 0)
-                Py_BEGIN_ALLOW_THREADS
-                dscal_(&n, &b.d, MAT_BUFD(y)+oy, &iy);
-                Py_END_ALLOW_THREADS
-            else
-                Py_BEGIN_ALLOW_THREADS
-                dgbmv_(&trans, &m, &n, &kl, &ku, &a.d, MAT_BUFD(A)+oA,
-                    &ldA, MAT_BUFD(x)+ox, &ix, &b.d, MAT_BUFD(y)+oy, &iy);
-	        Py_END_ALLOW_THREADS
-            break;
-
-        case COMPLEX:
-            if (!ao) a.z=1.0;
-            if (!bo) b.z=0.0;
-            if (trans == 'N' && n == 0)
-                Py_BEGIN_ALLOW_THREADS
-                zscal_(&m, &b.z, MAT_BUFZ(y)+oy, &iy);
-                Py_END_ALLOW_THREADS
-            else if ((trans == 'T' || trans == 'C') && m == 0)
-                Py_BEGIN_ALLOW_THREADS
-                zscal_(&n, &b.z, MAT_BUFZ(y)+oy, &iy);
-                Py_END_ALLOW_THREADS
-            else
-                Py_BEGIN_ALLOW_THREADS
-                zgbmv_(&trans, &m, &n, &kl, &ku, &a.z, MAT_BUFZ(A)+oA,
-                    &ldA, MAT_BUFZ(x)+ox, &ix, &b.z, MAT_BUFZ(y)+oy, &iy);
-                Py_END_ALLOW_THREADS
-            break;
-
-        default:
-            err_invalid_id;
-    }
-
-    return Py_BuildValue("");
-}
-
-
-static char doc_symv[] =
-    "Matrix-vector product with a real symmetric matrix.\n\n"
-    "symv(A, x, y, uplo='L', alpha=1.0, beta=0.0, n=A.size[0], \n"
-    "     ldA=max(1,A.size[0]), incx=1, incy=1, offsetA=0, offsetx=0,\n"
-    "     offsety=0)\n\n"
-    "PURPOSE\n"
-    "Computes y := alpha*A*x + beta*y with A real symmetric of order n."
-    "\n\n"
-    "ARGUMENTS\n"
-    "A         'd' matrix\n\n"
-    "x         'd' matrix\n\n"
-    "y         'd' matrix\n\n"
-    "uplo      'L' or 'U'\n\n"
-    "alpha     real number (int or float)\n\n"
-    "beta      real number (int or float)\n\n"
-    "n         integer.  If negative, the default value is used.\n"
-    "          If the default value is used, we require that\n"
-    "          A.size[0]=A.size[1].\n\n"
-    "ldA       nonnegative integer.  ldA >= max(1,n).\n"
-    "          If zero, the default value is used.\n\n"
-    "incx      nonzero integer\n\n"
-    "incy      nonzero integer\n\n"
-    "offsetA   nonnegative integer\n\n"
-    "offsetx   nonnegative integer\n\n"
-    "offsety   nonnegative integer";
-
-static PyObject* symv(PyObject *self, PyObject *args, PyObject *kwrds)
-{
-    matrix *A, *x, *y;
-    PyObject *ao=NULL, *bo=NULL;
-    number a, b;
-    int n=-1, ldA=0, ix=1, iy=1, oA=0, ox=0, oy=0;
-#if PY_MAJOR_VERSION >= 3
-    int uplo_ = 'L';
-#endif
-    char uplo = 'L';
-    char *kwlist[] = {"A", "x", "y", "uplo", "alpha", "beta", "n",
-        "ldA", "incx", "incy", "offsetA", "offsetx", "offsety", NULL};
-
-#if PY_MAJOR_VERSION >= 3
-    if (!PyArg_ParseTupleAndKeywords(args, kwrds, "OOO|COOiiiiiii",
-        kwlist, &A, &x, &y, &uplo_, &ao, &bo, &n, &ldA, &ix, &iy, &oA,
-        &ox, &oy))
-        return NULL;
-    uplo = (char) uplo_;
-#else
-    if (!PyArg_ParseTupleAndKeywords(args, kwrds, "OOO|cOOiiiiiii",
-        kwlist, &A, &x, &y, &uplo, &ao, &bo, &n, &ldA, &ix, &iy, &oA,
-        &ox, &oy))
-        return NULL;
-#endif
-
-    if (!Matrix_Check(A)) err_mtrx("A");
-    if (!Matrix_Check(x)) err_mtrx("x");
-    if (!Matrix_Check(y)) err_mtrx("y");
-    if (MAT_ID(A) != MAT_ID(x) || MAT_ID(A) != MAT_ID(y) ||
-        MAT_ID(x) != MAT_ID(y)) err_conflicting_ids;
-
-    if (uplo != 'L' && uplo != 'U') err_char("uplo", "'L', 'U'");
-
-    if (ix == 0) err_nz_int("incx");
-    if (iy == 0) err_nz_int("incy");
-
-    if (n < 0){
-        if (A->nrows != A->ncols){
-            PyErr_SetString(PyExc_ValueError, "A is not square");
-            return NULL;
-        }
-        n = A->nrows;
-    }
-    if (n == 0) return Py_BuildValue("");
-
-    if (ldA == 0) ldA = MAX(1,A->nrows);
-    if (ldA < MAX(1,n)) err_ld("ldA");
-    if (oA < 0) err_nn_int("offsetA");
-    if (oA + (n-1)*ldA + n > len(A)) err_buf_len("A");
-    if (ox < 0) err_nn_int("offsetx");
-    if (ox + (n-1)*abs(ix) + 1 > len(x)) err_buf_len("x");
-    if (oy < 0) err_nn_int("offsety");
-    if (oy + (n-1)*abs(iy) + 1 > len(y)) err_buf_len("y");
-
-    if (ao && number_from_pyobject(ao, &a, MAT_ID(x)))
-        err_type("alpha");
-    if (bo && number_from_pyobject(bo, &b, MAT_ID(x)))
-        err_type("beta");
-
-    switch (MAT_ID(x)){
-        case DOUBLE:
-            if (!ao) a.d=1.0;
-            if (!bo) b.d=0.0;
-            Py_BEGIN_ALLOW_THREADS
-            dsymv_(&uplo, &n, &a.d, MAT_BUFD(A)+oA, &ldA,
-                MAT_BUFD(x)+ox, &ix, &b.d, MAT_BUFD(y)+oy, &iy);
-            Py_END_ALLOW_THREADS
-            break;
-
-        default:
-            err_invalid_id;
-    }
-
-    return Py_BuildValue("");
-}
-
-
-
-static char doc_hemv[] =
-    "Matrix-vector product with a real symmetric or complex Hermitian\n"
-    "matrix.\n\n"
-    "hemv(A, x, y, uplo='L', alpha=1.0, beta=0.0, n=A.size[0],\n"
-    "     ldA=max(1,A.size[0]), incx=1, incy=1, offsetA=0, offsetx=0,\n"
-    "     offsety=0)\n\n"
-    "PURPOSE\n"
-    "Computes y := alpha*A*x + beta*y, with A real symmetric or\n"
-    "complex Hermitian of order n.\n\n"
-    "ARGUMENTS\n"
-    "A         'd' or 'z' matrix\n\n"
-    "x         'd' or 'z' matrix.  Must have the same type as A.\n\n"
-    "y         'd' or 'z' matrix.  Must have the same type as A.\n\n"
-    "uplo      'L' or 'U'\n\n"
-    "n         integer.  If negative, the default value is used.\n"
-    "          If the default value is used, we require that\n"
-    "          A.size[0]=A.size[1].\n\n"
-    "alpha     number (int, float or complex).  Complex alpha is only\n"
-    "          allowed if A is complex.\n\n"
-    "ldA       nonnegative integer.  ldA >= max(1,n).\n"
-    "          If zero, the default value is used.\n\n"
-    "incx      nonzero integer\n\n"
-    "beta      number (int, float or complex).  Complex beta is only\n"
-    "          allowed if A is complex.\n\n"
-    "incy      nonzero integer\n\n"
-    "offsetA   nonnegative integer\n\n"
-    "offsetx   nonnegative integer\n\n"
-    "offsety   nonnegative integer";
-
-
-static PyObject* hemv(PyObject *self, PyObject *args, PyObject *kwrds)
-{
-    matrix *A, *x, *y;
-    PyObject *ao=NULL, *bo=NULL;
-    number a, b;
-    int n=-1, ldA=0, ix=1, iy=1, oA=0, ox=0, oy=0;
-#if PY_MAJOR_VERSION >= 3
-    int uplo_ = 'L';
-#endif
-    char uplo = 'L';
-    char *kwlist[] = {"A", "x", "y", "uplo", "alpha", "beta", "n",
-        "ldA", "incx", "incy", "offsetA", "offsetx", "offsety", NULL};
-
-#if PY_MAJOR_VERSION >= 3
-    if (!PyArg_ParseTupleAndKeywords(args, kwrds, "OOO|COOiiiiiii",
-        kwlist, &A, &x, &y, &uplo_, &ao, &bo, &n, &ldA, &ix, &iy, &oA,
-        &ox, &oy))
-        return NULL;
-    uplo = (char) uplo_;
-#else
-    if (!PyArg_ParseTupleAndKeywords(args, kwrds, "OOO|cOOiiiiiii",
-        kwlist, &A, &x, &y, &uplo, &ao, &bo, &n, &ldA, &ix, &iy, &oA,
-        &ox, &oy))
-        return NULL;
-#endif
-
-    if (!Matrix_Check(A)) err_mtrx("A");
-    if (!Matrix_Check(x)) err_mtrx("x");
-    if (!Matrix_Check(y)) err_mtrx("y");
-    if (MAT_ID(A) != MAT_ID(x) || MAT_ID(A) != MAT_ID(y) ||
-        MAT_ID(x) != MAT_ID(y)) err_conflicting_ids;
-
-    if (uplo != 'L' && uplo != 'U') err_char("uplo", "'L', 'U'");
-
-    if (ix == 0) err_nz_int("incx");
-    if (iy == 0) err_nz_int("incy");
-
-    if (n < 0){
-        if (A->nrows != A->ncols){
-            PyErr_SetString(PyExc_ValueError, "A is not square");
-            return NULL;
-        }
-        n = A->nrows;
-    }
-    if (n == 0) return Py_BuildValue("");
-
-    if (ldA == 0) ldA = MAX(1,A->nrows);
-    if (ldA < MAX(1,n)) err_ld("ldA");
-    if (oA < 0) err_nn_int("offsetA");
-    if (oA + (n-1)*ldA + n > len(A)) err_buf_len("A");
-    if (ox < 0) err_nn_int("offsetx");
-    if (ox + (n-1)*abs(ix) + 1 > len(x)) err_buf_len("x");
-    if (oy < 0) err_nn_int("offsety");
-    if (oy + (n-1)*abs(iy) + 1 > len(y)) err_buf_len("y");
-
-    if (ao && number_from_pyobject(ao, &a, MAT_ID(x)))
-        err_type("alpha");
-    if (bo && number_from_pyobject(bo, &b, MAT_ID(x)))
-        err_type("beta");
-
-    switch (MAT_ID(x)){
-        case DOUBLE:
-            if (!ao) a.d=1.0;
-            if (!bo) b.d=0.0;
-            Py_BEGIN_ALLOW_THREADS
-            dsymv_(&uplo, &n, &a.d, MAT_BUFD(A)+oA, &ldA,
-                MAT_BUFD(x)+ox, &ix, &b.d, MAT_BUFD(y)+oy, &iy);
-            Py_END_ALLOW_THREADS
-            break;
-
-        case COMPLEX:
-            if (!ao) a.z=1.0;
-            if (!bo) b.z=0.0;
-            Py_BEGIN_ALLOW_THREADS
-            zhemv_(&uplo, &n, &a.z, MAT_BUFZ(A)+oA, &ldA,
-                MAT_BUFZ(x)+ox, &ix, &b.z, MAT_BUFZ(y)+oy, &iy);
-            Py_END_ALLOW_THREADS
-            break;
-
-        default:
-            err_invalid_id;
-    }
-
-    return Py_BuildValue("");
-}
-
-
-static char doc_sbmv[] =
-    "Matrix-vector product with a real symmetric band matrix.\n\n"
-    "sbmv(A, x, y, uplo='L', alpha=1.0, beta=0.0, n=A.size[1], \n"
-    "     k=None, ldA=A.size[0], incx=1, incy=1, offsetA=0,\n"
-    "     offsetx=0, offsety=0)\n\n"
-    "PURPOSE\n"
-    "Computes y := alpha*A*x + beta*y with A real symmetric and \n"
-    "banded of order n and with bandwidth k.\n\n"
-    "ARGUMENTS\n"
-    "A         'd' matrix\n\n"
-    "x         'd' matrix\n\n"
-    "y         'd' matrix\n\n"
-    "uplo      'L' or 'U'\n\n"
-    "alpha     real number (int or float)\n\n"
-    "beta      real number (int or float)\n\n"
-    "n         integer.  If negative, the default value is used.\n\n"
-    "k         integer.  If negative, the default value is used.\n"
-    "          The default value is k = max(0,A.size[0]-1).\n\n"
-    "ldA       nonnegative integer.  ldA >= k+1.\n"
-    "          If zero, the default vaule is used.\n\n"
-    "incx      nonzero integer\n\n"
-    "incy      nonzero integer\n\n"
-    "offsetA   nonnegative integer\n\n"
-    "offsetx   nonnegative integer\n\n"
-    "offsety   nonnegative integer\n\n";
-
-static PyObject* sbmv(PyObject *self, PyObject *args, PyObject *kwrds)
-{
-    matrix *A, *x, *y;
-    PyObject *ao=NULL, *bo=NULL;
-    number a, b;
-    int n=-1, k=-1, ldA=0, ix=1, iy=1, oA=0, ox=0, oy=0;
-#if PY_MAJOR_VERSION >= 3
-    int uplo_ = 'L';
-#endif
-    char uplo = 'L';
-    char *kwlist[] = {"A", "x", "y", "uplo", "alpha", "beta", "n", "k",
-        "ldA", "incx", "incy", "offsetA", "offsetx", "offsety", NULL};
-
-#if PY_MAJOR_VERSION >= 3
-    if (!PyArg_ParseTupleAndKeywords(args, kwrds, "OOO|COOiiiiiiii",
-        kwlist, &A, &x, &y, &uplo_, &ao, &bo, &n, &k, &ldA, &ix, &iy,
-        &oA, &ox, &oy))
-        return NULL;
-    uplo = (char) uplo_;
-#else
-    if (!PyArg_ParseTupleAndKeywords(args, kwrds, "OOO|cOOiiiiiiii",
-        kwlist, &A, &x, &y, &uplo, &ao, &bo, &n, &k, &ldA, &ix, &iy,
-        &oA, &ox, &oy))
-        return NULL;
-#endif
-
-    if (!Matrix_Check(A)) err_mtrx("A");
-    if (!Matrix_Check(x)) err_mtrx("x");
-    if (!Matrix_Check(y)) err_mtrx("y");
-    if (MAT_ID(A) != MAT_ID(x) || MAT_ID(A) != MAT_ID(y) ||
-        MAT_ID(x) != MAT_ID(y)) err_conflicting_ids;
-
-    if (uplo != 'L' && uplo != 'U') err_char("uplo", "'L', 'U'");
-
-    if (ix == 0) err_nz_int("incx");
-    if (iy == 0) err_nz_int("incy");
-
-    if (n < 0) n = A->ncols;
-    if (n == 0) return Py_BuildValue("");
-
-    if (k < 0) k = MAX(0, A->nrows-1);
-    if (ldA == 0) ldA = A->nrows;
-    if (ldA < 1+k) err_ld("ldA");
-
-    if (oA < 0) err_nn_int("offsetA");
-    if (oA + (n-1)*ldA + k+1 > len(A)) err_buf_len("A");
-    if (ox < 0) err_nn_int("offsetx");
-    if (ox + (n-1)*abs(ix) + 1 > len(x)) err_buf_len("x");
-    if (oy < 0) err_nn_int("offsety");
-    if (oy + (n-1)*abs(iy) + 1 > len(y)) err_buf_len("y");
-
-    if (ao && number_from_pyobject(ao, &a, MAT_ID(x)))
-        err_type("alpha");
-    if (bo && number_from_pyobject(bo, &b, MAT_ID(x)))
-        err_type("beta");
-
-    switch (MAT_ID(x)){
-        case DOUBLE:
-            if (!ao) a.d=1.0;
-            if (!bo) b.d=0.0;
-            Py_BEGIN_ALLOW_THREADS
-            dsbmv_(&uplo, &n, &k, &a.d, MAT_BUFD(A)+oA, &ldA,
-                MAT_BUFD(x)+ox, &ix, &b.d, MAT_BUFD(y)+oy, &iy);
-            Py_END_ALLOW_THREADS
-            break;
-
-        default:
-            err_invalid_id;
-    }
-
-    return Py_BuildValue("");
-}
-
-
-static char doc_hbmv[] =
-    "Matrix-vector product with a real symmetric or complex Hermitian\n"
-    "band matrix.\n\n"
-    "hbmv(A, x, y, uplo='L', alpha=1.0, beta=0.0, n=A.size[1], \n"
-    "     k=None, ldA=A.size[0], incx=1, incy=1, offsetA=0, \n"
-    "     offsetx=0, offsety=0)\n\n"
-    "PURPOSE\n"
-    "Computes y := alpha*A*x + beta*y with A real symmetric or \n"
-    "complex Hermitian and banded of order n and with bandwidth k.\n\n"
-    "ARGUMENTS\n"
-    "A         'd' or 'z' matrix\n\n"
-    "x         'd' or 'z' matrix.  Must have the same type as A.\n\n"
-    "y         'd' or 'z' matrix.  Must have the same type as A.\n\n"
-    "uplo      'L' or 'U'\n\n"
-    "alpha     number (int, float or complex).  Complex alpha is only\n"
-    "          allowed if A is complex.\n\n"
-    "beta      number (int, float or complex).  Complex beta is only\n"
-    "          allowed if A is complex.\n\n"
-    "n         integer.  If negative, the default value is used.\n\n"
-    "k         integer.  If negative, the default value is used.\n"
-    "          The default value is k = max(0,A.size[0]-1).\n\n"
-    "ldA       nonnegative integer.  ldA >= k+1.\n"
-    "          If zero, the default vaule is used.\n\n"
-    "incx      nonzero integer\n\n"
-    "incy      nonzero integer\n\n"
-    "offsetA   nonnegative integer.\n\n"
-    "offsetx   nonnegative integer.\n\n"
-    "offsety   nonnegative integer.\n\n";
-
-static PyObject* hbmv(PyObject *self, PyObject *args, PyObject *kwrds)
-{
-    matrix *A, *x, *y;
-    PyObject *ao=NULL, *bo=NULL;
-    number a, b;
-    int n=-1, k=-1, ldA=0, ix=1, iy=1, oA=0, ox=0, oy=0;
-#if PY_MAJOR_VERSION >= 3
-    int uplo_ = 'L';
-#endif
-    char uplo = 'L';
-    char *kwlist[] = {"A", "x", "y", "uplo", "alpha", "beta", "n", "k",
-        "ldA", "incx", "incy", "offsetA", "offsetx", "offsety", NULL};
-
-#if PY_MAJOR_VERSION >= 3
-    if (!PyArg_ParseTupleAndKeywords(args, kwrds, "OOO|COOiiiiiiii",
-        kwlist, &A, &x, &y, &uplo_, &ao, &bo, &n, &k, &ldA, &ix, &iy,
-        &oA, &ox, &oy))
-        return NULL;
-    uplo = (char) uplo_;
-#else
-    if (!PyArg_ParseTupleAndKeywords(args, kwrds, "OOO|cOOiiiiiiii",
-        kwlist, &A, &x, &y, &uplo, &ao, &bo, &n, &k, &ldA, &ix, &iy,
-        &oA, &ox, &oy))
-        return NULL;
-#endif
-
-    if (!Matrix_Check(A)) err_mtrx("A");
-    if (!Matrix_Check(x)) err_mtrx("x");
-    if (!Matrix_Check(y)) err_mtrx("y");
-    if (MAT_ID(A) != MAT_ID(x) || MAT_ID(A) != MAT_ID(y) ||
-        MAT_ID(x) != MAT_ID(y)) err_conflicting_ids;
-
-    if (uplo != 'L' && uplo != 'U') err_char("uplo", "'L', 'U'");
-
-    if (ix == 0) err_nz_int("incx");
-    if (iy == 0) err_nz_int("incy");
-
-    if (n < 0) n = A->ncols;
-    if (n == 0) return Py_BuildValue("");
-
-    if (k < 0) k = MAX(0, A->nrows-1);
-    if (ldA == 0) ldA = A->nrows;
-    if (ldA < 1+k) err_ld("ldA");
-
-    if (oA < 0) err_nn_int("offsetA");
-    if (oA + (n-1)*ldA + k+1 > len(A)) err_buf_len("A");
-    if (ox < 0) err_nn_int("offsetx");
-    if (ox + (n-1)*abs(ix) + 1 > len(x)) err_buf_len("x");
-    if (oy < 0) err_nn_int("offsety");
-    if (oy + (n-1)*abs(iy) + 1 > len(y)) err_buf_len("y");
-
-    if (ao && number_from_pyobject(ao, &a, MAT_ID(x)))
-        err_type("alpha");
-    if (bo && number_from_pyobject(bo, &b, MAT_ID(x)))
-        err_type("beta");
-
-    switch (MAT_ID(x)){
-        case DOUBLE:
-            if (!ao) a.d=1.0;
-            if (!bo) b.d=0.0;
-            Py_BEGIN_ALLOW_THREADS
-            dsbmv_(&uplo, &n, &k, &a.d, MAT_BUFD(A)+oA, &ldA,
-                MAT_BUFD(x)+ox, &ix, &b.d, MAT_BUFD(y)+oy, &iy);
-            Py_END_ALLOW_THREADS
-            break;
-
-        case COMPLEX:
-            if (!ao) a.z=1.0;
-            if (!bo) b.z=0.0;
-            Py_BEGIN_ALLOW_THREADS
-            zhbmv_(&uplo, &n, &k, &a.z, MAT_BUFZ(A)+oA, &ldA,
-                MAT_BUFZ(x)+ox, &ix, &b.z, MAT_BUFZ(y)+oy, &iy);
-            Py_END_ALLOW_THREADS
-            break;
-
-        default:
-            err_invalid_id;
-    }
-
-    return Py_BuildValue("");
-}
-
-
-static char doc_trmv[] =
-    "Matrix-vector product with a triangular matrix.\n\n"
-    "trmv(A, x, uplo='L', trans='N', diag='N', n=A.size[0],\n"
-    "     ldA=max(1,A.size[0]), incx=1, offsetA=0, offsetx=0)\n\n"
-    "PURPOSE\n"
-    "If trans is 'N', computes x := A*x.\n"
-    "If trans is 'T', computes x := A^T*x.\n"
-    "If trans is 'C', computes x := A^H*x.\n"
-    "A is triangular of order n.\n\n"
-    "ARGUMENTS\n"
-    "A         'd' or 'z' matrix\n\n"
-    "x         'd' or 'z' matrix.  Must have the same type as A.\n\n"
-    "uplo      'L' or 'U'\n\n"
-    "trans     'N' or 'T'\n\n"
-    "diag      'N' or 'U'\n\n"
-    "n         integer.  If negative, the default value is used.\n"
-    "          If the default value is used, we require that\n"
-    "          A.size[0] = A.size[1].\n\n"
-    "ldA       nonnegative integer.  ldA >= max(1,n).\n"
-    "          If zero the default value is used.\n\n"
-    "incx      nonzero integer\n\n"
-    "offsetA   nonnegative integer\n\n"
-    "offsetx   nonnegative integer";
-
-static PyObject* trmv(PyObject *self, PyObject *args, PyObject *kwrds)
-{
-    matrix *A, *x;
-    int n=-1, ldA=0, ix=1, oA=0, ox=0;
-#if PY_MAJOR_VERSION >= 3
-    int uplo_ = 'L', trans_ = 'N', diag_ = 'N';
-#endif
-    char uplo = 'L', trans = 'N', diag = 'N';
-    char *kwlist[] = {"A", "x", "uplo", "trans", "diag", "n", "ldA",
-        "incx", "offsetA", "offsetx", NULL};
-
-#if PY_MAJOR_VERSION >= 3
-    if (!PyArg_ParseTupleAndKeywords(args, kwrds, "OO|CCCiiiii",
-        kwlist, &A, &x, &uplo_, &trans_, &diag_, &n, &ldA, &ix, &oA, &ox))
-        return NULL;
-    uplo = (char) uplo_;
-    trans = (char) trans_;
-    diag = (char) diag_;
-#else
-    if (!PyArg_ParseTupleAndKeywords(args, kwrds, "OO|ccciiiii",
-        kwlist, &A, &x, &uplo, &trans, &diag, &n, &ldA, &ix, &oA, &ox))
-        return NULL;
-#endif
-
-    if (!Matrix_Check(A)) err_mtrx("A");
-    if (!Matrix_Check(x)) err_mtrx("x");
-    if (MAT_ID(A) != MAT_ID(x)) err_conflicting_ids;
-
-    if (trans != 'N' && trans != 'T' && trans != 'C')
-        err_char("trans", "'N', 'T', 'C'");
-    if (uplo != 'L' && uplo != 'U') err_char("uplo", "'L', 'U'");
-    if (diag != 'N' && diag != 'U') err_char("diag", "'U', 'N'");
-
-    if (ix == 0) err_nz_int("incx");
-
-    if (n < 0){
-        if (A->nrows != A->ncols){
-            PyErr_SetString(PyExc_TypeError, "A is not square");
-            return NULL;
-        }
-        n = A->nrows;
-    }
-    if (n == 0) return Py_BuildValue("");
-
-    if (ldA == 0) ldA = MAX(1,A->nrows);
-    if (ldA < MAX(1,n)) err_ld("ldA");
-    if (oA < 0) err_nn_int("offsetA");
-    if (oA + (n-1)*ldA + n > len(A)) err_buf_len("A");
-    if (ox < 0) err_nn_int("offsetx");
-    if (ox + (n-1)*abs(ix) + 1 > len(x)) err_buf_len("offsetx");
-
-    switch (MAT_ID(x)){
-        case DOUBLE:
-            Py_BEGIN_ALLOW_THREADS
-            dtrmv_(&uplo, &trans, &diag, &n, MAT_BUFD(A)+oA, &ldA,
-                MAT_BUFD(x)+ox, &ix);
-            Py_END_ALLOW_THREADS
-            break;
-
-        case COMPLEX:
-            Py_BEGIN_ALLOW_THREADS
-            ztrmv_(&uplo, &trans, &diag, &n, MAT_BUFZ(A)+oA, &ldA,
-                MAT_BUFZ(x)+ox, &ix);
-            Py_END_ALLOW_THREADS
-            break;
-
-        default:
-            err_invalid_id;
-    }
-
-    return Py_BuildValue("");
-}
-
-
-static char doc_tbmv[] =
-    "Matrix-vector product with a triangular band matrix.\n\n"
-    "tbmv(A, x, uplo='L', trans='N', diag='N', n=A.size[1],\n"
-    "     k=max(0,A.size[0]-1), ldA=A.size[0], incx=1, offsetA=0,\n"
-    "     offsetx=0)\n\n"
-    "PURPOSE\n"
-    "If trans is 'N', computes x := A*x.\n"
-    "If trans is 'T', computes x := A^T*x.\n"
-    "If trans is 'C', computes x := A^H*x.\n"
-    "A is banded triangular of order n and with bandwith k.\n\n"
-    "ARGUMENTS\n"
-    "A         'd' or 'z' matrix\n\n"
-    "x         'd' or 'z' matrix.  Must have the same type as A.\n\n"
-    "uplo      'L' or 'U'\n\n"
-    "trans     'N', 'T' or 'C'\n\n"
-    "diag      'N' or 'U'\n\n"
-    "n         nonnegative integer.  If negative, the default value\n"
-    "          is used.\n\n"
-    "k         nonnegative integer.  If negative, the default value\n"
-    "          is used.\n\n"
-    "ldA       nonnegative integer.  lda >= 1+k.\n"
-    "          If zero the default value is used.\n\n"
-    "incx      nonzero integer\n\n"
-    "offsetA   nonnegative integer\n\n"
-    "offsetx   nonnegative integer";
-
-static PyObject* tbmv(PyObject *self, PyObject *args, PyObject *kwrds)
-{
-    matrix *A, *x;
-    int n=-1, k=-1, ldA=0, ix=1, oA=0, ox=0;
-#if PY_MAJOR_VERSION >= 3
-    int uplo_ = 'L', trans_ = 'N', diag_ = 'N';
-#endif
-    char uplo = 'L', trans = 'N', diag = 'N';
-    char *kwlist[] = {"A", "x", "uplo", "trans", "diag", "n", "k",
-        "ldA", "incx", "offsetA", "offsetx", NULL};
-
-#if PY_MAJOR_VERSION >= 3
-    if (!PyArg_ParseTupleAndKeywords(args, kwrds, "OO|CCCiiiiii",
-        kwlist, &A, &x, &uplo_, &trans_, &diag_, &n, &k, &ldA, &ix, &oA,
-        &ox))
-        return NULL;
-    uplo = (char) uplo_;
-    trans = (char) trans_;
-    diag = (char) diag_;
-#else
-    if (!PyArg_ParseTupleAndKeywords(args, kwrds, "OO|ccciiiiii",
-        kwlist, &A, &x, &uplo, &trans, &diag, &n, &k, &ldA, &ix, &oA,
-        &ox))
-        return NULL;
-#endif
-
-    if (!Matrix_Check(A)) err_mtrx("A");
-    if (!Matrix_Check(x)) err_mtrx("x");
-    if (MAT_ID(A) != MAT_ID(x)) err_conflicting_ids;
-
-    if (trans != 'N' && trans != 'T' && trans != 'C')
-        err_char("trans", "'N', 'T', 'C'");
-    if (uplo != 'L' && uplo != 'U') err_char("uplo", "'L', 'U'");
-    if (diag != 'N' && diag != 'U') err_char("diag", "'U', 'N'");
-
-    if (ix == 0) err_nz_int("incx");
-
-    if (n < 0) n = A->ncols;
-    if (n == 0) return Py_BuildValue("");
-    if (k < 0) k = MAX(0,A->nrows-1);
-
-    if (ldA == 0) ldA = A->nrows;
-    if (ldA < k+1)  err_ld("ldA");
-
-    if (oA < 0) err_nn_int("offsetA");
-    if (oA + (n-1)*ldA + k + 1 > len(A)) err_buf_len("A");
-    if (ox < 0) err_nn_int("offsetx");
-    if (ox + (n-1)*abs(ix) + 1 > len(x)) err_buf_len("x");
-
-    switch (MAT_ID(x)){
-        case DOUBLE:
-            Py_BEGIN_ALLOW_THREADS
-            dtbmv_(&uplo, &trans, &diag, &n, &k, MAT_BUFD(A)+oA, &ldA,
-                MAT_BUFD(x)+ox, &ix);
-            Py_END_ALLOW_THREADS
-            break;
-
-        case COMPLEX:
-            Py_BEGIN_ALLOW_THREADS
-            ztbmv_(&uplo, &trans, &diag, &n, &k, MAT_BUFZ(A)+oA, &ldA,
-                MAT_BUFZ(x)+ox, &ix);
-            Py_END_ALLOW_THREADS
-            break;
-
-        default:
-            err_invalid_id;
-    }
-
-    return Py_BuildValue("");
-}
-
-
-static char doc_trsv[] =
-    "Solution of a triangular set of equations with one righthand side."
-    "\n\n"
-    "trsv(A, x, uplo='L', trans='N', diag='N', n=A.size[0],\n"
-    "     ldA=max(1,A.size[0]), incx=1, offsetA=0, offsetx=0)\n\n"
-    "PURPOSE\n"
-    "If trans is 'N', computes x := A^{-1}*x.\n"
-    "If trans is 'T', computes x := A^{-T}*x.\n"
-    "If trans is 'C', computes x := A^{-H}*x.\n"
-    "A is triangular of order n.  The code does not verify whether A\n"
-    "is nonsingular.\n\n"
-    "ARGUMENTS\n"
-    "A         'd' or 'z' matrix\n\n"
-    "x         'd' or 'z' matrix.  Must have the same type as A.\n\n"
-    "uplo      'L' or 'U'\n\n"
-    "trans     'N', 'T' or 'C'\n\n"
-    "diag      'N' or 'U'\n\n"
-    "n         integer.  If negative, the default value is used.\n"
-    "          If the default value is used, we require that\n"
-    "          A.size[0] = A.size[1].\n\n"
-    "ldA       nonnegative integer.  ldA >= max(1,n).\n"
-    "          If zero, the default value is used.\n\n"
-    "incx      nonzero integer\n\n"
-    "offsetA   nonnegative integer\n\n"
-    "offsetx   nonnegative integer";
-
-static PyObject* trsv(PyObject *self, PyObject *args, PyObject *kwrds)
-{
-    matrix *A, *x;
-    int n=-1, ldA=0, ix=1, oA=0, ox=0;
-#if PY_MAJOR_VERSION >= 3
-    int uplo_ = 'L', trans_ = 'N', diag_ = 'N';
-#endif
-    char uplo = 'L', trans = 'N', diag = 'N';
-    char *kwlist[] = {"A", "x", "uplo", "trans", "diag", "n", "ldA",
-        "incx", "offsetA", "offsetx", NULL};
-
-#if PY_MAJOR_VERSION >= 3
-    if (!PyArg_ParseTupleAndKeywords(args, kwrds, "OO|CCCiiiii",
-        kwlist, &A, &x, &uplo_, &trans_, &diag_, &n, &ldA, &ix, &oA, &ox))
-        return NULL;
-    uplo = (char) uplo_;
-    trans = (char) trans_;
-    diag = (char) diag_;
-#else
-    if (!PyArg_ParseTupleAndKeywords(args, kwrds, "OO|ccciiiii",
-        kwlist, &A, &x, &uplo, &trans, &diag, &n, &ldA, &ix, &oA, &ox))
-        return NULL;
-#endif
-
-    if (!Matrix_Check(A)) err_mtrx("A");
-    if (!Matrix_Check(x)) err_mtrx("x");
-    if (MAT_ID(A) != MAT_ID(x)) err_conflicting_ids;
-
-    if (trans != 'N' && trans != 'T' && trans != 'C')
-        err_char("trans", "'N', 'T', 'C'");
-    if (uplo != 'L' && uplo != 'U') err_char("uplo", "'L', 'U'");
-    if (diag != 'N' && diag != 'U') err_char("diag", "'N', 'U'");
-
-    if (ix == 0) err_nz_int("incx");
-
-    if (n < 0){
-        if (A->nrows != A->ncols){
-            PyErr_SetString(PyExc_TypeError, "A is not square");
-            return NULL;
-        }
-        n = A->nrows;
-    }
-    if (n == 0) return Py_BuildValue("");
-
-    if (ldA == 0) ldA = MAX(1,A->nrows);
-    if (ldA < MAX(1,n)) err_ld("ldA");
-
-    if (oA < 0) err_nn_int("offsetA");
-    if (oA + (n-1)*ldA + n > len(A)) err_buf_len("A");
-    if (ox < 0) err_nn_int("offsetx");
-    if (ox + (n-1)*abs(ix) + 1 > len(x)) err_buf_len("x");
-
-    switch (MAT_ID(x)){
-        case DOUBLE:
-            Py_BEGIN_ALLOW_THREADS
-            dtrsv_(&uplo, &trans, &diag, &n, MAT_BUFD(A)+oA, &ldA,
-                MAT_BUFD(x)+ox, &ix);
-            Py_END_ALLOW_THREADS
-            break;
-
-        case COMPLEX:
-            Py_BEGIN_ALLOW_THREADS
-            ztrsv_(&uplo, &trans, &diag, &n, MAT_BUFZ(A)+oA, &ldA,
-                MAT_BUFZ(x)+ox, &ix);
-            Py_END_ALLOW_THREADS
-            break;
-
-        default:
-            err_invalid_id;
-    }
-
-    return Py_BuildValue("");
-}
-
-
-static char doc_tbsv[] =
-    "Solution of a triangular and banded set of equations.\n\n"
-    "tbsv(A, x, uplo='L', trans='N', diag='N', n=A.size[1],\n"
-    "     k=max(0,A.size[0]-1), ldA=A.size[0], incx=1, offsetA=0,\n"
-    "     offsetx=0)\n\n"
-    "PURPOSE\n"
-    "If trans is 'N', computes x := A^{-1}*x.\n"
-    "If trans is 'T', computes x := A^{-T}*x.\n"
-    "If trans is 'C', computes x := A^{-H}*x.\n"
-    "A is banded triangular of order n and with bandwidth k.\n\n"
-    "ARGUMENTS\n"
-    "A         'd' or 'z' matrix\n\n"
-    "x         'd' or 'z' matrix.  Must have the same type as A.\n\n"
-    "uplo      'L' or 'U'\n\n"
-    "trans     'N', 'T' or 'C'\n\n"
-    "diag      'N' or 'U'\n\n"
-    "n         nonnegative integer.  If negative, the default value\n"
-    "          is used.\n\n"
-    "k         nonnegative integer.  If negative, the default value\n"
-    "          is used.\n\n"
-    "ldA       nonnegative integer.  ldA >= 1+k.\n"
-    "          If zero the default value is used.\n\n"
-    "incx      nonzero integer\n\n"
-    "offsetA   nonnegative integer\n\n"
-    "offsetx   nonnegative integer";
-
-static PyObject* tbsv(PyObject *self, PyObject *args, PyObject *kwrds)
-{
-    matrix *A, *x;
-    int n=-1, k=-1, ldA=0, ix=1, oA=0, ox=0;
-#if PY_MAJOR_VERSION >= 3
-    int uplo_ = 'L', trans_ = 'N', diag_ = 'N';
-#endif
-    char uplo='L', trans='N', diag='N';
-    char *kwlist[] = {"A", "x", "uplo", "trans", "diag", "n", "k",
-        "ldA", "incx", "offsetA", "offsetx", NULL};
-
-#if PY_MAJOR_VERSION >= 3
-    if (!PyArg_ParseTupleAndKeywords(args, kwrds, "OO|CCCiiiiii",
-        kwlist, &A, &x, &uplo_, &trans_, &diag_, &n, &k, &ldA, &ix, &oA,
-        &ox))
-        return NULL;
-    uplo = (char) uplo_;
-    trans = (char) trans_;
-    diag = (char) diag_;
-#else
-    if (!PyArg_ParseTupleAndKeywords(args, kwrds, "OO|ccciiiiii",
-        kwlist, &A, &x, &uplo, &trans, &diag, &n, &k, &ldA, &ix, &oA,
-        &ox))
-        return NULL;
-#endif
-
-    if (!Matrix_Check(A)) err_mtrx("A");
-    if (!Matrix_Check(x)) err_mtrx("x");
-    if (MAT_ID(A) != MAT_ID(x)) err_conflicting_ids;
-
-    if (trans != 'N' && trans != 'T' && trans != 'C')
-        err_char("trans", "'N', 'T', 'C'");
-    if (uplo != 'L' && uplo != 'U') err_char("uplo", "'L', 'U'");
-    if (diag != 'N' && diag != 'U') err_char("diag", "'N', 'U'");
-
-    if (ix == 0) err_nz_int("incx");
-
-    if (n < 0) n = A->ncols;
-    if (n == 0) return Py_BuildValue("");
-    if (k < 0) k = MAX(0, A->nrows-1);
-
-    if (ldA == 0) ldA = A->nrows;
-    if (ldA < k+1) err_ld("ldA");
-
-    if (oA < 0) err_nn_int("offsetA");
-    if (oA + (n-1)*ldA + k + 1 > len(A)) err_buf_len("A");
-    if (ox < 0) err_nn_int("offsetx");
-    if (ox + (n-1)*abs(ix) + 1 > len(x)) err_buf_len("x");
-
-    switch (MAT_ID(x)){
-        case DOUBLE:
-            Py_BEGIN_ALLOW_THREADS
-            dtbsv_(&uplo, &trans, &diag, &n, &k, MAT_BUFD(A)+oA, &ldA,
-                MAT_BUFD(x)+ox, &ix);
-            Py_END_ALLOW_THREADS
-            break;
-
-        case COMPLEX:
-            Py_BEGIN_ALLOW_THREADS
-            ztbsv_(&uplo, &trans, &diag, &n, &k, MAT_BUFZ(A)+oA, &ldA,
-                MAT_BUFZ(x)+ox, &ix);
-            Py_END_ALLOW_THREADS
-            break;
-
-        default:
-            err_invalid_id;
-    }
-
-    return Py_BuildValue("");
-}
-
-
-static char doc_ger[] =
-    "General rank-1 update.\n\n"
-    "ger(x, y, A, alpha=1.0, m=A.size[0], n=A.size[1], incx=1,\n"
-    "    incy=1, ldA=max(1,A.size[0]), offsetx=0, offsety=0,\n"
-    "    offsetA=0)\n\n"
-    "PURPOSE\n"
-    "Computes A := A + alpha*x*y^H with A m by n, real or complex.\n\n"
-    "ARGUMENTS\n"
-    "x         'd' or 'z' matrix\n\n"
-    "y         'd' or 'z' matrix.  Must have the same type as x.\n\n"
-    "A         'd' or 'z' matrix.  Must have the same type as x.\n\n"
-    "alpha     number (int, float or complex).  Complex alpha is only\n"
-    "          allowed if A is complex.\n\n"
-    "m         integer.  If negative, the default value is used.\n\n"
-    "n         integer.  If negative, the default value is used.\n\n"
-    "incx      nonzero integer\n\n"
-    "incy      nonzero integer\n\n"
-    "ldA       nonnegative integer.  ldA >= max(1,m).\n"
-    "          If zero, the default value is used.\n\n"
-    "offsetx   nonnegative integer\n\n"
-    "offsety   nonnegative integer\n\n"
-    "offsetA   nonnegative integer";
-
-static PyObject* ger(PyObject *self, PyObject *args, PyObject *kwrds)
-{
-    matrix *A, *x, *y;
-    PyObject *ao=NULL;
-    number a;
-    int m=-1, n=-1, ldA=0, ix=1, iy=1, oA=0, ox=0, oy=0;
-    char *kwlist[] = {"x", "y", "A", "alpha", "m", "n", "incx", "incy",
-        "ldA", "offsetx", "offsety", "offsetA", NULL};
-
-    if (!PyArg_ParseTupleAndKeywords(args, kwrds, "OOO|Oiiiiiiii",
-        kwlist, &x, &y, &A, &ao, &m, &n, &ix, &iy, &ldA, &ox, &oy, &oA))
-        return NULL;
-
-    if (!Matrix_Check(A)) err_mtrx("A");
-    if (!Matrix_Check(x)) err_mtrx("x");
-    if (!Matrix_Check(y)) err_mtrx("y");
-    if (MAT_ID(A) != MAT_ID(x) || MAT_ID(A) != MAT_ID(y) ||
-        MAT_ID(x) != MAT_ID(y)) err_conflicting_ids;
-
-    if (ix == 0) err_nz_int("incx");
-    if (iy == 0) err_nz_int("incy");
-
-    if (m < 0) m = A->nrows;
-    if (n < 0) n = A->ncols;
-    if (m == 0 || n == 0) return Py_BuildValue("");
-
-    if (ldA == 0) ldA = MAX(1,A->nrows);
-    if (ldA < MAX(1,m)) err_ld("ldA");
-
-    if (oA < 0) err_nn_int("offsetA");
-    if (oA + (n-1)*ldA + m > len(A)) err_buf_len("A");
-    if (ox < 0) err_nn_int("offsetx");
-    if (ox + (m-1)*abs(ix) + 1 > len(x)) err_buf_len("x");
-    if (oy < 0) err_nn_int("offsety");
-    if (oy + (n-1)*abs(iy) + 1 > len(y)) err_buf_len("y");
-
-    if (ao && number_from_pyobject(ao, &a, MAT_ID(x)))
-        err_type("alpha");
-
-    switch (MAT_ID(x)){
-        case DOUBLE:
-            if (!ao) a.d = 1.0;
-            Py_BEGIN_ALLOW_THREADS
-            dger_(&m, &n, &a.d, MAT_BUFD(x)+ox, &ix, MAT_BUFD(y)+oy,
-                &iy, MAT_BUFD(A)+oA, &ldA);
-            Py_END_ALLOW_THREADS
-            break;
-
-        case COMPLEX:
-            if (!ao) a.z = 1.0;
-            Py_BEGIN_ALLOW_THREADS
-            zgerc_(&m, &n, &a.z, MAT_BUFZ(x)+ox, &ix, MAT_BUFZ(y)+oy, &iy,
-                MAT_BUFZ(A)+oA, &ldA);
-            Py_END_ALLOW_THREADS
-            break;
-
-        default:
-            err_invalid_id;
-    }
-
-    return Py_BuildValue("");
-}
-
-
-static char doc_geru[] =
-    "General rank-1 update.\n\n"
-    "geru(x, y, A, m=A.size[0], n=A.size[1], alpha=1.0, incx=1,\n"
-    "     incy=1, ldA=max(1,A.size[0]), offsetx=0, offsety=0,\n"
-    "     offsetA=0)\n\n"
-    "PURPOSE\n"
-    "Computes A := A + alpha*x*y^T with A m by n, real or complex.\n\n"
-    "ARGUMENTS\n"
-    "x         'd' or 'z' matrix\n\n"
-    "y         'd' or 'z' matrix.  Must have the same type as x.\n\n"
-    "A         'd' or 'z' matrix.  Must have the same type as x.\n\n"
-    "alpha     number (int, float or complex).  Complex alpha is only\n"
-    "          allowed if A is complex.\n\n"
-    "m         integer.  If negative, the default value is used.\n\n"
-    "n         integer.  If negative, the default value is used.\n\n"
-    "incx      nonzero integer\n\n"
-    "incy      nonzero integer\n\n"
-    "ldA       nonnegative integer.  ldA >= max(1,m).\n"
-    "          If zero, the default value is used.\n\n"
-    "offsetx   nonnegative integer\n\n"
-    "offsety   nonnegative integer\n\n"
-    "offsetA   nonnegative integer";
-
-static PyObject* geru(PyObject *self, PyObject *args, PyObject *kwrds)
-{
-    matrix *A, *x, *y;
-    PyObject *ao=NULL;
-    number a;
-    int m=-1, n=-1, ldA=0, ix=1, iy=1, oA=0, ox=0, oy=0;
-    char *kwlist[] = {"x", "y", "A", "alpha", "m", "n", "incx", "incy",
-        "ldA", "offsetx", "offsety", "offsetA", NULL};
-
-    if (!PyArg_ParseTupleAndKeywords(args, kwrds, "OOO|Oiiiiiiii",
-        kwlist, &x, &y, &A, &ao, &m, &n, &ix, &iy, &ldA, &ox, &oy, &oA))
-        return NULL;
-
-    if (!Matrix_Check(A)) err_mtrx("A");
-    if (!Matrix_Check(x)) err_mtrx("x");
-    if (!Matrix_Check(y)) err_mtrx("y");
-    if (MAT_ID(A) != MAT_ID(x) || MAT_ID(A) != MAT_ID(y) ||
-        MAT_ID(x) != MAT_ID(y)) err_conflicting_ids;
-
-    if (ix == 0) err_nz_int("incx");
-    if (iy == 0) err_nz_int("incy");
-
-    if (m < 0) m = A->nrows;
-    if (n < 0) n = A->ncols;
-    if (m == 0 || n == 0) return Py_BuildValue("");
-
-    if (ldA == 0) ldA = MAX(1,A->nrows);
-    if (ldA < MAX(1,m)) err_ld("ldA");
-
-    if (oA < 0) err_nn_int("offsetA");
-    if (oA + (n-1)*ldA + m > len(A)) err_buf_len("A");
-    if (ox < 0) err_nn_int("offsetx");
-    if (ox + (m-1)*abs(ix) + 1 > len(x)) err_buf_len("x");
-    if (oy < 0) err_nn_int("offsety");
-    if (oy + (n-1)*abs(iy) + 1 > len(y)) err_buf_len("y");
-
-    if (ao && number_from_pyobject(ao, &a, MAT_ID(x)))
-        err_type("alpha");
-
-    switch (MAT_ID(x)){
-        case DOUBLE:
-            if (!ao) a.d = 1.0;
-            Py_BEGIN_ALLOW_THREADS
-            dger_(&m, &n, &a.d, MAT_BUFD(x)+ox, &ix, MAT_BUFD(y)+oy, &iy,
-                MAT_BUFD(A)+oA, &ldA);
-            Py_END_ALLOW_THREADS
-            break;
-
-        case COMPLEX:
-            if (!ao) a.z = 1.0;
-            Py_BEGIN_ALLOW_THREADS
-            zgeru_(&m, &n, &a.z, MAT_BUFZ(x)+ox, &ix, MAT_BUFZ(y)+oy,
-                &iy, MAT_BUFZ(A)+oA, &ldA);
-            Py_END_ALLOW_THREADS
-            break;
-
-        default:
-            err_invalid_id;
-    }
-
-    return Py_BuildValue("");
-}
-
-
-static char doc_syr[] =
-    "Symmetric rank-1 update.\n\n"
-    "syr(x, A, uplo='L', alpha=1.0, n=A.size[0], incx=1,\n"
-    "    ldA=max(1,A.size[0]), offsetx=0, offsetA=0)\n\n"
-    "PURPOSE\n"
-    "Computes A := A + alpha*x*x^T with A real symmetric of order n."
-    "\n\n"
-    "ARGUMENTS\n"
-    "x         'd' matrix\n\n"
-    "A         'd' matrix\n\n"
-    "uplo      'L' or 'U'\n\n"
-    "alpha     real number (int or float)\n\n"
-    "n         integer.  If negative, the default value is used.\n\n"
-    "incx      nonzero integer\n\n"
-    "ldA       nonnegative integer.  ldA >= max(1,n).\n"
-    "          If zero, the default value is used.\n\n"
-    "offsetx   nonnegative integer\n\n"
-    "offsetA   nonnegative integer";
-
-
-static PyObject* syr(PyObject *self, PyObject *args, PyObject *kwrds)
-{
-    matrix *A, *x;
-    PyObject *ao=NULL;
-    number a;
-    int n=-1, ldA=0, ix=1, oA=0, ox=0;
-#if PY_MAJOR_VERSION >= 3
-    int uplo_ = 'L';
-#endif
-    char uplo='L';
-    char *kwlist[] = {"x", "A", "uplo", "alpha", "n", "incx", "ldA",
-        "offsetx", "offsetA", NULL};
-
-#if PY_MAJOR_VERSION >= 3
-    if (!PyArg_ParseTupleAndKeywords(args, kwrds, "OO|COiiiii", kwlist,
-        &x, &A, &uplo_, &ao, &n, &ix, &ldA, &ox, &oA))
-        return NULL;
-    uplo = (char) uplo_;
-#else
-    if (!PyArg_ParseTupleAndKeywords(args, kwrds, "OO|cOiiiii", kwlist,
-        &x, &A, &uplo, &ao, &n, &ix, &ldA, &ox, &oA))
-        return NULL;
-#endif
-
-    if (!Matrix_Check(A)) err_mtrx("A");
-    if (!Matrix_Check(x)) err_mtrx("x");
-    if (MAT_ID(A) != MAT_ID(x)) err_conflicting_ids;
-
-    if (ix == 0)  err_nz_int("incx");
-
-    if (n < 0){
-        if (A->nrows != A->ncols){
-            PyErr_SetString(PyExc_TypeError, "A is not square");
-            return NULL;
-        }
-        n = A->nrows;
-    }
-    if (n == 0) return Py_BuildValue("");
-
-    if (ldA == 0) ldA = MAX(1,A->nrows);
-    if (ldA < MAX(1,n)) err_ld("ldA");
-
-    if (oA < 0) err_nn_int("offsetA");
-    if (oA + (n-1)*ldA + n > len(A)) err_buf_len("A");
-    if (ox < 0) err_nn_int("offsetx");
-    if (ox + (n-1)*abs(ix) + 1 > len(x)) err_buf_len("x");
-
-    if (uplo != 'L' && uplo != 'U') err_char("uplo", "'L', 'U'");
-
-    if (ao && number_from_pyobject(ao, &a, DOUBLE)) err_type("alpha");
-    if (!ao) a.d = 1.0;
-
-    switch (MAT_ID(x)){
-        case DOUBLE:
-            Py_BEGIN_ALLOW_THREADS
-            dsyr_(&uplo, &n, &a.d, MAT_BUFD(x)+ox, &ix, MAT_BUFD(A)+oA,
-                &ldA);
-            Py_END_ALLOW_THREADS
-            break;
-
-        default:
-            err_invalid_id;
-    }
-
-    return Py_BuildValue("");
-}
-
-
-static char doc_her[] =
-    "Hermitian rank-1 update.\n\n"
-    "her(x, A, uplo='L', alpha=1.0, n=A.size[0], incx=1,\n"
-    "    ldA=max(1,A.size[0]), offsetx=0, offsetA=0)\n\n"
-    "PURPOSE\n"
-    "Computes A := A + alpha*x*x^H with A real symmetric or complex\n"
-    "Hermitian of order n.\n\n"
-    "ARGUMENTS\n"
-    "x         'd' or 'z' matrix\n\n"
-    "A         'd' or 'z' matrix.  Must have the same type as x.\n\n"
-    "uplo      'L' or 'U'\n\n"
-    "alpha     real number (int or float)\n\n"
-    "n         integer.  If negative, the default value is used.\n\n"
-    "incx      nonzero integer\n\n"
-    "ldA       nonnegative integer.  ldA >= max(1,n).\n"
-    "          If zero, the default value is used.\n\n"
-    "offsetx   nonnegative integer\n\n"
-    "offsetA   nonnegative integer";
-
-
-static PyObject* her(PyObject *self, PyObject *args, PyObject *kwrds)
-{
-    matrix *A, *x;
-    PyObject *ao=NULL;
-    number a;
-    int n=-1, ldA=0, ix=1, oA=0, ox=0;
-#if PY_MAJOR_VERSION >= 3
-    int uplo_ = 'L';
-#endif
-    char uplo = 'L';
-    char *kwlist[] = {"x", "A", "uplo", "alpha", "n", "incx", "ldA",
-        "offsetx", "offsetA", NULL};
-
-#if PY_MAJOR_VERSION >= 3
-    if (!PyArg_ParseTupleAndKeywords(args, kwrds, "OO|COiiiii",
-        kwlist, &x, &A, &uplo_, &ao, &n, &ix, &ldA, &ox, &oA))
-        return NULL;
-    uplo = (char) uplo_;
-#else
-    if (!PyArg_ParseTupleAndKeywords(args, kwrds, "OO|cOiiiii",
-        kwlist, &x, &A, &uplo, &ao, &n, &ix, &ldA, &ox, &oA))
-        return NULL;
-#endif
-
-    if (!Matrix_Check(A)) err_mtrx("A");
-    if (!Matrix_Check(x)) err_mtrx("x");
-    if (MAT_ID(A) != MAT_ID(x)) err_conflicting_ids;
-
-    if (ix == 0)  err_nz_int("incx");
-
-    if (n < 0){
-        if (A->nrows != A->ncols){
-            PyErr_SetString(PyExc_TypeError, "A is not square");
-            return NULL;
-        }
-        n = A->nrows;
-    }
-    if (n == 0) return Py_BuildValue("");
-
-    if (ldA == 0) ldA = MAX(1,A->nrows);
-    if (ldA < MAX(1,n)) err_ld("ldA");
-
-    if (oA < 0) err_nn_int("offsetA");
-    if (oA + (n-1)*ldA + n > len(A)) err_buf_len("A");
-    if (ox < 0) err_nn_int("offsetx");
-    if (ox + (n-1)*abs(ix) + 1 > len(x)) err_buf_len("x");
-
-    if (uplo != 'L' && uplo != 'U') err_char("uplo", "'L', 'U'");
-
-    if (ao && number_from_pyobject(ao, &a, DOUBLE)) err_type("alpha");
-    if (!ao) a.d = 1.0;
-
-    switch (MAT_ID(x)){
-        case DOUBLE:
-            Py_BEGIN_ALLOW_THREADS
-            dsyr_(&uplo, &n, &a.d, MAT_BUFD(x)+ox, &ix, MAT_BUFD(A)+oA,
-                &ldA);
-            Py_END_ALLOW_THREADS
-            break;
-
-        case COMPLEX:
-            Py_BEGIN_ALLOW_THREADS
-            zher_(&uplo, &n, &a.d, MAT_BUFZ(x)+ox, &ix, MAT_BUFZ(A)+oA,
-                &ldA);
-            Py_END_ALLOW_THREADS
-            break;
-
-        default:
-            err_invalid_id;
-    }
-
-    return Py_BuildValue("");
-}
-
-
-
-static char doc_syr2[] =
-    "Symmetric rank-2 update.\n\n"
-    "syr2(x, y, A, uplo='L', alpha=1.0, n=A.size[0], incx=1, incy=1,\n"
-    "    ldA=max(1,A.size[0]), offsetx=0, offsety=0, offsetA=0)\n\n"
-    "PURPOSE\n"
-    "Computes A := A + alpha*(x*y^T + y*x^T) with A real symmetric.\n\n"
-    "ARGUMENTS\n"
-    "x         'd' matrix\n\n"
-    "y         'd' matrix\n\n"
-    "A         'd' matrix\n\n"
-    "uplo      'L' or 'U'\n\n"
-    "alpha     real number (int or float)\n\n"
-    "n         integer.  If negative, the default value is used.\n\n"
-    "incx      nonzero integer\n\n"
-    "incy      nonzero integer\n\n"
-    "ldA       nonnegative integer.  ldA >= max(1,n).\n"
-    "          If zero the default value is used.\n\n"
-    "offsetx   nonnegative integer\n\n"
-    "offsety   nonnegative integer\n\n"
-    "offsetA   nonnegative integer";
-
-static PyObject* syr2(PyObject *self, PyObject *args, PyObject *kwrds)
-{
-    matrix *A, *x, *y;
-    PyObject *ao=NULL;
-    number a;
-    int n=-1, ldA=0, ix=1, iy=1, ox=0, oy=0, oA=0;
-#if PY_MAJOR_VERSION >= 3
-    int uplo_ = 'L';
-#endif
-    char uplo = 'L';
-    char *kwlist[] = {"x", "y", "A", "uplo", "alpha", "n", "incx",
-        "incy", "ldA", "offsetx", "offsety", "offsetA", NULL};
-
-#if PY_MAJOR_VERSION >= 3
-    if (!PyArg_ParseTupleAndKeywords(args, kwrds, "OOO|COiiiiiii",
-        kwlist, &x, &y, &A, &uplo_, &ao, &n, &ix, &iy, &ldA, &ox, &oy,
-        &oA))
-        return NULL;
-    uplo = (char) uplo_;
-#else
-    if (!PyArg_ParseTupleAndKeywords(args, kwrds, "OOO|cOiiiiiii",
-        kwlist, &x, &y, &A, &uplo, &ao, &n, &ix, &iy, &ldA, &ox, &oy,
-        &oA))
-        return NULL;
-#endif
-
-    if (!Matrix_Check(A)) err_mtrx("A");
-    if (!Matrix_Check(x)) err_mtrx("x");
-    if (!Matrix_Check(y)) err_mtrx("y");
-    if (MAT_ID(A) != MAT_ID(x) || MAT_ID(A) != MAT_ID(y) ||
-        MAT_ID(x) != MAT_ID(y)) err_conflicting_ids;
-
-    if (ix == 0) err_nz_int("incx");
-    if (iy == 0) err_nz_int("incy");
-
-    if (n < 0){
-        if (A->nrows != A->ncols){
-            PyErr_SetString(PyExc_TypeError, "A is not square");
-            return NULL;
-        }
-        n = A->nrows;
-    }
-    if (n == 0) return Py_BuildValue("");
-
-    if (ldA == 0) ldA = MAX(1,A->nrows);
-    if (ldA < MAX(1,n)) err_ld("ldA");
-    if (oA < 0) err_nn_int("offsetA");
-    if (oA + (n-1)*ldA + n > len(A)) err_buf_len("A");
-    if (ox < 0) err_nn_int("offsetx");
-    if (ox + (n-1)*abs(ix) + 1 > len(x)) err_buf_len("x");
-    if (oy < 0) err_nn_int("offsety");
-    if (oy + (n-1)*abs(iy) + 1 > len(y)) err_buf_len("y");
-
-    if (uplo != 'L' && uplo != 'U') err_char("uplo", "'L','U'");
-
-    if (ao && number_from_pyobject(ao, &a, MAT_ID(x)))
-        err_type("alpha");
-
-    switch (MAT_ID(x)){
-        case DOUBLE:
-            if (!ao) a.d = 1.0;
-            Py_BEGIN_ALLOW_THREADS
-            dsyr2_(&uplo, &n, &a.d, MAT_BUFD(x)+ox, &ix, MAT_BUFD(y)+oy,
-                &iy, MAT_BUFD(A)+oA, &ldA);
-            Py_END_ALLOW_THREADS
-            break;
-
-        default:
-            err_invalid_id;
-    }
-
-    return Py_BuildValue("");
-}
-
-
-static char doc_her2[] =
-    "Hermitian rank-2 update.\n\n"
-    "her2(x, y, A, uplo='L', alpha=1.0, n=A.size[0], incx=1, incy=1,\n"
-    "     ldA=max(1,A.size[0]), offsetx=0, offsety=0, offsetA=0)\n\n"
-    "PURPOSE\n"
-    "Computes A := A + alpha*x*y^H + conj(alpha)*y*x^H with A \n"
-    "real symmetric or complex Hermitian of order n.\n\n"
-    "ARGUMENTS\n"
-    "x         'd' or 'z' matrix\n\n"
-    "y         'd' or 'z' matrix.  Must have the same type as x.\n\n"
-    "A         'd' or 'z' matrix.  Must have the same type as x.\n\n"
-    "uplo      'L' or 'U'\n\n"
-    "alpha     number (int, float or complex).  Complex alpha is only\n"
-    "          allowed if A is complex.\n\n"
-    "n         integer.  If negative, the default value is used.\n\n"
-    "incx      nonzero integer\n\n"
-    "incy      nonzero integer\n\n"
-    "ldA       nonnegative integer.  ldA >= max(1,n).\n"
-    "          If zero the default value is used.\n\n"
-    "offsetx   nonnegative integer\n\n"
-    "offsety   nonnegative integer\n\n"
-    "offsetA   nonnegative integer";
-
-static PyObject* her2(PyObject *self, PyObject *args, PyObject *kwrds)
-{
-    matrix *A, *x, *y;
-    PyObject *ao=NULL;
-    number a;
-    int n=-1, ldA=0, ix=1, iy=1, ox=0, oy=0, oA=0;
-#if PY_MAJOR_VERSION >= 3
-    int uplo_ = 'L';
-#endif
-    char uplo = 'L';
-    char *kwlist[] = {"x", "y", "A", "uplo", "alpha", "n", "incx",
-        "incy", "ldA", "offsetx", "offsety", "offsetA", NULL};
-
-#if PY_MAJOR_VERSION >= 3
-    if (!PyArg_ParseTupleAndKeywords(args, kwrds, "OOO|COiiiiiii",
-        kwlist, &x, &y, &A, &uplo_, &ao, &n, &ix, &iy, &ldA, &ox, &oy,
-        &oA))
-        return NULL;
-    uplo = (char) uplo_;
-#else
-    if (!PyArg_ParseTupleAndKeywords(args, kwrds, "OOO|cOiiiiiii",
-        kwlist, &x, &y, &A, &uplo, &ao, &n, &ix, &iy, &ldA, &ox, &oy,
-        &oA))
-        return NULL;
-#endif
-
-    if (!Matrix_Check(A)) err_mtrx("A");
-    if (!Matrix_Check(x)) err_mtrx("x");
-    if (!Matrix_Check(y)) err_mtrx("y");
-    if (MAT_ID(A) != MAT_ID(x) || MAT_ID(A) != MAT_ID(y) ||
-        MAT_ID(x) != MAT_ID(y)) err_conflicting_ids;
-
-    if (ix == 0) err_nz_int("incx");
-    if (iy == 0) err_nz_int("incy");
-
-    if (n < 0){
-        if (A->nrows != A->ncols){
-            PyErr_SetString(PyExc_TypeError, "A is not square");
-            return NULL;
-        }
-        n = A->nrows;
-    }
-    if (n == 0) return Py_BuildValue("");
-
-    if (ldA == 0) ldA = MAX(1,A->nrows);
-    if (ldA < MAX(1,n)) err_ld("ldA");
-    if (oA < 0) err_nn_int("offsetA");
-    if (oA + (n-1)*ldA + n > len(A)) err_buf_len("A");
-    if (ox < 0) err_nn_int("offsetx");
-    if (ox + (n-1)*abs(ix) + 1 > len(x)) err_buf_len("x");
-    if (oy < 0) err_nn_int("offsety");
-    if (oy + (n-1)*abs(iy) + 1 > len(y)) err_buf_len("y");
-
-    if (uplo != 'L' && uplo != 'U') err_char("uplo", "'L','U'");
-
-    if (ao && number_from_pyobject(ao, &a, MAT_ID(x)))
-        err_type("alpha");
-
-    switch (MAT_ID(x)){
-        case DOUBLE:
-            if (!ao) a.d = 1.0;
-            Py_BEGIN_ALLOW_THREADS
-            dsyr2_(&uplo, &n, &a.d, MAT_BUFD(x)+ox, &ix, MAT_BUFD(y)+oy,
-                &iy, MAT_BUFD(A)+oA, &ldA);
-            Py_END_ALLOW_THREADS
-            break;
-
-        case COMPLEX:
-            if (!ao) a.z = 1.0;
-            Py_BEGIN_ALLOW_THREADS
-            zher2_(&uplo, &n, &a.z, MAT_BUFZ(x)+ox, &ix, MAT_BUFZ(y)+oy,
-                &iy, MAT_BUFZ(A)+oA, &ldA);
-            Py_END_ALLOW_THREADS
-            break;
-
-        default:
-            err_invalid_id;
-    }
-
-    return Py_BuildValue("");
-}
-
-
-static char doc_gemm[] =
-    "General matrix-matrix product.\n\n"
-    "gemm(A, B, C, transA='N', transB='N', alpha=1.0, beta=0.0, \n"
-    "     m=None, n=None, k=None, ldA=max(1,A.size[0]), \n"
-    "     ldB=max(1,B.size[0]), ldC=max(1,C.size[0]), offsetA=0, \n"
-    "     offsetB=0, offsetC=0) \n\n"
-    "PURPOSE\n"
-    "Computes \n"
-    "C := alpha*A*B + beta*C     if transA = 'N' and transB = 'N'.\n"
-    "C := alpha*A^T*B + beta*C   if transA = 'T' and transB = 'N'.\n"
-    "C := alpha*A^H*B + beta*C   if transA = 'C' and transB = 'N'.\n"
-    "C := alpha*A*B^T + beta*C   if transA = 'N' and transB = 'T'.\n"
-    "C := alpha*A^T*B^T + beta*C if transA = 'T' and transB = 'T'.\n"
-    "C := alpha*A^H*B^T + beta*C if transA = 'C' and transB = 'T'.\n"
-    "C := alpha*A*B^H + beta*C   if transA = 'N' and transB = 'C'.\n"
-    "C := alpha*A^T*B^H + beta*C if transA = 'T' and transB = 'C'.\n"
-    "C := alpha*A^H*B^H + beta*C if transA = 'C' and transB = 'C'.\n"
-    "The number of rows of the matrix product is m.  The number of \n"
-    "columns is n.  The inner dimension is k.  If k=0, this reduces \n"
-    "to C := beta*C.\n\n"
-    "ARGUMENTS\n\n"
-    "A         'd' or 'z' matrix\n\n"
-    "B         'd' or 'z' matrix.  Must have the same type as A.\n\n"
-    "C         'd' or 'z' matrix.  Must have the same type as A.\n\n"
-    "transA    'N', 'T' or 'C'\n\n"
-    "transB    'N', 'T' or 'C'\n\n"
-    "alpha     number (int, float or complex).  Complex alpha is only\n"
-    "          allowed if A is complex.\n\n"
-    "beta      number (int, float or complex).  Complex beta is only\n"
-    "          allowed if A is complex.\n\n"
-    "m         integer.  If negative, the default value is used.\n"
-    "          The default value is\n"
-    "          m = (transA == 'N') ? A.size[0] : A.size[1].\n\n"
-    "n         integer.  If negative, the default value is used.\n"
-    "          The default value is\n"
-    "          n = (transB == 'N') ? B.size[1] : B.size[0].\n\n"
-    "k         integer.  If negative, the default value is used.\n"
-    "          The default value is\n"
-    "          (transA == 'N') ? A.size[1] : A.size[0], transA='N'.\n"
-    "          If the default value is used it should also be equal to\n"
-    "          (transB == 'N') ? B.size[0] : B.size[1].\n\n"
-    "ldA       nonnegative integer.  ldA >= max(1,(transA == 'N') ? m : k).\n"
-    "          If zero, the default value is used.\n\n"
-    "ldB       nonnegative integer.  ldB >= max(1,(transB == 'N') ? k : n).\n"
-    "          If zero, the default value is used.\n\n"
-    "ldC       nonnegative integer.  ldC >= max(1,m).\n"
-    "          If zero, the default value is used.\n\n"
-    "offsetA   nonnegative integer\n\n"
-    "offsetB   nonnegative integer\n\n"
-    "offsetC   nonnegative integer";
-
-static PyObject* gemm(PyObject *self, PyObject *args, PyObject *kwrds)
-{
-    matrix *A, *B, *C;
-    PyObject *ao=NULL, *bo=NULL;
-    number a, b;
-    int m=-1, n=-1, k=-1, ldA=0, ldB=0, ldC=0, oA=0, oB=0, oC=0;
-#if PY_MAJOR_VERSION >= 3
-    int transA_ = 'N', transB_ = 'N';
-#endif
-    char transA = 'N', transB = 'N';
-    char *kwlist[] = {"A", "B", "C", "transA", "transB", "alpha",
-        "beta", "m", "n", "k", "ldA", "ldB", "ldC", "offsetA",
-        "offsetB", "offsetC", NULL};
-
-#if PY_MAJOR_VERSION >= 3
-    if (!PyArg_ParseTupleAndKeywords(args, kwrds, "OOO|CCOOiiiiiiiii",
-        kwlist, &A, &B, &C, &transA_, &transB_, &ao, &bo, &m, &n, &k,
-        &ldA, &ldB, &ldC, &oA, &oB, &oC))
-        return NULL;
-    transA = (char) transA_;
-    transB = (char) transB_;
-#else
-    if (!PyArg_ParseTupleAndKeywords(args, kwrds, "OOO|ccOOiiiiiiiii",
-        kwlist, &A, &B, &C, &transA, &transB, &ao, &bo, &m, &n, &k,
-        &ldA, &ldB, &ldC, &oA, &oB, &oC))
-        return NULL;
-#endif
-
-    if (!Matrix_Check(A)) err_mtrx("A");
-    if (!Matrix_Check(B)) err_mtrx("B");
-    if (!Matrix_Check(C)) err_mtrx("C");
-    if (MAT_ID(A) != MAT_ID(B) || MAT_ID(A) != MAT_ID(C) ||
-        MAT_ID(B) != MAT_ID(C)) err_conflicting_ids;
-
-    if (transA != 'N' && transA != 'T' && transA != 'C')
-        err_char("transA", "'N', 'T', 'C'");
-    if (transB != 'N' && transB != 'T' && transB != 'C')
-        err_char("transB", "'N', 'T', 'C'");
-
-    if (m < 0) m = (transA == 'N') ? A->nrows : A->ncols;
-    if (n < 0) n = (transB == 'N') ? B->ncols : B->nrows;
-    if (k < 0){
-        k = (transA == 'N') ? A->ncols : A->nrows;
-        if (k != ((transB == 'N') ? B->nrows : B->ncols)){
-             PyErr_SetString(PyExc_TypeError, "dimensions of A and B "
-                  "do not match");
-             return NULL;
-        }
-    }
-    if (m == 0 || n == 0) return Py_BuildValue("");
-
-    if (ldA == 0) ldA = MAX(1,A->nrows);
-    if (k > 0 && ldA < MAX(1, (transA == 'N') ? m : k)) err_ld("ldA");
-    if (ldB == 0) ldB = MAX(1,B->nrows);
-    if (k > 0 && ldB < MAX(1, (transB == 'N') ? k : n)) err_ld("ldB");
-    if (ldC == 0) ldC = MAX(1,C->nrows);
-    if (ldC < MAX(1,m)) err_ld("ldB");
-
-    if (oA < 0) err_nn_int("offsetA");
-    if (k > 0 && ((transA == 'N' && oA + (k-1)*ldA + m > len(A)) ||
-        ((transA == 'T' || transA == 'C') &&
-        oA + (m-1)*ldA + k > len(A)))) err_buf_len("A");
-    if (oB < 0) err_nn_int("offsetB");
-    if (k > 0 && ((transB == 'N' && oB + (n-1)*ldB + k > len(B)) ||
-        ((transB == 'T' || transB == 'C') &&
-        oB + (k-1)*ldB + n > len(B)))) err_buf_len("B");
-    if (oC < 0) err_nn_int("offsetC");
-    if (oC + (n-1)*ldC + m > len(C)) err_buf_len("C");
-
-    if (ao && number_from_pyobject(ao, &a, MAT_ID(A)))
-        err_type("alpha");
-    if (bo && number_from_pyobject(bo, &b, MAT_ID(A)))
-        err_type("beta");
-
-    switch (MAT_ID(A)){
-        case DOUBLE:
-            if (!ao) a.d = 1.0;
-            if (!bo) b.d = 0.0;
-            Py_BEGIN_ALLOW_THREADS
-            dgemm_(&transA, &transB, &m, &n, &k, &a.d,
-                MAT_BUFD(A)+oA, &ldA, MAT_BUFD(B)+oB, &ldB, &b.d,
-                MAT_BUFD(C)+oC, &ldC);
-            Py_END_ALLOW_THREADS
-            break;
-
-        case COMPLEX:
-            if (!ao) a.z = 1.0;
-            if (!bo) b.z = 0.0;
-            Py_BEGIN_ALLOW_THREADS
-            zgemm_(&transA, &transB, &m, &n, &k, &a.z,
-                MAT_BUFZ(A)+oA, &ldA, MAT_BUFZ(B)+oB, &ldB, &b.z,
-                MAT_BUFZ(C)+oC, &ldC);
-            Py_END_ALLOW_THREADS
-            break;
-
-        default:
-            err_invalid_id;
-    }
-
-    return Py_BuildValue("");
-}
-
-
-static char doc_symm[] =
-    "Matrix-matrix product where one matrix is symmetric."
-    "\n\n"
-    "symm(A, B, C, side='L', uplo='L', alpha=1.0, beta=0.0, \n"
-    "     m=B.size[0], n=B.size[1], ldA=max(1,A.size[0]), \n"
-    "     ldB=max(1,B.size[0]), ldC=max(1,C.size[0]), offsetA=0, \n"
-    "     offsetB=0, offsetC=0)\n\n"
-    "PURPOSE\n"
-    "If side is 'L', computes C := alpha*A*B + beta*C.\n"
-    "If side is 'R', computes C := alpha*B*A + beta*C.\n"
-    "C is m by n and A is real or complex symmetric.  (Use hemm for\n"
-    "Hermitian A).\n\n"
-    "ARGUMENTS\n"
-    "A         'd' or 'z' matrix\n\n"
-    "B         'd' or 'z' matrix.  Must have the same type as A.\n\n"
-    "C         'd' or 'z' matrix.  Must have the same type as A.\n\n"
-    "side      'L' or 'R'\n\n"
-    "uplo      'L' or 'U'\n\n"
-    "alpha     number (int, float or complex).  Complex alpha is only\n"
-    "          allowed if A is complex.\n\n"
-    "beta      number (int, float or complex).  Complex beta is only\n"
-    "          allowed if A is complex.\n\n"
-    "m         integer.  If negative, the default value is used.\n"
-    "          If the default value is used and side = 'L', then m\n"
-    "          must be equal to A.size[0] and A.size[1].\n\n"
-    "n         integer.  If negative, the default value is used.\n"
-    "          If the default value is used and side = 'R', then \n\n"
-    "          must be equal to A.size[0] and A.size[1].\n\n"
-    "ldA       nonnegative integer.\n"
-    "          ldA >= max(1, (side == 'L') ? m : n).  If zero, the\n"
-    "          default value is used.\n\n"
-    "ldB       nonnegative integer.\n"
-    "          ldB >= max(1, (side == 'L') ? n : m).  If zero, the\n"
-    "          default value is used.\n\n"
-    "ldC       nonnegative integer.  ldC >= max(1,m).\n"
-    "          If zero, the default value is used.\n\n"
-    "offsetA   nonnegative integer\n\n"
-    "offsetB   nonnegative integer\n\n"
-    "offsetC   nonnegative integer";
-
-static PyObject* symm(PyObject *self, PyObject *args, PyObject *kwrds)
-{
-    matrix *A, *B, *C;
-    PyObject *ao=NULL, *bo=NULL;
-    number a, b;
-    int m=-1, n=-1, ldA=0, ldB=0, ldC=0, oA=0, oB=0, oC = 0;
-#if PY_MAJOR_VERSION >= 3
-    int side_  = 'L', uplo_ = 'L';
-#endif
-    char side = 'L', uplo = 'L';
-    char *kwlist[] = {"A", "B", "C", "side", "uplo", "alpha", "beta",
-        "m", "n", "ldA", "ldB", "ldC", "offsetA", "offsetB", "offsetC",
-        NULL};
-
-#if PY_MAJOR_VERSION >= 3
-    if (!PyArg_ParseTupleAndKeywords(args, kwrds, "OOO|CCOOiiiiiiii",
-        kwlist, &A, &B, &C, &side_, &uplo_, &ao, &bo, &m, &n, &ldA, &ldB,
-        &ldC, &oA, &oB, &oC))
-        return NULL;
-    side = (char) side_;
-    uplo = (char) uplo_;
-#else
-    if (!PyArg_ParseTupleAndKeywords(args, kwrds, "OOO|ccOOiiiiiiii",
-        kwlist, &A, &B, &C, &side, &uplo, &ao, &bo, &m, &n, &ldA, &ldB,
-        &ldC, &oA, &oB, &oC))
-        return NULL;
-#endif
-
-    if (!Matrix_Check(A)) err_mtrx("A");
-    if (!Matrix_Check(B)) err_mtrx("B");
-    if (!Matrix_Check(C)) err_mtrx("C");
-    if (MAT_ID(A) != MAT_ID(B) || MAT_ID(A) != MAT_ID(C) ||
-        MAT_ID(B) != MAT_ID(C)) err_conflicting_ids;
-
-    if (side != 'L' && side != 'R') err_char("side", "'L', 'R'");
-    if (uplo != 'L' && uplo != 'U') err_char("uplo", "'L', 'U'");
-
-    if (m < 0){
-        m = B->nrows;
-        if (side == 'L' && (m != A->nrows || m != A->ncols)){
-            PyErr_SetString(PyExc_TypeError, "dimensions of A and B "
-                "do not match");
-            return NULL;
-        }
-    }
-    if (n < 0){
-        n = B->ncols;
-        if (side == 'R' && (n != A->nrows || n != A->ncols)){
-            PyErr_SetString(PyExc_TypeError, "dimensions of A and B "
-                "do not match");
-            return NULL;
-        }
-    }
-    if (m == 0 || n == 0) return Py_BuildValue("");
-
-    if (ldA == 0) ldA = MAX(1,A->nrows);
-    if (ldA < MAX(1, (side == 'L') ? m : n)) err_ld("ldA");
-    if (ldB == 0) ldB = MAX(1,B->nrows);
-    if (ldB < MAX(1,m)) err_ld("ldB");
-    if (ldC == 0) ldC = MAX(1,C->nrows);
-    if (ldC < MAX(1,m)) err_ld("ldC");
-
-    if (oA < 0) err_nn_int("offsetA");
-    if ((side == 'L' && oA + (m-1)*ldA + m > len(A)) ||
-        (side == 'R' && oA + (n-1)*ldA + n > len(A))) err_buf_len("A");
-    if (oB < 0) err_nn_int("offsetB");
-    if (oB + (n-1)*ldB + m > len(B)) err_buf_len("B");
-    if (oC < 0) err_nn_int("offsetC");
-    if (oC + (n-1)*ldC + m > len(C)) err_buf_len("C");
-
-    if (ao && number_from_pyobject(ao, &a, MAT_ID(A)))
-        err_type("alpha");
-    if (bo && number_from_pyobject(bo, &b, MAT_ID(A)))
-        err_type("beta");
-
-    switch (MAT_ID(A)){
-        case DOUBLE:
-            if (!ao) a.d = 1.0;
-            if (!bo) b.d = 0.0;
-            Py_BEGIN_ALLOW_THREADS
-            dsymm_(&side, &uplo, &m, &n, &a.d, MAT_BUFD(A)+oA, &ldA,
-                MAT_BUFD(B)+oB, &ldB, &b.d, MAT_BUFD(C)+oC, &ldC);
-            Py_END_ALLOW_THREADS
-            break;
-
-        case COMPLEX:
-            if (!ao) a.z = 1.0;
-            if (!bo) b.z = 0.0;
-            Py_BEGIN_ALLOW_THREADS
-            zsymm_(&side, &uplo, &m, &n, &a.z, MAT_BUFZ(A)+oA, &ldA,
-                MAT_BUFZ(B)+oB, &ldB, &b.z, MAT_BUFZ(C)+oC, &ldC);
-            Py_END_ALLOW_THREADS
-            break;
-
-        default:
-            err_invalid_id;
-    }
-
-    return Py_BuildValue("");
-}
-
-
-static char doc_hemm[] =
-    "Matrix-matrix product where one matrix is real symmetric or\n"
-    "complex Hermitian."
-    "\n\n"
-    "hemm(A, B, C, side='L', uplo='L', alpha=1.0, beta=0.0, \n"
-    "     m=B.size[0], n=B.size[1], ldA=max(1,A.size[0]), \n"
-    "     ldB=max(1,B.size[0]), ldC=max(1,C.size[0]), offsetA=0, \n"
-    "     offsetB=0, offsetC=0)\n\n"
-    "PURPOSE\n"
-    "If side is 'L', computes C := alpha*A*B + beta*C.\n"
-    "If side is 'R', computes C := alpha*B*A + beta*C.\n"
-    "C is m by n and A is real symmetric or complex Hermitian.\n\n"
-    "ARGUMENTS\n"
-    "A         'd' or 'z' matrix\n\n"
-    "B         'd' or 'z' matrix.  Must have the same type as A.\n\n"
-    "C         'd' or 'z' matrix.  Must have the same type as A.\n\n"
-    "side      'L' or 'R'\n\n"
-    "uplo      'L' or 'U'\n\n"
-    "alpha     number (int, float or complex).  Complex alpha is only\n"
-    "          allowed if A is complex.\n\n"
-    "beta      number (int, float or complex).  Complex beta is only\n"
-    "          allowed if A is complex.\n\n"
-    "m         integer.  If negative, the default value is used.\n"
-    "          If the default value is used and side = 'L', then m\n"
-    "          must be equal to A.size[0] and A.size[1].\n\n"
-    "n         integer.  If negative, the default value is used.\n"
-    "          If the default value is used and side = 'R', then \n\n"
-    "          must be equal to A.size[0] and A.size[1].\n\n"
-    "ldA       nonnegative integer.\n"
-    "          ldA >= max(1, (side == 'L') ? m : n).  If zero, the\n"
-    "          default value is used.\n\n"
-    "ldB       nonnegative integer.\n"
-    "          ldB >= max(1, (side == 'L') ? n : m).  If zero, the\n"
-    "          default value is used.\n\n"
-    "ldC       nonnegative integer.  ldC >= max(1,m).\n"
-    "          If zero, the default value is used.\n\n"
-    "offsetA   nonnegative integer\n\n"
-    "offsetB   nonnegative integer\n\n"
-    "offsetC   nonnegative integer";
-
-static PyObject* hemm(PyObject *self, PyObject *args, PyObject *kwrds)
-{
-    matrix *A, *B, *C;
-    PyObject *ao=NULL, *bo=NULL;
-    number a, b;
-    int m=-1, n=-1, ldA=0, ldB=0, ldC=0, oA=0, oB=0, oC = 0;
-#if PY_MAJOR_VERSION >= 3
-    int side_ = 'L', uplo_ = 'L';
-#endif
-    char side = 'L', uplo = 'L';
-    char *kwlist[] = {"A", "B", "C", "side", "uplo", "alpha", "beta",
-        "m", "n", "ldA", "ldB", "ldC", "offsetA", "offsetB", "offsetC",
-        NULL};
-
-#if PY_MAJOR_VERSION >= 3
-    if (!PyArg_ParseTupleAndKeywords(args, kwrds, "OOO|CCOOiiiiiiii",
-        kwlist, &A, &B, &C, &side_, &uplo_, &ao, &bo, &m, &n, &ldA, &ldB,
-        &ldC, &oA, &oB, &oC))
-        return NULL;
-    side = (char) side_;
-    uplo = (char) uplo_;
-#else
-    if (!PyArg_ParseTupleAndKeywords(args, kwrds, "OOO|ccOOiiiiiiii",
-        kwlist, &A, &B, &C, &side, &uplo, &ao, &bo, &m, &n, &ldA, &ldB,
-        &ldC, &oA, &oB, &oC))
-        return NULL;
-#endif
-
-    if (!Matrix_Check(A)) err_mtrx("A");
-    if (!Matrix_Check(B)) err_mtrx("B");
-    if (!Matrix_Check(C)) err_mtrx("C");
-    if (MAT_ID(A) != MAT_ID(B) || MAT_ID(A) != MAT_ID(C) ||
-        MAT_ID(B) != MAT_ID(C)) err_conflicting_ids;
-
-    if (side != 'L' && side != 'R') err_char("side", "'L', 'R'");
-    if (uplo != 'L' && uplo != 'U') err_char("uplo", "'L', 'U'");
-
-    if (m < 0){
-        m = B->nrows;
-        if (side == 'L' && (m != A->nrows || m != A->ncols)){
-            PyErr_SetString(PyExc_TypeError, "dimensions of A and B "
-                "do not match");
-            return NULL;
-        }
-    }
-    if (n < 0){
-        n = B->ncols;
-        if (side == 'R' && (n != A->nrows || n != A->ncols)){
-            PyErr_SetString(PyExc_TypeError, "dimensions of A and B "
-                "do not match");
-            return NULL;
-        }
-    }
-    if (m == 0 || n == 0) return Py_BuildValue("");
-
-    if (ldA == 0) ldA = MAX(1,A->nrows);
-    if (ldA < MAX(1, (side == 'L') ? m : n)) err_ld("ldA");
-    if (ldB == 0) ldB = MAX(1,B->nrows);
-    if (ldB < MAX(1,m)) err_ld("ldB");
-    if (ldC == 0) ldC = MAX(1,C->nrows);
-    if (ldC < MAX(1,m)) err_ld("ldC");
-
-    if (oA < 0) err_nn_int("offsetA");
-    if ((side == 'L' && oA + (m-1)*ldA + m > len(A)) ||
-        (side == 'R' && oA + (n-1)*ldA + n > len(A))) err_buf_len("A");
-    if (oB < 0) err_nn_int("offsetB");
-    if (oB + (n-1)*ldB + m > len(B)) err_buf_len("B");
-    if (oC < 0) err_nn_int("offsetC");
-    if (oC + (n-1)*ldC + m > len(C)) err_buf_len("C");
-
-    if (ao && number_from_pyobject(ao, &a, MAT_ID(A)))
-        err_type("alpha");
-    if (bo && number_from_pyobject(bo, &b, MAT_ID(A)))
-        err_type("beta");
-
-    switch (MAT_ID(A)){
-        case DOUBLE:
-            if (!ao) a.d = 1.0;
-            if (!bo) b.d = 0.0;
-            Py_BEGIN_ALLOW_THREADS
-            dsymm_(&side, &uplo, &m, &n, &a.d, MAT_BUFD(A)+oA, &ldA,
-                MAT_BUFD(B)+oB, &ldB, &b.d, MAT_BUFD(C)+oC, &ldC);
-            Py_END_ALLOW_THREADS
-            break;
-
-        case COMPLEX:
-            if (!ao) a.z = 1.0;
-            if (!bo) b.z = 0.0;
-            Py_BEGIN_ALLOW_THREADS
-            zhemm_(&side, &uplo, &m, &n, &a.z, MAT_BUFZ(A)+oA, &ldA,
-                MAT_BUFZ(B)+oB, &ldB, &b.z, MAT_BUFZ(C)+oC, &ldC);
-            Py_END_ALLOW_THREADS
-            break;
-
-        default:
-            err_invalid_id;
-    }
-
-    return Py_BuildValue("");
-}
-
-
-
-static char doc_syrk[] =
-    "Rank-k update of symmetric matrix.\n\n"
-    "syrk(A, C, uplo='L', trans='N', alpha=1.0, beta=0.0, n=None, \n"
-    "     k=None, ldA=max(1,A.size[0]), ldC=max(1,C.size[0]),\n"
-    "     offsetA=0, offsetB=0)\n\n"
-    "PURPOSE   \n"
-    "If trans is 'N', computes C := alpha*A*A^T + beta*C.\n"
-    "If trans is 'T', computes C := alpha*A^T*A + beta*C.\n"
-    "C is symmetric (real or complex) of order n. \n"
-    "The inner dimension of the matrix product is k.  If k=0 this is\n"
-    "interpreted as C := beta*C.\n\n"
-    "ARGUMENTS\n"
-    "A         'd' or 'z' matrix\n\n"
-    "C         'd' or 'z' matrix.  Must have the same type as A.\n\n"
-    "uplo      'L' or 'U'\n\n"
-    "trans     'N' or 'T'\n\n"
-    "alpha     number (int, float or complex).  Complex alpha is only\n"
-    "          allowed if A is complex.\n\n"
-    "beta      number (int, float or complex).  Complex beta is only\n"
-    "          allowed if A is complex.\n\n"
-    "n         integer.  If negative, the default value is used.\n"
-    "          The default value is\n"
-    "          n = (trans == N) ? A.size[0] : A.size[1].\n\n"
-    "k         integer.  If negative, the default value is used.\n"
-    "          The default value is\n"
-    "          k = (trans == 'N') ? A.size[1] : A.size[0].\n\n"
-    "ldA       nonnegative integer.\n"
-    "          ldA >= max(1, (trans == 'N') ? n : k).  If zero,\n"
-    "          the default value is used.\n\n"
-    "ldC       nonnegative integer.  ldC >= max(1,n).\n"
-    "          If zero, the default value is used.\n\n"
-    "offsetA   nonnegative integer\n\n"
-    "offsetC   nonnegative integer";
-
-static PyObject* syrk(PyObject *self, PyObject *args, PyObject *kwrds)
-{
-    matrix *A, *C;
-    PyObject *ao=NULL, *bo=NULL;
-    number a, b;
-    int n=-1, k=-1, ldA=0, ldC=0, oA = 0, oC = 0;
-#if PY_MAJOR_VERSION >= 3
-    int trans_ = 'N', uplo_ = 'L';
-#endif
-    char trans = 'N', uplo = 'L';
-    char *kwlist[] = {"A", "C", "uplo", "trans", "alpha", "beta", "n",
-        "k", "ldA", "ldC", "offsetA", "offsetC", NULL};
-
-#if PY_MAJOR_VERSION >= 3
-    if (!PyArg_ParseTupleAndKeywords(args, kwrds, "OO|CCOOiiiiii",
-        kwlist, &A, &C, &uplo_, &trans_, &ao, &bo, &n, &k, &ldA, &ldC,
-	&oA, &oC))
-        return NULL;
-    uplo = (char) uplo_; 
-    trans = (char) trans_; 
-#else
-    if (!PyArg_ParseTupleAndKeywords(args, kwrds, "OO|ccOOiiiiii",
-        kwlist, &A, &C, &uplo, &trans, &ao, &bo, &n, &k, &ldA, &ldC,
-	&oA, &oC))
-        return NULL;
-#endif
-
-    if (!Matrix_Check(A)) err_mtrx("A");
-    if (!Matrix_Check(C)) err_mtrx("C");
-    if (MAT_ID(A) != MAT_ID(C)) err_conflicting_ids;
-
-    if (uplo != 'L' && uplo != 'U') err_char("uplo", "'L', 'U'");
-    if (MAT_ID(A) == DOUBLE && trans != 'N' && trans != 'T' &&
-        trans != 'C') err_char("trans", "'N', 'T', 'C'");
-    if (MAT_ID(A) == COMPLEX && trans != 'N' && trans != 'T')
-	err_char("trans", "'N', 'T'");
-
-    if (n < 0) n = (trans == 'N') ? A->nrows : A->ncols;
-    if (k < 0) k = (trans == 'N') ? A->ncols : A->nrows;
-    if (n == 0) return Py_BuildValue("");
-
-    if (ldA == 0) ldA = MAX(1,A->nrows);
-    if (k > 0 && ldA < MAX(1, (trans == 'N') ? n : k)) err_ld("ldA");
-    if (ldC == 0) ldC = MAX(1,C->nrows);
-    if (ldC < MAX(1,n)) err_ld("ldC");
-    if (oA < 0) err_nn_int("offsetA");
-    if (k > 0 && ((trans == 'N' && oA + (k-1)*ldA + n > len(A)) ||
-        ((trans == 'T' || trans == 'C') &&
-	oA + (n-1)*ldA + k > len(A))))
-        err_buf_len("A");
-    if (oC < 0) err_nn_int("offsetC");
-    if (oC + (n-1)*ldC + n > len(C)) err_buf_len("C");
-
-    if (ao && number_from_pyobject(ao, &a, MAT_ID(A)))
-        err_type("alpha");
-    if (bo && number_from_pyobject(bo, &b, MAT_ID(A)))
-        err_type("beta");
-
-    switch (MAT_ID(A)){
-        case DOUBLE:
-            if (!ao) a.d = 1.0;
-            if (!bo) b.d = 0.0;
-            Py_BEGIN_ALLOW_THREADS
-            dsyrk_(&uplo, &trans, &n, &k, &a.d, MAT_BUFD(A)+oA, &ldA,
-                &b.d, MAT_BUFD(C)+oC, &ldC);
-            Py_END_ALLOW_THREADS
-            break;
-
-        case COMPLEX:
-            if (!ao) a.z = 1.0;
-            if (!bo) b.z = 0.0;
-            Py_BEGIN_ALLOW_THREADS
-            zsyrk_(&uplo, &trans, &n, &k, &a.z, MAT_BUFZ(A)+oA, &ldA,
-                &b.z, MAT_BUFZ(C)+oC, &ldC);
-            Py_END_ALLOW_THREADS
-            break;
-
-        default:
-            err_invalid_id;
-    }
-
-    return Py_BuildValue("");
-}
-
-
-static char doc_herk[] =
-    "Rank-k update of Hermitian matrix.\n\n"
-    "herk(A, C, uplo='L', trans='N', alpha=1.0, beta=0.0, n=None, \n"
-    "     k=None, ldA=max(1,A.size[0]), ldC=max(1,C.size[0]),\n"
-    "     offsetA=0, offsetB=0)\n\n"
-    "PURPOSE   \n"
-    "If trans is 'N', computes C := alpha*A*A^H + beta*C.\n"
-    "If trans is 'C', computes C := alpha*A^H*A + beta*C.\n"
-    "C is real symmetric or Hermitian of order n.  The inner \n"
-    "dimension of the matrix product is k.\n"
-    "If k=0 this is interpreted as C := beta*C.\n\n"
-    "ARGUMENTS\n"
-    "A         'd' or 'z' matrix\n\n"
-    "C         'd' or 'z' matrix.  Must have the same type as A.\n\n"
-    "uplo      'L' or 'U'\n\n"
-    "trans     'N' or 'C'\n\n"
-    "alpha     real number (int or float)\n\n"
-    "beta      number (int, float or complex)\n\n"
-    "n         integer.  If negative, the default value is used.\n"
-    "          The default value is\n"
-    "          n = (trans == N) ? A.size[0] : A.size[1].\n\n"
-    "k         integer.  If negative, the default value is used.\n"
-    "          The default value is\n"
-    "          k = (trans == 'N') ? A.size[1] : A.size[0].\n\n"
-    "ldA       nonnegative integer.\n"
-    "          ldA >= max(1, (trans == 'N') ? n : k).  If zero,\n"
-    "          the default value is used.\n\n"
-    "ldC       nonnegative integer.  ldC >= max(1,n).\n"
-    "          If zero, the default value is used.\n\n"
-    "offsetA   nonnegative integer\n\n"
-    "offsetC   nonnegative integer";
-
-static PyObject* herk(PyObject *self, PyObject *args, PyObject *kwrds)
-{
-    matrix *A, *C;
-    PyObject *ao=NULL, *bo=NULL;
-    number a, b;
-    int n=-1, k=-1, ldA=0, ldC=0, oA = 0, oC = 0;
-#if PY_MAJOR_VERSION >= 3
-    int trans_ = 'N', uplo_ = 'L';
-#endif
-    char trans = 'N', uplo = 'L';
-    char *kwlist[] = {"A", "C", "uplo", "trans", "alpha", "beta", "n",
-        "k", "ldA", "ldC", "offsetA", "offsetC", NULL};
-
-#if PY_MAJOR_VERSION >= 3
-    if (!PyArg_ParseTupleAndKeywords(args, kwrds, "OO|CCOOiiiiii",
-        kwlist, &A, &C, &uplo_, &trans_, &ao, &bo, &n, &k, &ldA, &ldC,
-	&oA, &oC))
-        return NULL;
-    uplo = (char) uplo_;
-    trans = (char) trans_;
-#else
-    if (!PyArg_ParseTupleAndKeywords(args, kwrds, "OO|ccOOiiiiii",
-        kwlist, &A, &C, &uplo, &trans, &ao, &bo, &n, &k, &ldA, &ldC,
-	&oA, &oC))
-        return NULL;
-#endif
-
-    if (!Matrix_Check(A)) err_mtrx("A");
-    if (!Matrix_Check(C)) err_mtrx("C");
-    if (MAT_ID(A) != MAT_ID(C)) err_conflicting_ids;
-
-    if (uplo != 'L' && uplo != 'U') err_char("uplo", "'L', 'U'");
-    if (MAT_ID(A) == DOUBLE && trans != 'N' && trans != 'T' &&
-        trans != 'C') err_char("trans", "'N', 'T', 'C'");
-    if (MAT_ID(A) == COMPLEX && trans != 'N' && trans != 'C')
-	err_char("trans", "'N', 'C'");
-
-    if (n < 0) n = (trans == 'N') ? A->nrows : A->ncols;
-    if (k < 0) k = (trans == 'N') ? A->ncols : A->nrows;
-    if (n == 0) return Py_BuildValue("");
-
-    if (ldA == 0) ldA = MAX(1,A->nrows);
-    if (k > 0 && ldA < MAX(1, (trans == 'N') ? n : k)) err_ld("ldA");
-    if (ldC == 0) ldC = MAX(1,C->nrows);
-    if (ldC < MAX(1,n)) err_ld("ldC");
-    if (oA < 0) err_nn_int("offsetA");
-    if (k > 0 && ((trans == 'N' && oA + (k-1)*ldA + n > len(A)) ||
-        ((trans == 'T' || trans == 'C') &&
-	oA + (n-1)*ldA + k > len(A))))
-        err_buf_len("A");
-    if (oC < 0) err_nn_int("offsetC");
-    if (oC + (n-1)*ldC + n > len(C)) err_buf_len("C");
-
-    if (ao && number_from_pyobject(ao, &a, DOUBLE)) err_type("alpha");
-    if (bo && number_from_pyobject(bo, &b, DOUBLE)) err_type("beta");
-    if (!ao) a.d = 1.0;
-    if (!bo) b.d = 0.0;
-
-    switch (MAT_ID(A)){
-        case DOUBLE:
-            Py_BEGIN_ALLOW_THREADS
-            dsyrk_(&uplo, &trans, &n, &k, &a.d, MAT_BUFD(A)+oA, &ldA,
-                &b.d, MAT_BUFD(C)+oC, &ldC);
-            Py_END_ALLOW_THREADS
-            break;
-
-        case COMPLEX:
-            Py_BEGIN_ALLOW_THREADS
-            zherk_(&uplo, &trans, &n, &k, &a.d, MAT_BUFZ(A)+oA, &ldA,
-                &b.d, MAT_BUFZ(C)+oC, &ldC);
-            Py_END_ALLOW_THREADS
-            break;
-
-        default:
-            err_invalid_id;
-    }
-
-    return Py_BuildValue("");
-}
-
-
-static char doc_syr2k[] =
-    "Rank-2k update of symmetric matrix.\n\n"
-    "syr2k(A, B, C, uplo='L', trans='N', alpha=1.0, beta=0.0, n=None,\n"
-    "      k=None, ldA=max(1,A.size[0]), ldB=max(1,B.size[0]), \n"
-    "      ldC=max(1,C.size[0])), offsetA=0, offsetB=0, offsetC=0)\n\n"
-    "PURPOSE\n"
-    "If trans is 'N', computes C := alpha*(A*B^T + B*A^T) + beta*C.\n"
-    "If trans is 'T', computes C := alpha*(A^T*B + B^T*A) + beta*C.\n"
-    "C is symmetric (real or complex) of order n.\n"
-    "The inner dimension of the matrix product is k.  If k=0 this is\n"
-    "interpreted as C := beta*C.\n\n"
-    "ARGUMENTS\n"
-    "A         'd' or 'z' matrix\n\n"
-    "B         'd' or 'z' matrix.  Must have the same type as A.\n\n"
-    "C         'd' or 'z' matrix.  Must have the same type as A.\n\n"
-    "uplo      'L' or 'U'\n\n"
-    "trans     'N', 'T' or 'C' ('C' is only allowed when in the real\n"
-    "          case and means the same as 'T')\n\n"
-    "alpha     number (int, float or complex).  Complex alpha is only\n"
-    "          allowed if A is complex.\n\n"
-    "beta      number (int, float or complex).  Complex beta is only\n"
-    "          allowed if A is complex.\n\n"
-    "n         integer.  If negative, the default value is used.\n"
-    "          The default value is\n"
-    "          n = (trans == 'N') ? A.size[0] : A.size[1].\n"
-    "          If the default value is used, it should be equal to\n"
-    "          (trans == 'N') ? B.size[0] : B.size[1].\n\n"
-    "k         integer.  If negative, the default value is used.\n"
-    "          The default value is\n"
-    "          k = (trans == 'N') ? A.size[1] : A.size[0].\n"
-    "          If the default value is used, it should be equal to\n"
-    "          (trans == 'N') ? B.size[1] : B.size[0].\n\n"
-    "ldA       nonnegative integer.\n"
-    "          ldA >= max(1, (trans=='N') ? n : k).\n"
-    "          If zero, the default value is used.\n\n"
-    "ldB       nonnegative integer.\n"
-    "          ldB >= max(1, (trans=='N') ? n : k).\n"
-    "          If zero, the default value is used.\n\n"
-    "ldC       nonnegative integer.  ldC >= max(1,n).\n"
-    "          If zero, the default value is used.\n\n"
-    "offsetA   nonnegative integer\n\n"
-    "offsetB   nonnegative integer\n\n"
-    "offsetC   nonnegative integer";
-
-static PyObject* syr2k(PyObject *self, PyObject *args, PyObject *kwrds)
-{
-    matrix *A, *B, *C;
-    PyObject *ao=NULL, *bo=NULL;
-    number a, b;
-    int n=-1, k=-1, ldA=0, ldB=0, ldC=0, oA = 0, oB = 0, oC = 0;
-#if PY_MAJOR_VERSION >= 3
-    int trans_ = 'N', uplo_ = 'L';
-#endif
-    char trans = 'N', uplo = 'L';
-    char *kwlist[] = {"A", "B", "C", "uplo", "trans", "alpha", "beta",
-        "n", "k", "ldA", "ldB", "ldC", "offsetA", "offsetB", "offsetC",
-        NULL};
-
-#if PY_MAJOR_VERSION >= 3
-    if (!PyArg_ParseTupleAndKeywords(args, kwrds, "OOO|CCOOiiiiiiii",
-        kwlist, &A, &B, &C, &uplo_, &trans_, &ao, &bo, &n, &k, &ldA, &ldB,
-	&ldC, &oA, &oB, &oC))
-        return NULL;
-    uplo = (char) uplo_;
-    trans = (char) trans_;
-#else
-    if (!PyArg_ParseTupleAndKeywords(args, kwrds, "OOO|ccOOiiiiiiii",
-        kwlist, &A, &B, &C, &uplo, &trans, &ao, &bo, &n, &k, &ldA, &ldB,
-	&ldC, &oA, &oB, &oC))
-        return NULL;
-#endif
-
-    if (!Matrix_Check(A)) err_mtrx("A");
-    if (!Matrix_Check(B)) err_mtrx("B");
-    if (!Matrix_Check(C)) err_mtrx("C");
-    if (MAT_ID(A) != MAT_ID(B) || MAT_ID(A) != MAT_ID(C) ||
-        MAT_ID(B) != MAT_ID(C)) err_conflicting_ids;
-
-    if (uplo != 'L' && uplo != 'U') err_char("uplo", "'L', 'U'");
-    if (MAT_ID(A) == DOUBLE && trans != 'N' && trans != 'T' &&
-        trans != 'C') err_char("trans", "'N', 'T', 'C'");
-    if (MAT_ID(A) == COMPLEX && trans != 'N' && trans != 'T')
-	err_char("trans", "'N', 'T'");
-
-    if (n < 0){
-        n = (trans == 'N') ? A->nrows : A->ncols;
-        if (n != ((trans == 'N') ? B->nrows : B->ncols)){
-            PyErr_SetString(PyExc_TypeError, "dimensions of A and B "
-                "do not match");
-            return NULL;
-        }
-    }
-    if (n == 0) return Py_BuildValue("");
-    if (k < 0){
-        k = (trans == 'N') ? A->ncols : A->nrows;
-        if (k != ((trans == 'N') ? B->ncols : B->nrows)){
-            PyErr_SetString(PyExc_TypeError, "dimensions of A and B "
-                "do not match");
-            return NULL;
-        }
-    }
-
-    if (ldA == 0) ldA = MAX(1,A->nrows);
-    if (k > 0 && ldA < MAX(1, (trans == 'N') ? n : k)) err_ld("ldA");
-    if (ldB == 0) ldB = MAX(1,B->nrows);
-    if (k > 0 && ldB < MAX(1, (trans == 'N') ? n : k)) err_ld("ldB");
-    if (ldC == 0) ldC = MAX(1,C->nrows);
-    if (ldC < MAX(1,n)) err_ld("ldC");
-
-    if (oA < 0) err_nn_int("offsetA");
-    if (k > 0 && ((trans == 'N' && oA + (k-1)*ldA + n > len(A)) ||
-        ((trans == 'T' || trans == 'C') &&
-	oA + (n-1)*ldA + k > len(A))))
-        err_buf_len("A");
-    if (oB < 0) err_nn_int("offsetB");
-    if (k > 0 && ((trans == 'N' && oB + (k-1)*ldB + n > len(B)) ||
-        ((trans == 'T' || trans == 'C') &&
-	oB + (n-1)*ldB + k > len(B))))
-        err_buf_len("B");
-    if (oC < 0) err_nn_int("offsetC");
-    if (oC + (n-1)*ldC + n > len(C))  err_buf_len("C");
-
-
-    if (ao && number_from_pyobject(ao, &a, MAT_ID(A)))
-        err_type("alpha");
-    if (bo && number_from_pyobject(bo, &b, MAT_ID(A)))
-        err_type("beta");
-
-    switch (MAT_ID(A)){
-        case DOUBLE:
-            if (!ao) a.d = 1.0;
-            if (!bo) b.d = 0.0;
-            Py_BEGIN_ALLOW_THREADS
-            dsyr2k_(&uplo, &trans, &n, &k, &a.d, MAT_BUFD(A)+oA, &ldA,
-                MAT_BUFD(B)+oB, &ldB, &b.d, MAT_BUFD(C)+oC, &ldC);
-            Py_END_ALLOW_THREADS
-            break;
-
-        case COMPLEX:
-            if (!ao) a.z = 1.0;
-            if (!bo) b.z = 0.0;
-            Py_BEGIN_ALLOW_THREADS
-            zsyr2k_(&uplo, &trans, &n, &k, &a.z, MAT_BUFZ(A)+oA, &ldA,
-                MAT_BUFZ(B)+oB, &ldB, &b.z, MAT_BUFZ(C)+oC, &ldC);
-            Py_END_ALLOW_THREADS
-            break;
-
-        default:
-            err_invalid_id;
-    }
-
-    return Py_BuildValue("");
-}
-
-
-
-static char doc_her2k[] =
-    "Rank-2k update of Hermitian matrix.\n\n"
-    "her2k(A, B, C, alpha=1.0, beta=0.0, uplo='L', trans='N', n=None,\n"
-    "      k=None, ldA=max(1,A.size[0]), ldB=max(1,B.size[0]),\n"
-    "      ldC=max(1,C.size[0])), offsetA=0, offsetB=0, offsetC=0)\n\n"
-    "PURPOSE\n"
-    "Computes\n"
-    "C := alpha*A*B^H + conj(alpha)*B*A^H + beta*C  (trans=='N')\n"
-    "C := alpha*A^H*B + conj(alpha)*B^H*A + beta*C  (trans=='C')\n"
-    "C is real symmetric or complex Hermitian of order n.  The inner\n"
-    "dimension of the matrix product is k.  If k=0 this is interpreted\n"
-    "as C := beta*C.\n\n"
-    "ARGUMENTS\n"
-    "A         'd' or 'z' matrix\n\n"
-    "B         'd' or 'z' matrix.  Must have the same type as A.\n\n"
-    "C         'd' or 'z' matrix.  Must have the same type as A.\n\n"
-    "uplo      'L' or 'U'\n\n"
-    "trans     'N' or 'C'\n\n"
-    "alpha     number (int, float or complex).  Complex alpha is only\n"
-    "          allowed if A is complex.\n\n"
-    "beta      real number (int or float)\n\n"
-    "n         integer.  If negative, the default value is used.\n"
-    "          The default value is\n"
-    "          n = (trans == 'N') ? A.size[0] : A.size[1].\n"
-    "          If the default value is used, it should be equal to\n"
-    "          (trans == 'N') ? B.size[0] : B.size[1].\n\n"
-    "k         integer.  If negative, the default value is used.\n"
-    "          The default value is\n"
-    "          k = (trans == 'N') ? A.size[1] : A.size[0].\n"
-    "          If the default value is used, it should be equal to\n"
-    "          (trans == 'N') ? B.size[1] : B.size[0].\n\n"
-    "ldA       nonnegative integer.\n"
-    "          ldA >= max(1, (trans=='N') ? n : k).\n"
-    "          If zero, the default value is used.\n\n"
-    "ldB       nonnegative integer.\n"
-    "          ldB >= max(1, (trans=='N') ? n : k).\n"
-    "          If zero, the default value is used.\n\n"
-    "ldC       nonnegative integer.  ldC >= max(1,n).\n"
-    "          If zero, the default value is used.\n\n"
-    "offsetA   nonnegative integer\n\n"
-    "offsetB   nonnegative integer\n\n"
-    "offsetC   nonnegative integer";
-
-static PyObject* her2k(PyObject *self, PyObject *args, PyObject *kwrds)
-{
-    matrix *A, *B, *C;
-    PyObject *ao=NULL, *bo=NULL;
-    number a, b;
-    int n=-1, k=-1, ldA=0, ldB=0, ldC=0, oA = 0, oB = 0, oC = 0;
-#if PY_MAJOR_VERSION >= 3
-    int trans_ = 'N', uplo_ = 'L';
-#endif
-    char trans = 'N', uplo = 'L';
-    char *kwlist[] = {"A", "B", "C", "uplo", "trans", "alpha", "beta",
-        "n", "k", "ldA", "ldB", "ldC", "offsetA", "offsetB", "offsetC",
-        NULL};
-
-#if PY_MAJOR_VERSION >= 3
-    if (!PyArg_ParseTupleAndKeywords(args, kwrds, "OOO|CCOOiiiiiiii",
-        kwlist, &A, &B, &C, &uplo_, &trans_, &ao, &bo, &n, &k, &ldA, &ldB,
-	&ldC, &oA, &oB, &oC))
-        return NULL;
-    uplo = (char) uplo_;
-    trans = (char) trans_;
-#else
-    if (!PyArg_ParseTupleAndKeywords(args, kwrds, "OOO|ccOOiiiiiiii",
-        kwlist, &A, &B, &C, &uplo, &trans, &ao, &bo, &n, &k, &ldA, &ldB,
-	&ldC, &oA, &oB, &oC))
-        return NULL;
-#endif
-
-    if (!Matrix_Check(A)) err_mtrx("A");
-    if (!Matrix_Check(B)) err_mtrx("B");
-    if (!Matrix_Check(C)) err_mtrx("C");
-    if (MAT_ID(A) != MAT_ID(B) || MAT_ID(A) != MAT_ID(C) ||
-        MAT_ID(B) != MAT_ID(C)) err_conflicting_ids;
-
-    if (uplo != 'L' && uplo != 'U') err_char("uplo", "'L', 'U'");
-    if (MAT_ID(A) == DOUBLE && trans != 'N' && trans != 'T' &&
-        trans != 'C') err_char("trans", "'N', 'T', 'C'");
-    if (MAT_ID(A) == COMPLEX && trans != 'N' && trans != 'C')
-	err_char("trans", "'N', 'C'");
-
-    if (n < 0){
-        n = (trans == 'N') ? A->nrows : A->ncols;
-        if (n != ((trans == 'N') ? B->nrows : B->ncols)){
-            PyErr_SetString(PyExc_TypeError, "dimensions of A and B "
-                "do not match");
-            return NULL;
-        }
-    }
-    if (n == 0) return Py_BuildValue("");
-    if (k < 0){
-        k = (trans == 'N') ? A->ncols : A->nrows;
-        if (k != ((trans == 'N') ? B->ncols : B->nrows)){
-            PyErr_SetString(PyExc_TypeError, "dimensions of A and B "
-                "do not match");
-            return NULL;
-        }
-    }
-
-    if (ldA == 0) ldA = MAX(1,A->nrows);
-    if (k > 0 && ldA < MAX(1, (trans == 'N') ? n : k)) err_ld("ldA");
-    if (ldB == 0) ldB = MAX(1,B->nrows);
-    if (k > 0 && ldB < MAX(1, (trans == 'N') ? n : k)) err_ld("ldB");
-    if (ldC == 0) ldC = MAX(1,C->nrows);
-    if (ldC < MAX(1,n)) err_ld("ldC");
-
-    if (oA < 0) err_nn_int("offsetA");
-    if (k > 0 && ((trans == 'N' && oA + (k-1)*ldA + n > len(A)) ||
-        ((trans == 'T' || trans == 'C') &&
-	oA + (n-1)*ldA + k > len(A))))
-        err_buf_len("A");
-    if (oB < 0) err_nn_int("offsetB");
-    if (k > 0 && ((trans == 'N' && oB + (k-1)*ldB + n > len(B)) ||
-        ((trans == 'T' || trans == 'C') &&
-	oB + (n-1)*ldB + k > len(B))))
-        err_buf_len("B");
-    if (oC < 0) err_nn_int("offsetC");
-    if (oC + (n-1)*ldC + n > len(C))  err_buf_len("C");
-
-
-    if (ao && number_from_pyobject(ao, &a, MAT_ID(A)))
-        err_type("alpha");
-    if (bo && number_from_pyobject(bo, &b, MAT_ID(A)))
-        err_type("beta");
-    if (!bo) b.d = 0.0;
-
-    switch (MAT_ID(A)){
-        case DOUBLE:
-            if (!ao) a.d = 1.0;
-            Py_BEGIN_ALLOW_THREADS
-            dsyr2k_(&uplo, &trans, &n, &k, &a.d, MAT_BUFD(A)+oA, &ldA,
-                MAT_BUFD(B)+oB, &ldB, &b.d, MAT_BUFD(C)+oC, &ldC);
-            Py_END_ALLOW_THREADS
-            break;
-
-        case COMPLEX:
-	    if (!ao) a.z = 1.0;
-            Py_BEGIN_ALLOW_THREADS
-            zher2k_(&uplo, &trans, &n, &k, &a.z, MAT_BUFZ(A)+oA, &ldA,
-                MAT_BUFZ(B)+oB, &ldB, &b.d, MAT_BUFZ(C)+oC, &ldC);
-            Py_END_ALLOW_THREADS
-            break;
-
-        default:
-            err_invalid_id;
-    }
-
-    return Py_BuildValue("");
-}
-
-
-static char doc_trmm[] =
-    "Matrix-matrix product where one matrix is triangular.\n\n"
-    "trmm(A, B, side='L', uplo='L', transA='N', diag='N', alpha=1.0,\n"
-    "     m=None, n=None, ldA=max(1,A.size[0]), ldB=max(1,B.size[0]),\n"
-    "     offsetA=0, offsetB=0)\n\n"
-    "PURPOSE\n"
-    "Computes\n"
-    "B := alpha*A*B   if transA is 'N' and side = 'L'.\n"
-    "B := alpha*B*A   if transA is 'N' and side = 'R'.\n"
-    "B := alpha*A^T*B if transA is 'T' and side = 'L'.\n"
-    "B := alpha*B*A^T if transA is 'T' and side = 'R'.\n"
-    "B := alpha*A^H*B if transA is 'C' and side = 'L'.\n"
-    "B := alpha*B*A^H if transA is 'C' and side = 'R'.\n"
-    "B is m by n and A is triangular.\n\n"
-    "ARGUMENTS\n"
-    "A         'd' or 'z' matrix\n\n"
-    "B         'd' or 'z' matrix.  Must have the same type as A.\n\n"
-    "side      'L' or 'R'\n\n"
-    "uplo      'L' or 'U'\n\n"
-    "transA    'N' or 'T'\n\n"
-    "diag      'N' or 'U'\n\n"
-    "alpha     number (int, float or complex).  Complex alpha is only\n"
-    "          allowed if A is complex.\n\n"
-    "m         integer.  If negative, the default value is used.\n"
-    "          The default value is\n"
-    "          m = (side == 'L') ? A.size[0] : B.size[0].\n"
-    "          If the default value is used and side is 'L', m must\n"
-    "          be equal to A.size[1].\n\n"
-    "n         integer.  If negative, the default value is used.\n"
-    "          The default value is\n"
-    "          n = (side == 'L') ? B.size[1] : A.size[0].\n"
-    "          If the default value is used and side is 'R', n must\n"
-    "          be equal to A.size[1].\n\n"
-    "ldA       nonnegative integer.\n"
-    "          ldA >= max(1, (side == 'L') ? m : n).\n"
-    "          If zero, the default value is used. \n\n"
-    "ldB       nonnegative integer.  ldB >= max(1,m).\n"
-    "          If zero, the default value is used.\n\n"
-    "offsetA   nonnegative integer\n\n"
-    "offsetB   nonnegative integer";
-
-static PyObject* trmm(PyObject *self, PyObject *args, PyObject *kwrds)
-{
-    matrix *A, *B;
-    PyObject *ao=NULL;
-    number a;
-    int m=-1, n=-1, ldA=0, ldB=0, oA=0, oB=0;
-#if PY_MAJOR_VERSION >= 3
-    int side_ = 'L', uplo_ = 'L', transA_ = 'N', diag_ = 'N';
-#endif
-    char side = 'L', uplo = 'L', transA = 'N', diag = 'N';
-    char *kwlist[] = {"A", "B", "side", "uplo", "transA", "diag",
-        "alpha", "m", "n", "ldA", "ldB", "offsetA", "offsetB", NULL};
-
-#if PY_MAJOR_VERSION >= 3
-    if (!PyArg_ParseTupleAndKeywords(args, kwrds, "OO|CCCCOiiiiii",
-        kwlist, &A, &B, &side_, &uplo_, &transA_, &diag_, &ao, &m, &n, 
-        &ldA, &ldB, &oA, &oB))
-        return NULL;
-    side = (char) side_;
-    uplo = (char) uplo_;
-    transA = (char) transA_;
-    diag = (char) diag_;
-#else
-    if (!PyArg_ParseTupleAndKeywords(args, kwrds, "OO|ccccOiiiiii",
-        kwlist, &A, &B, &side, &uplo, &transA, &diag, &ao, &m, &n, &ldA,
-        &ldB, &oA, &oB))
-        return NULL;
-#endif
-
-    if (!Matrix_Check(A)) err_mtrx("A");
-    if (!Matrix_Check(B)) err_mtrx("B");
-    if (MAT_ID(A) != MAT_ID(B)) err_conflicting_ids;
-
-    if (side != 'L' && side != 'R') err_char("side", "'L', 'R'");
-    if (uplo != 'L' && uplo != 'U') err_char("uplo", "'L', 'U'");
-    if (diag != 'N' && diag != 'U') err_char("diag", "'N', 'U'");
-    if (transA != 'N' && transA != 'T' && transA != 'C')
-        err_char("transA", "'N', 'T', 'C'");
-
-    if (n < 0){
-        n = (side == 'L') ? B->ncols : A->nrows;
-        if (side != 'L' && n != A->ncols){
-            PyErr_SetString(PyExc_TypeError, "A must be square");
-            return NULL;
-        }
-    }
-    if (m < 0){
-        m = (side == 'L') ? A->nrows: B->nrows;
-        if (side == 'L' && m != A->ncols){
-            PyErr_SetString(PyExc_TypeError, "A must be square");
-            return NULL;
-        }
-    }
-    if (m == 0 || n == 0) return Py_BuildValue("");
-
-    if (ldA == 0) ldA = MAX(1,A->nrows);
-    if (ldA < MAX(1, (side == 'L') ? m : n)) err_ld("ldA");
-    if (ldB == 0) ldB = MAX(1,B->nrows);
-    if (ldB < MAX(1, m)) err_ld("ldB");
-    if (oA < 0) err_nn_int("offsetA");
-    if ((side == 'L' && oA + (m-1)*ldA + m > len(A)) ||
-        (side == 'R' && oA + (n-1)*ldA + n > len(A))) err_buf_len("A");
-    if (oB < 0) err_nn_int("offsetB");
-    if (oB + (n-1)*ldB + m > len(B)) err_buf_len("B");
-
-    if (ao && number_from_pyobject(ao, &a, MAT_ID(A)))
-        err_type("alpha");
-
-    switch (MAT_ID(A)){
-        case DOUBLE:
-            if (!ao) a.d = 1.0;
-            Py_BEGIN_ALLOW_THREADS
-            dtrmm_(&side, &uplo, &transA, &diag, &m, &n, &a.d,
-                MAT_BUFD(A)+oA, &ldA, MAT_BUFD(B)+oB, &ldB);
-            Py_END_ALLOW_THREADS
-            break;
-
-        case COMPLEX:
-   	    if (!ao) a.z = 1.0;
-            Py_BEGIN_ALLOW_THREADS
-            ztrmm_(&side, &uplo, &transA, &diag, &m, &n, &a.z,
-                MAT_BUFZ(A)+oA, &ldA, MAT_BUFZ(B)+oB, &ldB);
-            Py_END_ALLOW_THREADS
-            break;
-
-        default:
-            err_invalid_id;
-    }
-
-    return Py_BuildValue("");
-}
-
-
-
-static char doc_trsm[] =
-    "Solution of a triangular system of equations with multiple \n"
-    "righthand sides.\n\n"
-    "trsm(A, B, side='L', uplo='L', transA='N', diag='N', alpha=1.0,\n"
-    "     m=None, n=None, ldA=max(1,A.size[0]), ldB=max(1,B.size[0]),\n"
-    "     offsetA=0, offsetB=0)\n\n"
-    "PURPOSE\n"
-    "Computes\n"
-    "B := alpha*A^{-1}*B if transA is 'N' and side = 'L'.\n"
-    "B := alpha*B*A^{-1} if transA is 'N' and side = 'R'.\n"
-    "B := alpha*A^{-T}*B if transA is 'T' and side = 'L'.\n"
-    "B := alpha*B*A^{-T} if transA is 'T' and side = 'R'.\n"
-    "B := alpha*A^{-H}*B if transA is 'C' and side = 'L'.\n"
-    "B := alpha*B*A^{-H} if transA is 'C' and side = 'R'.\n"
-    "B is m by n and A is triangular.  The code does not verify \n"
-    "whether A is nonsingular.\n\n"
-    "ARGUMENTS\n"
-    "A         'd' or 'z' matrix\n\n"
-    "B         'd' or 'z' matrix.  Must have the same type as A.\n\n"
-    "side      'L' or 'R'\n\n"
-    "uplo      'L' or 'U'\n\n"
-    "transA    'N' or 'T'\n\n"
-    "diag      'N' or 'U'\n\n"
-    "alpha     number (int, float or complex).  Complex alpha is only\n"
-    "          allowed if A is complex.\n\n"
-    "m         integer.  If negative, the default value is used.\n"
-    "          The default value is\n"
-    "          m = (side == 'L') ? A.size[0] : B.size[0].\n"
-    "          If the default value is used and side is 'L', m must\n"
-    "          be equal to A.size[1].\n\n"
-    "n         integer.  If negative, the default value is used.\n"
-    "          The default value is\n"
-    "          n = (side == 'L') ? B.size[1] : A.size[0].\n"
-    "          If the default value is used and side is 'R', n must\n"
-    "          be equal to A.size[1].\n\n"
-    "ldA       nonnegative integer.\n"
-    "          ldA >= max(1, (side == 'L') ? m : n).\n"
-    "          If zero, the default value is used.\n\n"
-    "ldB       nonnegative integer.  ldB >= max(1,m).\n"
-    "          If zero, the default value is used.\n\n"
-    "offsetA   nonnegative integer\n\n"
-    "offsetB   nonnegative integer";
-
-static PyObject* trsm(PyObject *self, PyObject *args, PyObject *kwrds)
-{
-    matrix *A, *B;
-    PyObject *ao=NULL;
-    number a;
-    int m=-1, n=-1, ldA=0, ldB=0, oA=0, oB=0;
-#if PY_MAJOR_VERSION >= 3
-    int side_ = 'L', uplo_ = 'L', transA_ = 'N', diag_ = 'N';
-#endif
-    char side = 'L', uplo = 'L', transA = 'N', diag = 'N';
-    char *kwlist[] = {"A", "B", "side", "uplo", "transA", "diag",
-        "alpha", "m", "n", "ldA", "ldB", "offsetA", "offsetB", NULL};
-
-#if PY_MAJOR_VERSION >= 3
-    if (!PyArg_ParseTupleAndKeywords(args, kwrds, "OO|CCCCOiiiiii",
-        kwlist, &A, &B, &side_, &uplo_, &transA_, &diag_, &ao, &m, &n, 
-        &ldA, &ldB, &oA, &oB))
-        return NULL;
-    side = (char) side_;
-    uplo = (char) uplo_;
-    transA = (char) transA_;
-    diag = (char) diag_;
-#else
-    if (!PyArg_ParseTupleAndKeywords(args, kwrds, "OO|ccccOiiiiii",
-        kwlist, &A, &B, &side, &uplo, &transA, &diag, &ao, &m, &n, &ldA,
-        &ldB, &oA, &oB))
-        return NULL;
-#endif
-
-    if (!Matrix_Check(A)) err_mtrx("A");
-    if (!Matrix_Check(B)) err_mtrx("B");
-    if (MAT_ID(A) != MAT_ID(B)) err_conflicting_ids;
-
-    if (side != 'L' && side != 'R') err_char("side", "'L', 'R'");
-    if (uplo != 'L' && uplo != 'U') err_char("uplo", "'L', 'U'");
-    if (diag != 'N' && diag != 'U') err_char("diag", "'N', 'U'");
-    if (transA != 'N' && transA != 'T' && transA != 'C')
-        err_char("transA", "'N', 'T', 'C'");
-
-    if (n < 0){
-        n = (side == 'L') ? B->ncols : A->nrows;
-        if (side != 'L' && n != A->ncols){
-            PyErr_SetString(PyExc_TypeError, "A must be square");
-            return NULL;
-        }
-    }
-    if (m < 0){
-        m = (side == 'L') ? A->nrows: B->nrows;
-        if (side == 'L' && m != A->ncols){
-            PyErr_SetString(PyExc_TypeError, "A must be square");
-            return NULL;
-        }
-    }
-    if (n == 0 || m == 0) return Py_BuildValue("");
-
-    if (ldA == 0) ldA = MAX(1,A->nrows);
-    if (ldA < MAX(1, (side == 'L') ? m : n)) err_ld("ldA");
-    if (ldB == 0) ldB = MAX(1,B->nrows);
-    if (ldB < MAX(1,m)) err_ld("ldB");
-    if (oA < 0) err_nn_int("offsetA");
-    if ((side == 'L' && oA + (m-1)*ldA + m > len(A)) ||
-        (side == 'R' && oA + (n-1)*ldA + n > len(A))) err_buf_len("A");
-    if (oB < 0) err_nn_int("offsetB");
-    if (oB < 0 || oB + (n-1)*ldB + m > len(B)) err_buf_len("B");
-
-    if (ao && number_from_pyobject(ao, &a, MAT_ID(A)))
-        err_type("alpha");
-
-    switch (MAT_ID(A)){
-        case DOUBLE:
-            if (!ao) a.d = 1.0;
-             Py_BEGIN_ALLOW_THREADS
-            dtrsm_(&side, &uplo, &transA, &diag, &m, &n, &a.d,
-                MAT_BUFD(A)+oA, &ldA, MAT_BUFD(B)+oB, &ldB);
-            Py_END_ALLOW_THREADS
-            break;
-
-        case COMPLEX:
-  	    if (!ao) a.z = 1.0;
-            Py_BEGIN_ALLOW_THREADS
-            ztrsm_(&side, &uplo, &transA, &diag, &m, &n, &a.z,
-                MAT_BUFZ(A)+oA, &ldA, MAT_BUFZ(B)+oB, &ldB);
-            Py_END_ALLOW_THREADS
-            break;
-
-        default:
-            err_invalid_id;
-    }
-
-    return Py_BuildValue("");
-}
-
-
-static PyMethodDef blas_functions[] = {
-  {"swap", (PyCFunction) swap,  METH_VARARGS|METH_KEYWORDS, doc_swap},
-  {"scal", (PyCFunction) scal,  METH_VARARGS|METH_KEYWORDS, doc_scal},
-  {"copy", (PyCFunction) copy,  METH_VARARGS|METH_KEYWORDS, doc_copy},
-  {"axpy", (PyCFunction) axpy,  METH_VARARGS|METH_KEYWORDS, doc_axpy},
-  {"dot",  (PyCFunction) dot,   METH_VARARGS|METH_KEYWORDS, doc_dot},
-  {"dotu", (PyCFunction) dotu,  METH_VARARGS|METH_KEYWORDS, doc_dotu},
-  {"nrm2", (PyCFunction) nrm2,  METH_VARARGS|METH_KEYWORDS, doc_nrm2},
-  {"asum", (PyCFunction) asum,  METH_VARARGS|METH_KEYWORDS, doc_asum},
-  {"iamax",(PyCFunction) iamax, METH_VARARGS|METH_KEYWORDS, doc_iamax},
-  {"gemv", (PyCFunction) gemv,  METH_VARARGS|METH_KEYWORDS, doc_gemv},
-  {"gbmv", (PyCFunction) gbmv,  METH_VARARGS|METH_KEYWORDS, doc_gbmv},
-  {"symv", (PyCFunction) symv,  METH_VARARGS|METH_KEYWORDS, doc_symv},
-  {"hemv", (PyCFunction) hemv,  METH_VARARGS|METH_KEYWORDS, doc_hemv},
-  {"sbmv", (PyCFunction) sbmv,  METH_VARARGS|METH_KEYWORDS, doc_sbmv},
-  {"hbmv", (PyCFunction) hbmv,  METH_VARARGS|METH_KEYWORDS, doc_hbmv},
-  {"trmv", (PyCFunction) trmv,  METH_VARARGS|METH_KEYWORDS, doc_trmv},
-  {"tbmv", (PyCFunction) tbmv,  METH_VARARGS|METH_KEYWORDS, doc_tbmv},
-  {"trsv", (PyCFunction) trsv,  METH_VARARGS|METH_KEYWORDS, doc_trsv},
-  {"tbsv", (PyCFunction) tbsv,  METH_VARARGS|METH_KEYWORDS, doc_tbsv},
-  {"ger",  (PyCFunction) ger,   METH_VARARGS|METH_KEYWORDS, doc_ger},
-  {"geru", (PyCFunction) geru,  METH_VARARGS|METH_KEYWORDS, doc_geru},
-  {"syr",  (PyCFunction) syr,   METH_VARARGS|METH_KEYWORDS, doc_syr},
-  {"her",  (PyCFunction) her,   METH_VARARGS|METH_KEYWORDS, doc_her},
-  {"syr2", (PyCFunction) syr2,  METH_VARARGS|METH_KEYWORDS, doc_syr2},
-  {"her2", (PyCFunction) her2,  METH_VARARGS|METH_KEYWORDS, doc_her2},
-  {"gemm", (PyCFunction) gemm,  METH_VARARGS|METH_KEYWORDS, doc_gemm},
-  {"symm", (PyCFunction) symm,  METH_VARARGS|METH_KEYWORDS, doc_symm},
-  {"hemm", (PyCFunction) hemm,  METH_VARARGS|METH_KEYWORDS, doc_hemm},
-  {"syrk", (PyCFunction) syrk,  METH_VARARGS|METH_KEYWORDS, doc_syrk},
-  {"herk", (PyCFunction) herk,  METH_VARARGS|METH_KEYWORDS, doc_herk},
-  {"syr2k",(PyCFunction) syr2k, METH_VARARGS|METH_KEYWORDS, doc_syr2k},
-  {"her2k",(PyCFunction) her2k, METH_VARARGS|METH_KEYWORDS, doc_her2k},
-  {"trmm", (PyCFunction) trmm,  METH_VARARGS|METH_KEYWORDS, doc_trmm},
-  {"trsm", (PyCFunction) trsm,  METH_VARARGS|METH_KEYWORDS, doc_trsm},
-  {NULL}  /* Sentinel */
-};
-
-#if PY_MAJOR_VERSION >= 3
-
-static PyModuleDef blas_module = {
-    PyModuleDef_HEAD_INIT,
-    "blas",
-    blas__doc__,
-    -1,
-    blas_functions,
-    NULL, NULL, NULL, NULL
-};
-
-PyMODINIT_FUNC PyInit_blas(void)
-{
-  PyObject *m;
-  if (!(m = PyModule_Create(&blas_module))) return NULL;
-  if (import_cvxopt() < 0) return NULL;
-  return m;
-}
-
-#else 
-
-PyMODINIT_FUNC initblas(void)
-{
-  PyObject *m;
-  m = Py_InitModule3("cvxopt.blas", blas_functions, blas__doc__);
-  if (import_cvxopt() < 0) return ;
-}
-
-#endif
-=======
-/*
- * Copyright 2012-2016 M. Andersen and L. Vandenberghe.
- * Copyright 2010-2011 L. Vandenberghe.
- * Copyright 2004-2009 J. Dahl and L. Vandenberghe.
- *
- * This file is part of CVXOPT.
- *
- * CVXOPT is free software; you can redistribute it and/or modify
- * it under the terms of the GNU General Public License as published by
- * the Free Software Foundation; either version 3 of the License, or
- * (at your option) any later version.
- *
- * CVXOPT is distributed in the hope that it will be useful,
- * but WITHOUT ANY WARRANTY; without even the implied warranty of
- * MERCHANTABILITY or FITNESS FOR A PARTICULAR PURPOSE.  See the
- * GNU General Public License for more details.
- *
- * You should have received a copy of the GNU General Public License
- * along with this program.  If not, see <http://www.gnu.org/licenses/>.
- */
-
-#include "Python.h"
-#include "cvxopt.h"
-#include "misc.h"
-
-#define USE_CBLAS_ZDOT 0
-
-PyDoc_STRVAR(blas__doc__,"Interface to the double-precision real and "
-    "complex BLAS.\n\n"
-    "Double and complex matrices and vectors are stored in CVXOPT \n"
-    "matrices using the conventional BLAS storage schemes, with the\n"
-    "CVXOPT matrix buffers interpreted as one-dimensional arrays.\n"
-    "For each matrix argument X, an additional integer argument\n"
-    "offsetX specifies the start of the array, i.e., the pointer\n"
-    "X->buffer + offsetX is passed to the BLAS function.  The other \n"
-    "arguments (dimensions and options) have the same meaning as in\n"
-    "the BLAS definition.  Default values of the dimension arguments\n"
-    "are derived from the CVXOPT matrix sizes.");
-
-
-/* BLAS 1 prototypes */
-extern void dswap_(int *n, double *x, int *incx, double *y, int *incy);
-extern void zswap_(int *n, double complex *x, int *incx, double complex *y,
-    int *incy);
-extern void dscal_(int *n, double *alpha, double *x, int *incx);
-extern void zscal_(int *n, double complex *alpha, double complex *x, int *incx);
-extern void zdscal_(int *n, double *alpha, double complex *x, int *incx);
-extern void dcopy_(int *n, double *x, int *incx, double *y, int *incy);
-extern void zcopy_(int *n, double complex *x, int *incx, double complex *y,
-    int *incy);
-extern void daxpy_(int *n, double *alpha, double *x, int *incx,
-    double *y, int *incy);
-extern void zaxpy_(int *n, double complex *alpha, double complex *x, int *incx,
-    double complex *y, int *incy);
-extern double ddot_(int *n, double *x, int *incx, double *y, int *incy);
-#if USE_CBLAS_ZDOT
-extern void cblas_zdotc_sub(int n, void *x, int incx, void *y,
-    int incy, void *result);
-extern void cblas_zdotu_sub(int n, void *x, int incx, void *y, int incy,
-    void *result);
-#endif
-extern double dnrm2_(int *n, double *x, int *incx);
-extern double dznrm2_(int *n, double complex *x, int *incx);
-extern double dasum_(int *n, double *x, int *incx);
-extern double dzasum_(int *n, double complex *x, int *incx);
-extern int idamax_(int *n, double *x, int *incx);
-extern int izamax_(int *n, double complex *x, int *incx);
-
-
-/* BLAS 2 prototypes */
-extern void dgemv_(char* trans, int *m, int *n, double *alpha,
-    double *A, int *lda, double *x, int *incx, double *beta, double *y,
-    int *incy);
-extern void zgemv_(char* trans, int *m, int *n, double complex *alpha,
-    double complex *A, int *lda, double complex *x, int *incx, double complex *beta,
-    double complex *y, int *incy);
-extern void dgbmv_(char* trans, int *m, int *n, int *kl, int *ku,
-    double *alpha, double *A, int *lda, double *x, int *incx,
-    double *beta, double *y,  int *incy);
-extern void zgbmv_(char* trans, int *m, int *n, int *kl, int *ku,
-    double complex *alpha, double complex *A, int *lda, double complex *x, int *incx,
-    double complex *beta, double complex *y,  int *incy);
-extern void dsymv_(char *uplo, int *n, double *alpha, double *A,
-    int *lda, double *x, int *incx, double *beta, double *y, int *incy);
-extern void zhemv_(char *uplo, int *n, double complex *alpha, double complex *A,
-    int *lda, double complex *x, int *incx, double complex *beta, double complex *y,
-    int *incy);
-extern void dsbmv_(char *uplo, int *n, int *k, double *alpha, double *A,
-    int *lda, double *x, int *incx, double *beta, double *y, int *incy);
-extern void zhbmv_(char *uplo, int *n, int *k, double complex *alpha,
-    double complex *A, int *lda, double complex *x, int *incx, double complex *beta,
-    double complex *y, int *incy);
-extern void dtrmv_(char *uplo, char *trans, char *diag, int *n,
-    double *A, int *lda, double *x, int *incx);
-extern void ztrmv_(char *uplo, char *trans, char *diag, int *n,
-    double complex *A, int *lda, double complex *x, int *incx);
-extern void dtbmv_(char *uplo, char *trans, char *diag, int *n, int *k,
-    double *A, int *lda, double *x, int *incx);
-extern void ztbmv_(char *uplo, char *trans, char *diag, int *n, int *k,
-    double complex *A, int *lda, double complex *x, int *incx);
-extern void dtrsv_(char *uplo, char *trans, char *diag, int *n,
-    double *A, int *lda, double *x, int *incx);
-extern void ztrsv_(char *uplo, char *trans, char *diag, int *n,
-    double complex *A, int *lda, double complex *x, int *incx);
-extern void dtbsv_(char *uplo, char *trans, char *diag, int *n, int *k,
-    double *A, int *lda, double *x, int *incx);
-extern void ztbsv_(char *uplo, char *trans, char *diag, int *n, int *k,
-    double complex *A, int *lda, double complex *x, int *incx);
-extern void dger_(int *m, int *n, double *alpha, double *x, int *incx,
-    double *y, int *incy, double *A, int *lda);
-extern void zgerc_(int *m, int *n, double complex *alpha, double complex *x,
-    int *incx, double complex *y, int *incy, double complex *A, int *lda);
-extern void zgeru_(int *m, int *n, double complex *alpha, double complex *x,
-    int *incx, double complex *y, int *incy, double complex *A, int *lda);
-extern void dsyr_(char *uplo, int *n, double *alpha, double *x,
-    int *incx, double *A, int *lda);
-extern void zher_(char *uplo, int *n, double *alpha, double complex *x,
-    int *incx, double complex *A, int *lda);
-extern void dsyr2_(char *uplo, int *n, double *alpha, double *x,
-    int *incx, double *y, int *incy, double *A, int *lda);
-extern void zher2_(char *uplo, int *n, double complex *alpha, double complex *x,
-    int *incx, double complex *y, int *incy, double complex *A, int *lda);
-
-
-/* BLAS 3 prototypes */
-extern void dgemm_(char *transa, char *transb, int *m, int *n, int *k,
-    double *alpha, double *A, int *lda, double *B, int *ldb,
-    double *beta, double *C, int *ldc);
-extern void zgemm_(char *transa, char *transb, int *m, int *n, int *k,
-    double complex *alpha, double complex *A, int *lda, double complex *B, int *ldb,
-    double complex *beta, double complex *C, int *ldc);
-extern void dsymm_(char *side, char *uplo, int *m, int *n,
-    double *alpha, double *A, int *lda, double *B, int *ldb,
-    double *beta, double *C, int *ldc);
-extern void zsymm_(char *side, char *uplo, int *m, int *n,
-    double complex *alpha, double complex *A, int *lda, double complex *B, int *ldb,
-    double complex *beta, double complex *C, int *ldc);
-extern void zhemm_(char *side, char *uplo, int *m, int *n,
-    double complex *alpha, double complex *A, int *lda, double complex *B, int *ldb,
-    double complex *beta, double complex *C, int *ldc);
-extern void dsyrk_(char *uplo, char *trans, int *n, int *k,
-    double *alpha, double *A, int *lda, double *beta, double *B,
-    int *ldb);
-extern void zsyrk_(char *uplo, char *trans, int *n, int *k,
-    double complex *alpha, double complex *A, int *lda, double complex *beta, double complex *B,
-    int *ldb);
-extern void zherk_(char *uplo, char *trans, int *n, int *k,
-    double *alpha, double complex *A, int *lda, double *beta, double complex *B,
-    int *ldb);
-extern void dsyr2k_(char *uplo, char *trans, int *n, int *k,
-    double *alpha, double *A, int *lda, double *B, int *ldb,
-    double *beta, double *C, int *ldc);
-extern void zsyr2k_(char *uplo, char *trans, int *n, int *k,
-    double complex *alpha, double complex *A, int *lda, double complex *B, int *ldb,
-    double complex *beta, double complex *C, int *ldc);
-extern void zher2k_(char *uplo, char *trans, int *n, int *k,
-    double complex *alpha, double complex *A, int *lda, double complex *B, int *ldb,
-    double *beta, double complex *C, int *ldc);
-extern void dtrmm_(char *side, char *uplo, char *transa, char *diag,
-    int *m, int *n, double *alpha, double *A, int *lda, double *B,
-    int *ldb);
-extern void ztrmm_(char *side, char *uplo, char *transa, char *diag,
-    int *m, int *n, double complex *alpha, double complex *A, int *lda, double complex *B,
-    int *ldb);
-extern void dtrsm_(char *side, char *uplo, char *transa, char *diag,
-    int *m, int *n, double *alpha, double *A, int *lda, double *B,
-    int *ldb);
-extern void ztrsm_(char *side, char *uplo, char *transa, char *diag,
-    int *m, int *n, double complex *alpha, double complex *A, int *lda, double complex *B,
-    int *ldb);
-
-
-static int number_from_pyobject(PyObject *o, number *a, int id)
-{
-    switch (id){
-        case DOUBLE:
-#if PY_MAJOR_VERSION >= 3
-            if (!PyLong_Check(o) && !PyLong_Check(o) &&
-                !PyFloat_Check(o)) return -1;
-#else
-            if (!PyInt_Check(o) && !PyLong_Check(o) &&
-                !PyFloat_Check(o)) return -1;
-#endif
-            (*a).d = PyFloat_AsDouble(o);
-            return 0;
-
-        case COMPLEX:
-#if PY_MAJOR_VERSION >= 3
-            if (!PyLong_Check(o) && !PyLong_Check(o) &&
-                !PyFloat_Check(o) && !PyComplex_Check(o)) return -1;
-#else
-            if (!PyInt_Check(o) && !PyLong_Check(o) &&
-                !PyFloat_Check(o) && !PyComplex_Check(o)) return -1;
-#endif
-            (*a).z = PyComplex_RealAsDouble(o) +
-                I*PyComplex_ImagAsDouble(o);
-            return 0;
-    }
-    return -1;
-}
-
-
-static char doc_swap[] =
-    "Interchanges two vectors (x <-> y).\n\n"
-    "swap(x, y, n=None, incx=1, incy=1, offsetx=0, offsety=0)\n\n"
-    "ARGUMENTS\n"
-    "x         'd' or 'z' matrix\n\n"
-    "y         'd' or 'z' matrix.  Must have the same type as x.\n\n"
-    "n         integer.  If n<0, the default value of n is used.\n"
-    "          The default value is equal to\n"
-    "          len(x)>=offsetx+1 ? 1+(len(x)-offsetx-1)/|incx| : 0.\n"
-    "          If the default value is used, it must be equal to\n"
-    "          len(y)>=offsety+1 ? 1+(len(y)-offsetx-1)/|incy| : 0.\n\n"
-    "incx      nonzero integer\n\n"
-    "incy      nonzero integer\n\n"
-    "offsetx   nonnegative integer\n\n"
-    "offsety   nonnegative integer";
-
-static PyObject* swap(PyObject *self, PyObject *args, PyObject *kwrds)
-{
-    matrix *x, *y;
-    int n=-1, ix=1, iy=1, ox=0, oy=0;
-    char *kwlist[] = {"x", "y", "n", "incx", "incy", "offsetx",
-        "offsety", NULL};
-
-    if (!PyArg_ParseTupleAndKeywords(args, kwrds, "OO|iiiii", kwlist,
-        &x, &y, &n, &ix, &iy, &ox, &oy)) return NULL;
-
-    if (!Matrix_Check(x)) err_mtrx("x");
-    if (!Matrix_Check(y)) err_mtrx("y");
-    if (MAT_ID(x) != MAT_ID(y)) err_conflicting_ids;
-
-    if (ix == 0) err_nz_int("incx");
-    if (iy == 0) err_nz_int("incy");
-
-    if (ox < 0) err_nn_int("offsetx");
-    if (oy < 0) err_nn_int("offsety");
-
-    if (n<0){
-        n = (len(x) >= ox+1) ? 1+(len(x)-ox-1)/abs(ix) : 0;
-        if (n != ((len(y) >= oy+1) ? 1+(len(y)-oy-1)/abs(iy) : 0)){
-            PyErr_SetString(PyExc_ValueError, "arrays have unequal "
-                "default lengths");
-            return NULL;
-        }
-    }
-    if (n == 0) return Py_BuildValue("");
-
-    if (len(x) < ox+1+(n-1)*abs(ix)) err_buf_len("x");
-    if (len(y) < oy+1+(n-1)*abs(iy)) err_buf_len("y");
-
-    switch (MAT_ID(x)){
-        case DOUBLE:
-            Py_BEGIN_ALLOW_THREADS
-            dswap_(&n, MAT_BUFD(x)+ox, &ix, MAT_BUFD(y)+oy, &iy);
-            Py_END_ALLOW_THREADS
-            break;
-
-        case COMPLEX:
-            Py_BEGIN_ALLOW_THREADS
-            zswap_(&n, MAT_BUFZ(x)+ox, &ix, MAT_BUFZ(y)+oy, &iy);
-            Py_END_ALLOW_THREADS
-            break;
-
-        default:
-            err_invalid_id;
-    }
-
-    return Py_BuildValue("");
-}
-
-
-static char doc_scal[] =
-    "Scales a vector by a constant (x := alpha*x).\n\n"
-    "scal(alpha, x, n=None, inc=1, offset=0)\n\n"
-    "ARGUMENTS\n"
-    "alpha     number (int, float or complex).  Complex alpha is only\n"
-    "          allowed if x is complex.\n\n"
-    "x         'd' or 'z' matrix\n\n"
-    "n         integer.  If n<0, the default value of n is used.\n"
-    "          The default value is equal to\n"
-    "          (len(x)>=offset+1) ? 1+(len-offset-1)/inc : 0.\n\n"
-    "inc       positive integer\n\n"
-    "offset    nonnegative integer";
-
-static PyObject* scal(PyObject *self, PyObject *args, PyObject *kwrds)
-{
-    matrix *x;
-    PyObject *ao;
-    number a;
-    int n=-1, ix=1, ox=0;
-    char *kwlist[] = {"alpha", "x", "n", "inc", "offset", NULL};
-
-    if (!PyArg_ParseTupleAndKeywords(args, kwrds, "OO|iii", kwlist,
-        &ao, &x, &n, &ix, &ox)) return NULL;
-
-    if (!Matrix_Check(x)) err_mtrx("x");
-    if (ix <= 0) err_p_int("inc");
-    if (ox < 0) err_nn_int("offset");
-    if (n < 0) n = (len(x) >= ox+1) ? 1+(len(x)-ox-1)/ix : 0;
-    if (n == 0) return Py_BuildValue("");
-    if (len(x) < ox+1+(n-1)*ix) err_buf_len("x");
-
-    switch (MAT_ID(x)){
-        case DOUBLE:
-            if (number_from_pyobject(ao, &a, MAT_ID(x)))
-                err_type("alpha");
-            Py_BEGIN_ALLOW_THREADS
-            dscal_(&n, &a.d, MAT_BUFD(x)+ox, &ix);
-            Py_END_ALLOW_THREADS
-	    break;
-
-        case COMPLEX:
-            if (!number_from_pyobject(ao, &a, DOUBLE))
-                Py_BEGIN_ALLOW_THREADS
-                zdscal_(&n, &a.d, MAT_BUFZ(x)+ox, &ix);
-                Py_END_ALLOW_THREADS
-            else if (!number_from_pyobject(ao, &a, COMPLEX))
-                Py_BEGIN_ALLOW_THREADS
-                zscal_(&n, &a.z, MAT_BUFZ(x)+ox, &ix);
-                Py_END_ALLOW_THREADS
-            else
-                err_type("alpha");
-	    break;
-
-        default:
-            err_invalid_id;
-    }
-
-    return Py_BuildValue("");
-}
-
-
-static char doc_copy[] =
-    "Copies a vector x to a vector y (y := x).\n\n"
-    "copy(x, y, n=None, incx=1, incy=1, offsetx=0, offsety=0)\n\n"
-    "ARGUMENTS\n"
-    "x         'd' or 'z' matrix\n\n"
-    "y         'd' or 'z' matrix.  Must have the same type as x.\n\n"
-    "n         integer.  If n<0, the default value of n is used.\n"
-    "          The default value is given by\n"
-    "          (len(x)>=offsetx+1) ? 1+(len(x)-offsetx-1)/incx : 0\n\n"
-    "incx      nonzero integer\n\n"
-    "incy      nonzero integer\n\n"
-    "offsetx   nonnegative integer\n\n"
-    "offsety   nonnegative integer";
-
-static PyObject* copy(PyObject *self, PyObject *args, PyObject *kwrds)
-{
-    matrix *x, *y;
-    int n=-1, ix=1, iy=1, ox=0, oy=0;
-    char *kwlist[] = {"x", "y", "n", "incx", "incy", "offsetx",
-        "offsety", NULL};
-
-    if (!PyArg_ParseTupleAndKeywords(args, kwrds, "OO|iiiii", kwlist,
-        &x, &y, &n, &ix, &iy, &ox, &oy))
-        return NULL;
-
-    if (!Matrix_Check(x)) err_mtrx("x");
-    if (!Matrix_Check(y)) err_mtrx("y");
-    if (MAT_ID(x) != MAT_ID(y)) err_conflicting_ids;
-
-    if (ix == 0) err_nz_int("incx");
-    if (iy == 0) err_nz_int("incy");
-
-    if (ox < 0 ) err_nn_int("offsetx");
-    if (oy < 0 ) err_nn_int("offsety");
-
-    if (n < 0) n = (len(x) >= ox+1) ? 1+(len(x)-ox-1)/abs(ix) : 0;
-    if (n == 0) return Py_BuildValue("");
-
-    if (len(x) < ox+1+(n-1)*abs(ix)) err_buf_len("x");
-    if (len(y) < oy+1+(n-1)*abs(iy)) err_buf_len("y");
-
-    switch (MAT_ID(x)){
-        case DOUBLE:
-            Py_BEGIN_ALLOW_THREADS
-            dcopy_(&n, MAT_BUFD(x)+ox, &ix, MAT_BUFD(y)+oy, &iy);
-            Py_END_ALLOW_THREADS
-            break;
-
-        case COMPLEX:
-            Py_BEGIN_ALLOW_THREADS
-            zcopy_(&n, MAT_BUFZ(x)+ox, &ix, MAT_BUFZ(y)+oy, &iy);
-            Py_END_ALLOW_THREADS
-            break;
-
-        default:
-            err_invalid_id;
-    }
-
-    return Py_BuildValue("");
-}
-
-
-static char doc_axpy[] =
-    "Constant times a vector plus a vector (y := alpha*x+y).\n\n"
-    "axpy(x, y, alpha=1.0, n=None, incx=1, incy=1, offsetx=0, "
-    "offsety=0)\n\n"
-    "ARGUMENTS\n"
-    "x         'd' or 'z' matrix\n\n"
-    "y         'd' or 'z' matrix.  Must have the same type as x.\n\n"
-    "alpha     number (int, float or complex).  Complex alpha is only\n"
-    "          allowed if x is complex.\n\n"
-    "n         integer.  If n<0, the default value of n is used.\n"
-    "          The default value is equal to\n"
-    "          (len(x)>=offsetx+1) ? 1+(len(x)-offsetx-1)/incx : 0.\n\n"
-    "incx      nonzero integer\n\n"
-    "incy      nonzero integer\n\n"
-    "offsetx   nonnegative integer\n\n"
-    "offsety   nonnegative integer";
-
-static PyObject* axpy(PyObject *self, PyObject *args, PyObject *kwrds)
-{
-    matrix *x, *y;
-    PyObject *ao=NULL;
-    number a;
-    int n=-1, ix=1, iy=1, ox=0, oy=0;
-    char *kwlist[] = {"x", "y", "alpha", "n", "incx", "incy", "offsetx",
-        "offsety", NULL};
-
-    if (!PyArg_ParseTupleAndKeywords(args, kwrds, "OO|Oiiiii", kwlist,
-        &x, &y, &ao, &n, &ix, &iy, &ox, &oy)) return NULL;
-
-    if (!Matrix_Check(x)) err_mtrx("x");
-    if (!Matrix_Check(y)) err_mtrx("y");
-    if (MAT_ID(x) != MAT_ID(y)) err_conflicting_ids;
-
-    if (ix == 0) err_nz_int("incx");
-    if (iy == 0) err_nz_int("incy");
-
-    if (ox < 0) err_nn_int("offsetx");
-    if (oy < 0) err_nn_int("offsety");
-
-    if (n < 0) n = (len(x) >= ox+1) ? 1+(len(x)-ox-1)/abs(ix) : 0;
-    if (n == 0) return Py_BuildValue("");
-
-    if (len(x) < ox + 1+(n-1)*abs(ix)) err_buf_len("x");
-    if (len(y) < oy + 1+(n-1)*abs(iy)) err_buf_len("y");
-
-    if (ao && number_from_pyobject(ao, &a, MAT_ID(x)))
-        err_type("alpha");
-
-    switch (MAT_ID(x)){
-        case DOUBLE:
-            if (!ao) a.d=1.0;
-            Py_BEGIN_ALLOW_THREADS
-            daxpy_(&n, &a.d, MAT_BUFD(x)+ox, &ix, MAT_BUFD(y)+oy, &iy);
-            Py_END_ALLOW_THREADS
-            break;
-
-        case COMPLEX:
-            if (!ao) a.z=1.0;
-            Py_BEGIN_ALLOW_THREADS
-            zaxpy_(&n, &a.z, MAT_BUFZ(x)+ox, &ix, MAT_BUFZ(y)+oy, &iy);
-            Py_END_ALLOW_THREADS
-            break;
-
-        default:
-            err_invalid_id;
-    }
-
-    return Py_BuildValue("");
-}
-
-
-static char doc_dot[] =
-    "Returns x^H*y for real or complex x, y.\n\n"
-    "dot(x, y, n=None, incx=1, incy=1, offsetx=0, offsety=0)\n\n"
-    "ARGUMENTS\n"
-    "x         'd' or 'z' matrix\n\n"
-    "y         'd' or 'z' matrix.  Must have the same type as x.\n\n"
-    "n         integer.  If n<0, the default value of n is used.\n"
-    "          The default value is equal to\n"
-    "          (len(x)>=offsetx+1) ? 1+(len(x)-offsetx-1)/incx : 0.\n"
-    "          If the default value is used, it must be equal to\n"
-    "          len(y)>=offsety+1 ? 1+(len(y)-offsetx-1)/|incy| : 0.\n\n"
-    "incx      nonzero integer\n\n"
-    "incy      nonzero integer\n\n"
-    "offsetx   nonnegative integer\n\n"
-    "offsety   nonnegative integer\n\n"
-    "Returns 0 if n=0.";
-
-static PyObject* dot(PyObject *self, PyObject *args, PyObject *kwrds)
-{
-    matrix *x, *y;
-    number val;
-    int n=-1, ix=1, iy=1, ox=0, oy=0;
-    char *kwlist[] = {"x", "y", "n", "incx", "incy", "offsetx",
-        "offsety", NULL};
-
-    if (!PyArg_ParseTupleAndKeywords(args, kwrds, "OO|iiiii", kwlist,
-        &x, &y, &n, &ix, &iy, &ox, &oy))
-        return NULL;
-
-    if (!Matrix_Check(x)) err_mtrx("x");
-    if (!Matrix_Check(y)) err_mtrx("y");
-    if (MAT_ID(x) != MAT_ID(y)) err_conflicting_ids;
-
-    if (ix == 0) err_nz_int("incx");
-    if (iy == 0) err_nz_int("incy");
-
-    if (ox < 0) err_nn_int("offsetx");
-    if (oy < 0) err_nn_int("offsety");
-
-    if (n<0){
-        n = (len(x) >= ox+1) ? 1+(len(x)-ox-1)/abs(ix) : 0;
-        if (n != ((len(y) >= oy+1) ? 1+(len(y)-oy-1)/abs(iy) : 0)){
-            PyErr_SetString(PyExc_ValueError, "arrays have unequal "
-                "default lengths");
-            return NULL;
-        }
-    }
-
-    if (n && len(x) < ox + 1 + (n-1)*abs(ix)) err_buf_len("x");
-    if (n && len(y) < oy + 1 + (n-1)*abs(iy)) err_buf_len("y");
-
-    switch (MAT_ID(x)){
-        case DOUBLE:
-            Py_BEGIN_ALLOW_THREADS
-            val.d = (n==0) ? 0.0 : ddot_(&n, MAT_BUFD(x)+ox, &ix,
-                MAT_BUFD(y)+oy, &iy);
-            Py_END_ALLOW_THREADS
-            return Py_BuildValue("d", val.d);
-
-        case COMPLEX:
-	    if (n==0) val.z = 0.0;
-	    else
-#if USE_CBLAS_ZDOT
-                cblas_zdotc_sub(n, MAT_BUFZ(x)+ox, ix, MAT_BUFZ(y)+oy,
-                    iy, &val.z);
-#else
-                ix *= 2;
-                iy *= 2;
-                Py_BEGIN_ALLOW_THREADS
-                val.z = (ddot_(&n, MAT_BUFD(x)+2*ox, &ix,
-                    MAT_BUFD(y)+2*oy, &iy) +
-                    ddot_(&n, MAT_BUFD(x)+2*ox + 1, &ix,
-                    MAT_BUFD(y)+2*oy + 1, &iy)) +
-                    I*(ddot_(&n, MAT_BUFD(x)+2*ox, &ix,
-                    MAT_BUFD(y)+2*oy + 1, &iy) -
-                    ddot_(&n, MAT_BUFD(x)+2*ox + 1, &ix,
-                    MAT_BUFD(y)+2*oy, &iy));
-                Py_END_ALLOW_THREADS
-#endif
-	    return PyComplex_FromDoubles(creal(val.z),cimag(val.z));
-
-        default:
-            err_invalid_id;
-    }
-}
-
-
-static char doc_dotu[] =
-    "Returns x^T*y for real or complex x, y.\n\n"
-    "dotu(x, y, n=None, incx=1, incy=1, offsetx=0, offsety=0)\n\n"
-    "ARGUMENTS\n"
-    "x         'd' or 'z' matrix\n\n"
-    "y         'd' or 'z' matrix.  Must have the same type as x.\n\n"
-    "n         integer.  If n<0, the default value of n is used.\n"
-    "          The default value is equal to\n"
-    "          (len(x)>=offsetx+1) ? 1+(len(x)-offsetx-1)/incx : 0.\n"
-    "          If the default value is used, it must be equal to\n"
-    "          len(y)>=offsety+1 ? 1+(len(y)-offsetx-1)/|incy| : 0.\n\n"
-    "incx      nonzero integer\n\n"
-    "incy      nonzero integer\n\n"
-    "offsetx   nonnegative integer\n\n"
-    "offsety   nonnegative integer\n\n"
-    "Returns 0 if n=0.";
-
-static PyObject* dotu(PyObject *self, PyObject *args, PyObject *kwrds)
-{
-    matrix *x, *y;
-    number val;
-    int n=-1, ix=1, iy=1, ox=0, oy=0;
-    char *kwlist[] = {"x", "y", "n", "incx", "incy", "offsetx",
-        "offsety", NULL};
-
-    if (!PyArg_ParseTupleAndKeywords(args, kwrds, "OO|iiiii", kwlist,
-        &x, &y, &n, &ix, &iy, &ox, &oy))
-        return NULL;
-
-    if (!Matrix_Check(x)) err_mtrx("x");
-    if (!Matrix_Check(y)) err_mtrx("y");
-    if (MAT_ID(x) != MAT_ID(y)) err_conflicting_ids;
-
-    if (ix == 0) err_nz_int("incx");
-    if (iy == 0) err_nz_int("incy");
-
-    if (ox < 0) err_nn_int("offsetx");
-    if (oy < 0) err_nn_int("offsety");
-
-    if (n<0){
-        n = (len(x) >= ox+1) ? 1+(len(x)-ox-1)/abs(ix) : 0;
-        if (n != ((len(y) >= oy+1) ? 1+(len(y)-oy-1)/abs(iy) : 0)){
-            PyErr_SetString(PyExc_ValueError, "arrays have unequal "
-                "default lengths");
-            return NULL;
-        }
-    }
-
-    if (n && len(x) < ox + 1 + (n-1)*abs(ix)) err_buf_len("x");
-    if (n && len(y) < oy + 1 + (n-1)*abs(iy)) err_buf_len("y");
-
-    switch (MAT_ID(x)){
-        case DOUBLE:
-            Py_BEGIN_ALLOW_THREADS
-            val.d = (n==0) ? 0.0 : ddot_(&n, MAT_BUFD(x)+ox, &ix,
-                MAT_BUFD(y)+oy, &iy);
-            Py_END_ALLOW_THREADS
-            return Py_BuildValue("d", val.d);
-
-        case COMPLEX:
-	    if (n==0) val.z = 0.0;
-	    else
-#if USE_CBLAS_ZDOT
-                Py_BEGIN_ALLOW_THREADS
-                cblas_zdotu_sub(n, MAT_BUFZ(x)+ox, ix, MAT_BUFZ(y)+oy,
-                    iy, &val.z);
-                Py_END_ALLOW_THREADS
-#else
-                ix *= 2;
-                iy *= 2;
-                Py_BEGIN_ALLOW_THREADS
-                val.z = (ddot_(&n, MAT_BUFD(x)+2*ox, &ix,
-                    MAT_BUFD(y)+2*oy, &iy) -
-                    ddot_(&n, MAT_BUFD(x)+2*ox + 1, &ix,
-                    MAT_BUFD(y)+2*oy + 1, &iy)) +
-                    I*(ddot_(&n, MAT_BUFD(x)+2*ox, &ix,
-                    MAT_BUFD(y)+2*oy + 1, &iy) +
-                    ddot_(&n, MAT_BUFD(x)+2*ox + 1, &ix,
-                    MAT_BUFD(y)+2*oy, &iy));
-                Py_END_ALLOW_THREADS
-#endif
-	    return PyComplex_FromDoubles(creal(val.z),cimag(val.z));
-
-        default:
-            err_invalid_id;
-    }
-}
-
-
-static char doc_nrm2[] =
-    "Returns the Euclidean norm of a vector (returns ||x||_2).\n\n"
-    "nrm2(x, n=None, inc=1, offset=0)\n\n"
-    "ARGUMENTS\n"
-    "x         'd' or 'z' matrix\n\n"
-    "n         integer.  If n<0, the default value of n is used.\n"
-    "          The default value is equal to\n"
-    "          (len(x)>=offsetx+1) ? 1+(len(x)-offsetx-1)/incx : 0.\n\n"
-    "inc       positive integer\n\n"
-    "offset    nonnegative integer\n\n"
-    "Returns 0 if n=0.";
-
-static PyObject* nrm2(PyObject *self, PyObject *args, PyObject *kwrds)
-{
-    matrix *x;
-    int n=-1, ix=1, ox=0;
-    char *kwlist[] = {"x", "n", "inc", "offset", NULL};
-
-    if (!PyArg_ParseTupleAndKeywords(args, kwrds, "O|iii", kwlist, &x,
-        &n, &ix, &ox)) return NULL;
-
-    if (!Matrix_Check(x)) err_mtrx("x");
-    if (ix <= 0) err_p_int("incx");
-    if (ox < 0) err_nn_int("offsetx");
-    if (n < 0) n = (len(x) >= ox+1) ? 1+(len(x)-ox-1)/ix : 0;
-    if (n == 0) return Py_BuildValue("d", 0.0);
-    if (len(x) < ox + 1+(n-1)*ix) err_buf_len("x");
-
-    switch (MAT_ID(x)){
-        case DOUBLE:
-            return Py_BuildValue("d", dnrm2_(&n, MAT_BUFD(x)+ox, &ix));
-
-        case COMPLEX:
-            return Py_BuildValue("d", dznrm2_(&n, MAT_BUFZ(x)+ox, &ix));
-
-        default:
-            err_invalid_id;
-    }
-}
-
-
-static char doc_asum[] =
-    "Returns ||Re x||_1 + ||Im x||_1.\n\n"
-    "asum(x, n=None, inc=1, offset=0)\n\n"
-    "ARGUMENTS\n"
-    "x         'd' or 'z' matrix\n\n"
-    "n         integer.  If n<0, the default value of n is used.\n"
-    "          The default value is equal to\n"
-    "          n = (len(x)>=offset+1) ? 1+(len(x)-offset-1)/inc : 0.\n"
-    "\n"
-    "inc       positive integer\n\n"
-    "offset    nonnegative integer\n\n"
-    "Returns 0 if n=0.";
-
-static PyObject* asum(PyObject *self, PyObject *args, PyObject *kwrds)
-{
-    matrix *x;
-    int n=-1, ix=1, ox=0;
-    char *kwlist[] = {"x", "n", "inc", "offset", NULL};
-
-    if (!PyArg_ParseTupleAndKeywords(args, kwrds, "O|iii", kwlist,
-        &x, &n, &ix, &ox))
-        return NULL;
-
-    if (!Matrix_Check(x)) err_mtrx("x");
-    if (ix <= 0) err_p_int("inc");
-    if (ox < 0) err_nn_int("offset");
-    if (n < 0) n = (len(x) >= ox+1) ? 1+(len(x)-ox-1)/ix : 0;
-    if (n == 0) return Py_BuildValue("d", 0.0);
-    if (len(x) < ox + 1+(n-1)*ix) err_buf_len("x");
-
-    double val;
-    switch (MAT_ID(x)){
-        case DOUBLE:
-            Py_BEGIN_ALLOW_THREADS
-	    val = dasum_(&n, MAT_BUFD(x)+ox, &ix);
-            Py_END_ALLOW_THREADS
-            return Py_BuildValue("d", val);
-
-        case COMPLEX:
-            Py_BEGIN_ALLOW_THREADS
-	    val = dzasum_(&n, MAT_BUFZ(x)+ox, &ix);
-            Py_END_ALLOW_THREADS
-            return Py_BuildValue("d", val);
-
-        default:
-            err_invalid_id;
-    }
-}
-
-
-static char doc_iamax[] =
-    "Returns the index (in {0,...,n-1}) of the coefficient with \n"
-    "maximum value of |Re x_k| + |Im x_k|.\n\n"
-    "iamax(x, n=None, inc=1, offset=0)\n\n"
-    "ARGUMENTS\n"
-    "x         'd' or 'z' matrix\n\n"
-    "n         integer.  If n<0, the default value of n is used.\n"
-    "          The default value is equal to\n"
-    "          (len(x)>=offset+1) ? 1+(len(x)-offset-1)/inc : 0.\n\n"
-    "inc       positive integer\n\n"
-    "offset    nonnegative integer\n\n"
-    "In the case of ties, the index of the first maximizer is \n"
-    "returned.  If n=0, iamax returns 0.";
-
-static PyObject* iamax(PyObject *self, PyObject *args, PyObject *kwrds)
-{
-    matrix *x;
-    int n=-1, ix=1, ox=0;
-    char *kwlist[] = {"x", "n", "inc", "offset", NULL};
-
-    if (!PyArg_ParseTupleAndKeywords(args, kwrds, "O|iii", kwlist,
-        &x, &n, &ix, &ox))
-        return NULL;
-
-    if (!Matrix_Check(x)) err_mtrx("x");
-    if (ix <= 0) err_p_int("inc");
-    if (ox < 0) err_nn_int("offset");
-    if (n < 0) n = (len(x) >= ox+1) ? 1+(len(x)-ox-1)/ix : 0;
-    if (n == 0) return Py_BuildValue("i", 0);
-    if (len(x) < ox + 1+(n-1)*ix) err_buf_len("x");
-
-#if PY_MAJOR_VERSION >= 3
-    double val;
-#endif
-    switch (MAT_ID(x)){
-        case DOUBLE:
-#if PY_MAJOR_VERSION >= 3
-            Py_BEGIN_ALLOW_THREADS
-            val = idamax_(&n, MAT_BUFD(x)+ox, &ix)-1;
-            Py_END_ALLOW_THREADS
-            return Py_BuildValue("i", val);
-#else
-            return Py_BuildValue("i", idamax_(&n, MAT_BUFD(x)+ox, &ix)-1);
-#endif
-
-        case COMPLEX:
-#if PY_MAJOR_VERSION >= 3
-            Py_BEGIN_ALLOW_THREADS
-            val = izamax_(&n, MAT_BUFZ(x)+ox, &ix)-1;
-            Py_END_ALLOW_THREADS
-            return Py_BuildValue("i", val);
-#else
-            return Py_BuildValue("i", izamax_(&n, MAT_BUFZ(x)+ox, &ix)-1);
-#endif
-
-        default:
-            err_invalid_id;
-    }
-}
-
-
-static char doc_gemv[] =
-    "General matrix-vector product. \n\n"
-    "gemv(A, x, y, trans='N', alpha=1.0, beta=0.0, m=A.size[0],\n"
-    "     n=A.size[1], ldA=max(1,A.size[0]), incx=1, incy=1, \n"
-    "     offsetA=0, offsetx=0, offsety=0)\n\n"
-    "PURPOSE\n"
-    "If trans is 'N', computes y := alpha*A*x + beta*y.\n"
-    "If trans is 'T', computes y := alpha*A^T*x + beta*y.\n"
-    "If trans is 'C', computes y := alpha*A^H*x + beta*y.\n"
-    "The matrix A is m by n.\n"
-    "Returns immediately if n=0 and trans is 'T' or 'C', or if m=0 \n"
-    "and trans is 'N'.\n"
-    "Computes y := beta*y if n=0, m>0 and trans is 'N', or if m=0, \n"
-    "n>0 and trans is 'T' or 'C'.\n\n"
-    "ARGUMENTS\n"
-    "A         'd' or 'z' matrix\n\n"
-    "x         'd' or 'z' matrix.  Must have the same type as A.\n\n"
-    "y         'd' or 'z' matrix.  Must have the same type as A.\n\n"
-    "trans     'N', 'T' or 'C'\n\n"
-    "alpha     number (int, float or complex).  Complex alpha is only\n"
-    "          allowed if A is complex.\n\n"
-    "beta      number (int, float or complex).  Complex beta is only\n"
-    "          allowed if A is complex.\n\n"
-    "m         integer.  If negative, the default value is used.\n\n"
-    "n         integer.  If negative, the default value is used.\n\n"
-    "ldA       nonnegative integer.  ldA >= max(1,m).\n"
-    "          If zero, the default value is used.\n\n"
-    "incx      nonzero integer\n\n"
-    "incy      nonzero integer\n\n"
-    "offsetA   nonnegative integer\n\n"
-    "offsetx   nonnegative integer\n\n"
-    "offsety   nonnegative integer";
-
-static PyObject* gemv(PyObject *self, PyObject *args, PyObject *kwrds)
-{
-    matrix *A, *x, *y;
-    PyObject *ao=NULL, *bo=NULL;
-    number a, b;
-    int m=-1, n=-1, ldA=0, ix=1, iy=1, oA=0, ox=0, oy=0;
-#if PY_MAJOR_VERSION >= 3
-    int trans_ = 'N';
-#endif
-    char trans='N';
-    char *kwlist[] = {"A", "x", "y", "trans", "alpha", "beta", "m", "n",
-        "ldA", "incx", "incy", "offsetA", "offsetx", "offsety", NULL};
-
-#if PY_MAJOR_VERSION >= 3
-    if (!PyArg_ParseTupleAndKeywords(args, kwrds, "OOO|COOiiiiiiii",
-        kwlist, &A, &x, &y, &trans_, &ao, &bo, &m, &n, &ldA, &ix, &iy,
-        &oA, &ox, &oy))
-        return NULL;
-    trans = (char) trans_;
-#else
-    if (!PyArg_ParseTupleAndKeywords(args, kwrds, "OOO|cOOiiiiiiii",
-        kwlist, &A, &x, &y, &trans, &ao, &bo, &m, &n, &ldA, &ix, &iy,
-        &oA, &ox, &oy))
-        return NULL;
-#endif
-
-    if (!Matrix_Check(A)) err_mtrx("A");
-    if (!Matrix_Check(x)) err_mtrx("x");
-    if (!Matrix_Check(y)) err_mtrx("y");
-    if (MAT_ID(A) != MAT_ID(x) || MAT_ID(A) != MAT_ID(y) ||
-        MAT_ID(x) != MAT_ID(y)) err_conflicting_ids;
-
-    if (trans != 'N' && trans != 'T' && trans != 'C')
-        err_char("trans", "'N','T','C'");
-
-    if (ix == 0) err_nz_int("incx");
-    if (iy == 0) err_nz_int("incy");
-
-    if (m < 0) m = A->nrows;
-    if (n < 0) n = A->ncols;
-    if ((!m && trans == 'N') || (!n && (trans == 'T' || trans == 'C')))
-        return Py_BuildValue("");
-
-    if (ldA == 0) ldA = MAX(1,A->nrows);
-    if (ldA < MAX(1,m)) err_ld("ldA");
-
-    if (oA < 0) err_nn_int("offsetA");
-    if (n > 0 && m > 0 && oA + (n-1)*ldA + m > len(A)) err_buf_len("A");
-
-    if (ox < 0) err_nn_int("offsetx");
-    if ((trans == 'N' && n > 0 && ox + (n-1)*abs(ix) + 1 > len(x)) ||
-	((trans == 'T' || trans == 'C') && m > 0 &&
-        ox + (m-1)*abs(ix) + 1 > len(x))) err_buf_len("x");
-
-    if (oy < 0) err_nn_int("offsety");
-    if ((trans == 'N' && oy + (m-1)*abs(iy) + 1 > len(y)) ||
-        ((trans == 'T' || trans == 'C') &&
-        oy + (n-1)*abs(iy) + 1 > len(y))) err_buf_len("y");
-
-    if (ao && number_from_pyobject(ao, &a, MAT_ID(x)))
-        err_type("alpha");
-    if (bo && number_from_pyobject(bo, &b, MAT_ID(x)))
-        err_type("beta");
-
-    switch (MAT_ID(x)){
-        case DOUBLE:
-            if (!ao) a.d=1.0;
-            if (!bo) b.d=0.0;
-            if (trans == 'N' && n == 0)
-                Py_BEGIN_ALLOW_THREADS
-                dscal_(&m, &b.d, MAT_BUFD(y)+oy, &iy);
-                Py_END_ALLOW_THREADS
-            else if ((trans == 'T' || trans == 'C') && m == 0)
-                Py_BEGIN_ALLOW_THREADS
-                dscal_(&n, &b.d, MAT_BUFD(y)+oy, &iy);
-                Py_END_ALLOW_THREADS
-            else
-                Py_BEGIN_ALLOW_THREADS
-                dgemv_(&trans, &m, &n, &a.d, MAT_BUFD(A)+oA, &ldA,
-                    MAT_BUFD(x)+ox, &ix, &b.d, MAT_BUFD(y)+oy, &iy);
-                Py_END_ALLOW_THREADS
-            break;
-
-        case COMPLEX:
-            if (!ao) a.z=1.0;
-            if (!bo) b.z=0.0;
-            if (trans == 'N' && n == 0)
-                Py_BEGIN_ALLOW_THREADS
-                zscal_(&m, &b.z, MAT_BUFZ(y)+oy, &iy);
-                Py_END_ALLOW_THREADS
-            else if ((trans == 'T' || trans == 'C') && m == 0)
-                Py_BEGIN_ALLOW_THREADS
-                zscal_(&n, &b.z, MAT_BUFZ(y)+oy, &iy);
-                Py_END_ALLOW_THREADS
-            else
-                Py_BEGIN_ALLOW_THREADS
-                zgemv_(&trans, &m, &n, &a.z, MAT_BUFZ(A)+oA, &ldA,
-                    MAT_BUFZ(x)+ox, &ix, &b.z, MAT_BUFZ(y)+oy, &iy);
-                Py_END_ALLOW_THREADS
-            break;
-
-        default:
-            err_invalid_id;
-    }
-
-    return Py_BuildValue("");
-}
-
-
-static char doc_gbmv[] =
-    "Matrix-vector product with a general banded matrix.\n\n"
-    "gbmv(A, m, kl, x, y, trans='N', alpha=1.0, beta=0.0, n=A.size[1],\n"
-    "     ku=A.size[0]-kl-1, ldA=max(1,A.size[0]), incx=1, incy=1, \n"
-    "     offsetA=0, offsetx=0, offsety=0)\n\n"
-    "PURPOSE\n"
-    "If trans is 'N', computes y := alpha*A*x + beta*y.\n"
-    "If trans is 'T', computes y := alpha*A^T*x + beta*y.\n"
-    "If trans is 'C', computes y := alpha*A^H*x + beta*y.\n"
-    "The matrix A is m by n with upper bandwidth ku and lower\n"
-    "bandwidth kl.\n"
-    "Returns immediately if n=0 and trans is 'T' or 'C', or if m=0 \n"
-    "and trans is 'N'.\n"
-    "Computes y := beta*y if n=0, m>0, and trans is 'N', or if m=0, n>0,\n"
-    "and trans is 'T' or 'C'.\n\n"
-    "ARGUMENTS\n"
-    "A         'd' or 'z' matrix.  Must have the same type as A.\n\n"
-    "m         nonnegative integer\n\n"
-    "kl        nonnegative integer\n\n"
-    "x         'd' or 'z' matrix.  Must have the same type as A.\n\n"
-    "y         'd' or 'z' matrix.  Must have the same type as A.\n\n"
-    "trans     'N', 'T' or 'C'\n\n"
-    "alpha     number (int, float or complex).  Complex alpha is only\n"
-    "          allowed if A is complex.\n\n"
-    "beta      number (int, float or complex).  Complex beta is only\n"
-    "          allowed if A is complex.\n\n"
-    "n         nonnegative integer.  If negative, the default value is\n"
-    "          used.\n\n"
-    "ku        nonnegative integer.  If negative, the default value is\n"
-    "          used.\n"
-    "ldA       positive integer.  ldA >= kl+ku+1. If zero, the default\n"
-    "          value is used.\n\n"
-    "incx      nonzero integer\n\n"
-    "incy      nonzero integer\n\n"
-    "offsetA   nonnegative integer\n\n"
-    "offsetx   nonnegative integer\n\n"
-    "offsety   nonnegative integer";
-
-static PyObject* gbmv(PyObject *self, PyObject *args, PyObject *kwrds)
-{
-    matrix *A, *x, *y;
-    PyObject *ao=NULL, *bo=NULL;
-    number a, b;
-    int m, kl, ku=-1, n=-1, ldA=0, ix=1, iy=1, oA=0, ox=0, oy=0;
-#if PY_MAJOR_VERSION >= 3
-    int trans_ = 'N';
-#endif
-    char trans = 'N';
-    char *kwlist[] = {"A", "m", "kl", "x", "y", "trans", "alpha", "beta",
-        "n", "ku", "ldA", "incx", "incy", "offsetA", "offsetx", "offsety",
-        NULL};
-
-#if PY_MAJOR_VERSION >= 3
-    if (!PyArg_ParseTupleAndKeywords(args, kwrds, "OiiOO|COOiiiiiiii",
-        kwlist, &A, &m, &kl, &x, &y, &trans_, &ao, &bo, &n, &ku, &ldA, &ix,
-        &iy, &oA, &ox, &oy))
-        return NULL;
-    trans = (char) trans_;
-#else
-    if (!PyArg_ParseTupleAndKeywords(args, kwrds, "OiiOO|cOOiiiiiiii",
-        kwlist, &A, &m, &kl, &x, &y, &trans, &ao, &bo, &n, &ku, &ldA, &ix,
-        &iy, &oA, &ox, &oy))
-        return NULL;
-#endif
-
-    if (!Matrix_Check(A)) err_mtrx("A");
-    if (!Matrix_Check(x)) err_mtrx("x");
-    if (!Matrix_Check(y)) err_mtrx("y");
-    if (MAT_ID(A) != MAT_ID(x) || MAT_ID(A) != MAT_ID(y) ||
-        MAT_ID(x) != MAT_ID(y)) err_conflicting_ids;
-
-    if (trans != 'N' && trans != 'T' && trans != 'C')
-        err_char("trans", "'N', 'T', 'C'");
-
-    if (ix == 0) err_nz_int("incx");
-    if (iy == 0) err_nz_int("incy");
-    if (n < 0) n = A->ncols;
-    if ((!m && trans == 'N') || (!n && (trans == 'T' || trans == 'C')))
-       return Py_BuildValue("");
-
-    if (kl < 0) err_nn_int("kl");
-    if (ku < 0) ku = A->nrows - 1 - kl;
-    if (ku < 0) err_nn_int("ku");
-
-    if (ldA == 0) ldA = A->nrows;
-    if (ldA < kl+ku+1) err_ld("ldA");
-
-    if (oA < 0) err_nn_int("offsetA");
-    if (m>0 && n>0 && oA + (n-1)*ldA + kl + ku + 1 > len(A))
-        err_buf_len("A");
-    if (ox < 0) err_nn_int("offsetx");
-    if ((trans == 'N' && n > 0 && ox + (n-1)*abs(ix) + 1 > len(x)) ||
-        ((trans == 'T' || trans == 'C') && m > 0 &&
-        ox + (m-1)*abs(ix) + 1 > len(x))) err_buf_len("x");
-    if (oy < 0) err_nn_int("offsety");
-    if ((trans == 'N' && oy + (m-1)*abs(iy) + 1 > len(y)) ||
-	((trans == 'T' || trans == 'C') &&
-        oy + (n-1)*abs(iy) + 1 > len(y))) err_buf_len("y");
-
-    if (ao && number_from_pyobject(ao, &a, MAT_ID(x)))
-        err_type("alpha");
-    if (bo && number_from_pyobject(bo, &b, MAT_ID(x)))
-        err_type("beta");
-
-    switch (MAT_ID(x)){
-        case DOUBLE:
-            if (!ao) a.d=1.0;
-            if (!bo) b.d=0.0;
-            if (trans == 'N' && n == 0)
-                Py_BEGIN_ALLOW_THREADS
-                dscal_(&m, &b.d, MAT_BUFD(y)+oy, &iy);
-                Py_END_ALLOW_THREADS
-            else if ((trans == 'T' || trans == 'C') && m == 0)
-                Py_BEGIN_ALLOW_THREADS
-                dscal_(&n, &b.d, MAT_BUFD(y)+oy, &iy);
-                Py_END_ALLOW_THREADS
-            else
-                Py_BEGIN_ALLOW_THREADS
-                dgbmv_(&trans, &m, &n, &kl, &ku, &a.d, MAT_BUFD(A)+oA,
-                    &ldA, MAT_BUFD(x)+ox, &ix, &b.d, MAT_BUFD(y)+oy, &iy);
-	        Py_END_ALLOW_THREADS
-            break;
-
-        case COMPLEX:
-            if (!ao) a.z=1.0;
-            if (!bo) b.z=0.0;
-            if (trans == 'N' && n == 0)
-                Py_BEGIN_ALLOW_THREADS
-                zscal_(&m, &b.z, MAT_BUFZ(y)+oy, &iy);
-                Py_END_ALLOW_THREADS
-            else if ((trans == 'T' || trans == 'C') && m == 0)
-                Py_BEGIN_ALLOW_THREADS
-                zscal_(&n, &b.z, MAT_BUFZ(y)+oy, &iy);
-                Py_END_ALLOW_THREADS
-            else
-                Py_BEGIN_ALLOW_THREADS
-                zgbmv_(&trans, &m, &n, &kl, &ku, &a.z, MAT_BUFZ(A)+oA,
-                    &ldA, MAT_BUFZ(x)+ox, &ix, &b.z, MAT_BUFZ(y)+oy, &iy);
-                Py_END_ALLOW_THREADS
-            break;
-
-        default:
-            err_invalid_id;
-    }
-
-    return Py_BuildValue("");
-}
-
-
-static char doc_symv[] =
-    "Matrix-vector product with a real symmetric matrix.\n\n"
-    "symv(A, x, y, uplo='L', alpha=1.0, beta=0.0, n=A.size[0], \n"
-    "     ldA=max(1,A.size[0]), incx=1, incy=1, offsetA=0, offsetx=0,\n"
-    "     offsety=0)\n\n"
-    "PURPOSE\n"
-    "Computes y := alpha*A*x + beta*y with A real symmetric of order n."
-    "\n\n"
-    "ARGUMENTS\n"
-    "A         'd' matrix\n\n"
-    "x         'd' matrix\n\n"
-    "y         'd' matrix\n\n"
-    "uplo      'L' or 'U'\n\n"
-    "alpha     real number (int or float)\n\n"
-    "beta      real number (int or float)\n\n"
-    "n         integer.  If negative, the default value is used.\n"
-    "          If the default value is used, we require that\n"
-    "          A.size[0]=A.size[1].\n\n"
-    "ldA       nonnegative integer.  ldA >= max(1,n).\n"
-    "          If zero, the default value is used.\n\n"
-    "incx      nonzero integer\n\n"
-    "incy      nonzero integer\n\n"
-    "offsetA   nonnegative integer\n\n"
-    "offsetx   nonnegative integer\n\n"
-    "offsety   nonnegative integer";
-
-static PyObject* symv(PyObject *self, PyObject *args, PyObject *kwrds)
-{
-    matrix *A, *x, *y;
-    PyObject *ao=NULL, *bo=NULL;
-    number a, b;
-    int n=-1, ldA=0, ix=1, iy=1, oA=0, ox=0, oy=0;
-#if PY_MAJOR_VERSION >= 3
-    int uplo_ = 'L';
-#endif
-    char uplo = 'L';
-    char *kwlist[] = {"A", "x", "y", "uplo", "alpha", "beta", "n",
-        "ldA", "incx", "incy", "offsetA", "offsetx", "offsety", NULL};
-
-#if PY_MAJOR_VERSION >= 3
-    if (!PyArg_ParseTupleAndKeywords(args, kwrds, "OOO|COOiiiiiii",
-        kwlist, &A, &x, &y, &uplo_, &ao, &bo, &n, &ldA, &ix, &iy, &oA,
-        &ox, &oy))
-        return NULL;
-    uplo = (char) uplo_;
-#else
-    if (!PyArg_ParseTupleAndKeywords(args, kwrds, "OOO|cOOiiiiiii",
-        kwlist, &A, &x, &y, &uplo, &ao, &bo, &n, &ldA, &ix, &iy, &oA,
-        &ox, &oy))
-        return NULL;
-#endif
-
-    if (!Matrix_Check(A)) err_mtrx("A");
-    if (!Matrix_Check(x)) err_mtrx("x");
-    if (!Matrix_Check(y)) err_mtrx("y");
-    if (MAT_ID(A) != MAT_ID(x) || MAT_ID(A) != MAT_ID(y) ||
-        MAT_ID(x) != MAT_ID(y)) err_conflicting_ids;
-
-    if (uplo != 'L' && uplo != 'U') err_char("uplo", "'L', 'U'");
-
-    if (ix == 0) err_nz_int("incx");
-    if (iy == 0) err_nz_int("incy");
-
-    if (n < 0){
-        if (A->nrows != A->ncols){
-            PyErr_SetString(PyExc_ValueError, "A is not square");
-            return NULL;
-        }
-        n = A->nrows;
-    }
-    if (n == 0) return Py_BuildValue("");
-
-    if (ldA == 0) ldA = MAX(1,A->nrows);
-    if (ldA < MAX(1,n)) err_ld("ldA");
-    if (oA < 0) err_nn_int("offsetA");
-    if (oA + (n-1)*ldA + n > len(A)) err_buf_len("A");
-    if (ox < 0) err_nn_int("offsetx");
-    if (ox + (n-1)*abs(ix) + 1 > len(x)) err_buf_len("x");
-    if (oy < 0) err_nn_int("offsety");
-    if (oy + (n-1)*abs(iy) + 1 > len(y)) err_buf_len("y");
-
-    if (ao && number_from_pyobject(ao, &a, MAT_ID(x)))
-        err_type("alpha");
-    if (bo && number_from_pyobject(bo, &b, MAT_ID(x)))
-        err_type("beta");
-
-    switch (MAT_ID(x)){
-        case DOUBLE:
-            if (!ao) a.d=1.0;
-            if (!bo) b.d=0.0;
-            Py_BEGIN_ALLOW_THREADS
-            dsymv_(&uplo, &n, &a.d, MAT_BUFD(A)+oA, &ldA,
-                MAT_BUFD(x)+ox, &ix, &b.d, MAT_BUFD(y)+oy, &iy);
-            Py_END_ALLOW_THREADS
-            break;
-
-        default:
-            err_invalid_id;
-    }
-
-    return Py_BuildValue("");
-}
-
-
-
-static char doc_hemv[] =
-    "Matrix-vector product with a real symmetric or complex Hermitian\n"
-    "matrix.\n\n"
-    "hemv(A, x, y, uplo='L', alpha=1.0, beta=0.0, n=A.size[0],\n"
-    "     ldA=max(1,A.size[0]), incx=1, incy=1, offsetA=0, offsetx=0,\n"
-    "     offsety=0)\n\n"
-    "PURPOSE\n"
-    "Computes y := alpha*A*x + beta*y, with A real symmetric or\n"
-    "complex Hermitian of order n.\n\n"
-    "ARGUMENTS\n"
-    "A         'd' or 'z' matrix\n\n"
-    "x         'd' or 'z' matrix.  Must have the same type as A.\n\n"
-    "y         'd' or 'z' matrix.  Must have the same type as A.\n\n"
-    "uplo      'L' or 'U'\n\n"
-    "n         integer.  If negative, the default value is used.\n"
-    "          If the default value is used, we require that\n"
-    "          A.size[0]=A.size[1].\n\n"
-    "alpha     number (int, float or complex).  Complex alpha is only\n"
-    "          allowed if A is complex.\n\n"
-    "ldA       nonnegative integer.  ldA >= max(1,n).\n"
-    "          If zero, the default value is used.\n\n"
-    "incx      nonzero integer\n\n"
-    "beta      number (int, float or complex).  Complex beta is only\n"
-    "          allowed if A is complex.\n\n"
-    "incy      nonzero integer\n\n"
-    "offsetA   nonnegative integer\n\n"
-    "offsetx   nonnegative integer\n\n"
-    "offsety   nonnegative integer";
-
-
-static PyObject* hemv(PyObject *self, PyObject *args, PyObject *kwrds)
-{
-    matrix *A, *x, *y;
-    PyObject *ao=NULL, *bo=NULL;
-    number a, b;
-    int n=-1, ldA=0, ix=1, iy=1, oA=0, ox=0, oy=0;
-#if PY_MAJOR_VERSION >= 3
-    int uplo_ = 'L';
-#endif
-    char uplo = 'L';
-    char *kwlist[] = {"A", "x", "y", "uplo", "alpha", "beta", "n",
-        "ldA", "incx", "incy", "offsetA", "offsetx", "offsety", NULL};
-
-#if PY_MAJOR_VERSION >= 3
-    if (!PyArg_ParseTupleAndKeywords(args, kwrds, "OOO|COOiiiiiii",
-        kwlist, &A, &x, &y, &uplo_, &ao, &bo, &n, &ldA, &ix, &iy, &oA,
-        &ox, &oy))
-        return NULL;
-    uplo = (char) uplo_;
-#else
-    if (!PyArg_ParseTupleAndKeywords(args, kwrds, "OOO|cOOiiiiiii",
-        kwlist, &A, &x, &y, &uplo, &ao, &bo, &n, &ldA, &ix, &iy, &oA,
-        &ox, &oy))
-        return NULL;
-#endif
-
-    if (!Matrix_Check(A)) err_mtrx("A");
-    if (!Matrix_Check(x)) err_mtrx("x");
-    if (!Matrix_Check(y)) err_mtrx("y");
-    if (MAT_ID(A) != MAT_ID(x) || MAT_ID(A) != MAT_ID(y) ||
-        MAT_ID(x) != MAT_ID(y)) err_conflicting_ids;
-
-    if (uplo != 'L' && uplo != 'U') err_char("uplo", "'L', 'U'");
-
-    if (ix == 0) err_nz_int("incx");
-    if (iy == 0) err_nz_int("incy");
-
-    if (n < 0){
-        if (A->nrows != A->ncols){
-            PyErr_SetString(PyExc_ValueError, "A is not square");
-            return NULL;
-        }
-        n = A->nrows;
-    }
-    if (n == 0) return Py_BuildValue("");
-
-    if (ldA == 0) ldA = MAX(1,A->nrows);
-    if (ldA < MAX(1,n)) err_ld("ldA");
-    if (oA < 0) err_nn_int("offsetA");
-    if (oA + (n-1)*ldA + n > len(A)) err_buf_len("A");
-    if (ox < 0) err_nn_int("offsetx");
-    if (ox + (n-1)*abs(ix) + 1 > len(x)) err_buf_len("x");
-    if (oy < 0) err_nn_int("offsety");
-    if (oy + (n-1)*abs(iy) + 1 > len(y)) err_buf_len("y");
-
-    if (ao && number_from_pyobject(ao, &a, MAT_ID(x)))
-        err_type("alpha");
-    if (bo && number_from_pyobject(bo, &b, MAT_ID(x)))
-        err_type("beta");
-
-    switch (MAT_ID(x)){
-        case DOUBLE:
-            if (!ao) a.d=1.0;
-            if (!bo) b.d=0.0;
-            Py_BEGIN_ALLOW_THREADS
-            dsymv_(&uplo, &n, &a.d, MAT_BUFD(A)+oA, &ldA,
-                MAT_BUFD(x)+ox, &ix, &b.d, MAT_BUFD(y)+oy, &iy);
-            Py_END_ALLOW_THREADS
-            break;
-
-        case COMPLEX:
-            if (!ao) a.z=1.0;
-            if (!bo) b.z=0.0;
-            Py_BEGIN_ALLOW_THREADS
-            zhemv_(&uplo, &n, &a.z, MAT_BUFZ(A)+oA, &ldA,
-                MAT_BUFZ(x)+ox, &ix, &b.z, MAT_BUFZ(y)+oy, &iy);
-            Py_END_ALLOW_THREADS
-            break;
-
-        default:
-            err_invalid_id;
-    }
-
-    return Py_BuildValue("");
-}
-
-
-static char doc_sbmv[] =
-    "Matrix-vector product with a real symmetric band matrix.\n\n"
-    "sbmv(A, x, y, uplo='L', alpha=1.0, beta=0.0, n=A.size[1], \n"
-    "     k=None, ldA=A.size[0], incx=1, incy=1, offsetA=0,\n"
-    "     offsetx=0, offsety=0)\n\n"
-    "PURPOSE\n"
-    "Computes y := alpha*A*x + beta*y with A real symmetric and \n"
-    "banded of order n and with bandwidth k.\n\n"
-    "ARGUMENTS\n"
-    "A         'd' matrix\n\n"
-    "x         'd' matrix\n\n"
-    "y         'd' matrix\n\n"
-    "uplo      'L' or 'U'\n\n"
-    "alpha     real number (int or float)\n\n"
-    "beta      real number (int or float)\n\n"
-    "n         integer.  If negative, the default value is used.\n\n"
-    "k         integer.  If negative, the default value is used.\n"
-    "          The default value is k = max(0,A.size[0]-1).\n\n"
-    "ldA       nonnegative integer.  ldA >= k+1.\n"
-    "          If zero, the default vaule is used.\n\n"
-    "incx      nonzero integer\n\n"
-    "incy      nonzero integer\n\n"
-    "offsetA   nonnegative integer\n\n"
-    "offsetx   nonnegative integer\n\n"
-    "offsety   nonnegative integer\n\n";
-
-static PyObject* sbmv(PyObject *self, PyObject *args, PyObject *kwrds)
-{
-    matrix *A, *x, *y;
-    PyObject *ao=NULL, *bo=NULL;
-    number a, b;
-    int n=-1, k=-1, ldA=0, ix=1, iy=1, oA=0, ox=0, oy=0;
-#if PY_MAJOR_VERSION >= 3
-    int uplo_ = 'L';
-#endif
-    char uplo = 'L';
-    char *kwlist[] = {"A", "x", "y", "uplo", "alpha", "beta", "n", "k",
-        "ldA", "incx", "incy", "offsetA", "offsetx", "offsety", NULL};
-
-#if PY_MAJOR_VERSION >= 3
-    if (!PyArg_ParseTupleAndKeywords(args, kwrds, "OOO|COOiiiiiiii",
-        kwlist, &A, &x, &y, &uplo_, &ao, &bo, &n, &k, &ldA, &ix, &iy,
-        &oA, &ox, &oy))
-        return NULL;
-    uplo = (char) uplo_;
-#else
-    if (!PyArg_ParseTupleAndKeywords(args, kwrds, "OOO|cOOiiiiiiii",
-        kwlist, &A, &x, &y, &uplo, &ao, &bo, &n, &k, &ldA, &ix, &iy,
-        &oA, &ox, &oy))
-        return NULL;
-#endif
-
-    if (!Matrix_Check(A)) err_mtrx("A");
-    if (!Matrix_Check(x)) err_mtrx("x");
-    if (!Matrix_Check(y)) err_mtrx("y");
-    if (MAT_ID(A) != MAT_ID(x) || MAT_ID(A) != MAT_ID(y) ||
-        MAT_ID(x) != MAT_ID(y)) err_conflicting_ids;
-
-    if (uplo != 'L' && uplo != 'U') err_char("uplo", "'L', 'U'");
-
-    if (ix == 0) err_nz_int("incx");
-    if (iy == 0) err_nz_int("incy");
-
-    if (n < 0) n = A->ncols;
-    if (n == 0) return Py_BuildValue("");
-
-    if (k < 0) k = MAX(0, A->nrows-1);
-    if (ldA == 0) ldA = A->nrows;
-    if (ldA < 1+k) err_ld("ldA");
-
-    if (oA < 0) err_nn_int("offsetA");
-    if (oA + (n-1)*ldA + k+1 > len(A)) err_buf_len("A");
-    if (ox < 0) err_nn_int("offsetx");
-    if (ox + (n-1)*abs(ix) + 1 > len(x)) err_buf_len("x");
-    if (oy < 0) err_nn_int("offsety");
-    if (oy + (n-1)*abs(iy) + 1 > len(y)) err_buf_len("y");
-
-    if (ao && number_from_pyobject(ao, &a, MAT_ID(x)))
-        err_type("alpha");
-    if (bo && number_from_pyobject(bo, &b, MAT_ID(x)))
-        err_type("beta");
-
-    switch (MAT_ID(x)){
-        case DOUBLE:
-            if (!ao) a.d=1.0;
-            if (!bo) b.d=0.0;
-            Py_BEGIN_ALLOW_THREADS
-            dsbmv_(&uplo, &n, &k, &a.d, MAT_BUFD(A)+oA, &ldA,
-                MAT_BUFD(x)+ox, &ix, &b.d, MAT_BUFD(y)+oy, &iy);
-            Py_END_ALLOW_THREADS
-            break;
-
-        default:
-            err_invalid_id;
-    }
-
-    return Py_BuildValue("");
-}
-
-
-static char doc_hbmv[] =
-    "Matrix-vector product with a real symmetric or complex Hermitian\n"
-    "band matrix.\n\n"
-    "hbmv(A, x, y, uplo='L', alpha=1.0, beta=0.0, n=A.size[1], \n"
-    "     k=None, ldA=A.size[0], incx=1, incy=1, offsetA=0, \n"
-    "     offsetx=0, offsety=0)\n\n"
-    "PURPOSE\n"
-    "Computes y := alpha*A*x + beta*y with A real symmetric or \n"
-    "complex Hermitian and banded of order n and with bandwidth k.\n\n"
-    "ARGUMENTS\n"
-    "A         'd' or 'z' matrix\n\n"
-    "x         'd' or 'z' matrix.  Must have the same type as A.\n\n"
-    "y         'd' or 'z' matrix.  Must have the same type as A.\n\n"
-    "uplo      'L' or 'U'\n\n"
-    "alpha     number (int, float or complex).  Complex alpha is only\n"
-    "          allowed if A is complex.\n\n"
-    "beta      number (int, float or complex).  Complex beta is only\n"
-    "          allowed if A is complex.\n\n"
-    "n         integer.  If negative, the default value is used.\n\n"
-    "k         integer.  If negative, the default value is used.\n"
-    "          The default value is k = max(0,A.size[0]-1).\n\n"
-    "ldA       nonnegative integer.  ldA >= k+1.\n"
-    "          If zero, the default vaule is used.\n\n"
-    "incx      nonzero integer\n\n"
-    "incy      nonzero integer\n\n"
-    "offsetA   nonnegative integer.\n\n"
-    "offsetx   nonnegative integer.\n\n"
-    "offsety   nonnegative integer.\n\n";
-
-static PyObject* hbmv(PyObject *self, PyObject *args, PyObject *kwrds)
-{
-    matrix *A, *x, *y;
-    PyObject *ao=NULL, *bo=NULL;
-    number a, b;
-    int n=-1, k=-1, ldA=0, ix=1, iy=1, oA=0, ox=0, oy=0;
-#if PY_MAJOR_VERSION >= 3
-    int uplo_ = 'L';
-#endif
-    char uplo = 'L';
-    char *kwlist[] = {"A", "x", "y", "uplo", "alpha", "beta", "n", "k",
-        "ldA", "incx", "incy", "offsetA", "offsetx", "offsety", NULL};
-
-#if PY_MAJOR_VERSION >= 3
-    if (!PyArg_ParseTupleAndKeywords(args, kwrds, "OOO|COOiiiiiiii",
-        kwlist, &A, &x, &y, &uplo_, &ao, &bo, &n, &k, &ldA, &ix, &iy,
-        &oA, &ox, &oy))
-        return NULL;
-    uplo = (char) uplo_;
-#else
-    if (!PyArg_ParseTupleAndKeywords(args, kwrds, "OOO|cOOiiiiiiii",
-        kwlist, &A, &x, &y, &uplo, &ao, &bo, &n, &k, &ldA, &ix, &iy,
-        &oA, &ox, &oy))
-        return NULL;
-#endif
-
-    if (!Matrix_Check(A)) err_mtrx("A");
-    if (!Matrix_Check(x)) err_mtrx("x");
-    if (!Matrix_Check(y)) err_mtrx("y");
-    if (MAT_ID(A) != MAT_ID(x) || MAT_ID(A) != MAT_ID(y) ||
-        MAT_ID(x) != MAT_ID(y)) err_conflicting_ids;
-
-    if (uplo != 'L' && uplo != 'U') err_char("uplo", "'L', 'U'");
-
-    if (ix == 0) err_nz_int("incx");
-    if (iy == 0) err_nz_int("incy");
-
-    if (n < 0) n = A->ncols;
-    if (n == 0) return Py_BuildValue("");
-
-    if (k < 0) k = MAX(0, A->nrows-1);
-    if (ldA == 0) ldA = A->nrows;
-    if (ldA < 1+k) err_ld("ldA");
-
-    if (oA < 0) err_nn_int("offsetA");
-    if (oA + (n-1)*ldA + k+1 > len(A)) err_buf_len("A");
-    if (ox < 0) err_nn_int("offsetx");
-    if (ox + (n-1)*abs(ix) + 1 > len(x)) err_buf_len("x");
-    if (oy < 0) err_nn_int("offsety");
-    if (oy + (n-1)*abs(iy) + 1 > len(y)) err_buf_len("y");
-
-    if (ao && number_from_pyobject(ao, &a, MAT_ID(x)))
-        err_type("alpha");
-    if (bo && number_from_pyobject(bo, &b, MAT_ID(x)))
-        err_type("beta");
-
-    switch (MAT_ID(x)){
-        case DOUBLE:
-            if (!ao) a.d=1.0;
-            if (!bo) b.d=0.0;
-            Py_BEGIN_ALLOW_THREADS
-            dsbmv_(&uplo, &n, &k, &a.d, MAT_BUFD(A)+oA, &ldA,
-                MAT_BUFD(x)+ox, &ix, &b.d, MAT_BUFD(y)+oy, &iy);
-            Py_END_ALLOW_THREADS
-            break;
-
-        case COMPLEX:
-            if (!ao) a.z=1.0;
-            if (!bo) b.z=0.0;
-            Py_BEGIN_ALLOW_THREADS
-            zhbmv_(&uplo, &n, &k, &a.z, MAT_BUFZ(A)+oA, &ldA,
-                MAT_BUFZ(x)+ox, &ix, &b.z, MAT_BUFZ(y)+oy, &iy);
-            Py_END_ALLOW_THREADS
-            break;
-
-        default:
-            err_invalid_id;
-    }
-
-    return Py_BuildValue("");
-}
-
-
-static char doc_trmv[] =
-    "Matrix-vector product with a triangular matrix.\n\n"
-    "trmv(A, x, uplo='L', trans='N', diag='N', n=A.size[0],\n"
-    "     ldA=max(1,A.size[0]), incx=1, offsetA=0, offsetx=0)\n\n"
-    "PURPOSE\n"
-    "If trans is 'N', computes x := A*x.\n"
-    "If trans is 'T', computes x := A^T*x.\n"
-    "If trans is 'C', computes x := A^H*x.\n"
-    "A is triangular of order n.\n\n"
-    "ARGUMENTS\n"
-    "A         'd' or 'z' matrix\n\n"
-    "x         'd' or 'z' matrix.  Must have the same type as A.\n\n"
-    "uplo      'L' or 'U'\n\n"
-    "trans     'N' or 'T'\n\n"
-    "diag      'N' or 'U'\n\n"
-    "n         integer.  If negative, the default value is used.\n"
-    "          If the default value is used, we require that\n"
-    "          A.size[0] = A.size[1].\n\n"
-    "ldA       nonnegative integer.  ldA >= max(1,n).\n"
-    "          If zero the default value is used.\n\n"
-    "incx      nonzero integer\n\n"
-    "offsetA   nonnegative integer\n\n"
-    "offsetx   nonnegative integer";
-
-static PyObject* trmv(PyObject *self, PyObject *args, PyObject *kwrds)
-{
-    matrix *A, *x;
-    int n=-1, ldA=0, ix=1, oA=0, ox=0;
-#if PY_MAJOR_VERSION >= 3
-    int uplo_ = 'L', trans_ = 'N', diag_ = 'N';
-#endif
-    char uplo = 'L', trans = 'N', diag = 'N';
-    char *kwlist[] = {"A", "x", "uplo", "trans", "diag", "n", "ldA",
-        "incx", "offsetA", "offsetx", NULL};
-
-#if PY_MAJOR_VERSION >= 3
-    if (!PyArg_ParseTupleAndKeywords(args, kwrds, "OO|CCCiiiii",
-        kwlist, &A, &x, &uplo_, &trans_, &diag_, &n, &ldA, &ix, &oA, &ox))
-        return NULL;
-    uplo = (char) uplo_;
-    trans = (char) trans_;
-    diag = (char) diag_;
-#else
-    if (!PyArg_ParseTupleAndKeywords(args, kwrds, "OO|ccciiiii",
-        kwlist, &A, &x, &uplo, &trans, &diag, &n, &ldA, &ix, &oA, &ox))
-        return NULL;
-#endif
-
-    if (!Matrix_Check(A)) err_mtrx("A");
-    if (!Matrix_Check(x)) err_mtrx("x");
-    if (MAT_ID(A) != MAT_ID(x)) err_conflicting_ids;
-
-    if (trans != 'N' && trans != 'T' && trans != 'C')
-        err_char("trans", "'N', 'T', 'C'");
-    if (uplo != 'L' && uplo != 'U') err_char("uplo", "'L', 'U'");
-    if (diag != 'N' && diag != 'U') err_char("diag", "'U', 'N'");
-
-    if (ix == 0) err_nz_int("incx");
-
-    if (n < 0){
-        if (A->nrows != A->ncols){
-            PyErr_SetString(PyExc_TypeError, "A is not square");
-            return NULL;
-        }
-        n = A->nrows;
-    }
-    if (n == 0) return Py_BuildValue("");
-
-    if (ldA == 0) ldA = MAX(1,A->nrows);
-    if (ldA < MAX(1,n)) err_ld("ldA");
-    if (oA < 0) err_nn_int("offsetA");
-    if (oA + (n-1)*ldA + n > len(A)) err_buf_len("A");
-    if (ox < 0) err_nn_int("offsetx");
-    if (ox + (n-1)*abs(ix) + 1 > len(x)) err_buf_len("offsetx");
-
-    switch (MAT_ID(x)){
-        case DOUBLE:
-            Py_BEGIN_ALLOW_THREADS
-            dtrmv_(&uplo, &trans, &diag, &n, MAT_BUFD(A)+oA, &ldA,
-                MAT_BUFD(x)+ox, &ix);
-            Py_END_ALLOW_THREADS
-            break;
-
-        case COMPLEX:
-            Py_BEGIN_ALLOW_THREADS
-            ztrmv_(&uplo, &trans, &diag, &n, MAT_BUFZ(A)+oA, &ldA,
-                MAT_BUFZ(x)+ox, &ix);
-            Py_END_ALLOW_THREADS
-            break;
-
-        default:
-            err_invalid_id;
-    }
-
-    return Py_BuildValue("");
-}
-
-
-static char doc_tbmv[] =
-    "Matrix-vector product with a triangular band matrix.\n\n"
-    "tbmv(A, x, uplo='L', trans='N', diag='N', n=A.size[1],\n"
-    "     k=max(0,A.size[0]-1), ldA=A.size[0], incx=1, offsetA=0,\n"
-    "     offsetx=0)\n\n"
-    "PURPOSE\n"
-    "If trans is 'N', computes x := A*x.\n"
-    "If trans is 'T', computes x := A^T*x.\n"
-    "If trans is 'C', computes x := A^H*x.\n"
-    "A is banded triangular of order n and with bandwith k.\n\n"
-    "ARGUMENTS\n"
-    "A         'd' or 'z' matrix\n\n"
-    "x         'd' or 'z' matrix.  Must have the same type as A.\n\n"
-    "uplo      'L' or 'U'\n\n"
-    "trans     'N', 'T' or 'C'\n\n"
-    "diag      'N' or 'U'\n\n"
-    "n         nonnegative integer.  If negative, the default value\n"
-    "          is used.\n\n"
-    "k         nonnegative integer.  If negative, the default value\n"
-    "          is used.\n\n"
-    "ldA       nonnegative integer.  lda >= 1+k.\n"
-    "          If zero the default value is used.\n\n"
-    "incx      nonzero integer\n\n"
-    "offsetA   nonnegative integer\n\n"
-    "offsetx   nonnegative integer";
-
-static PyObject* tbmv(PyObject *self, PyObject *args, PyObject *kwrds)
-{
-    matrix *A, *x;
-    int n=-1, k=-1, ldA=0, ix=1, oA=0, ox=0;
-#if PY_MAJOR_VERSION >= 3
-    int uplo_ = 'L', trans_ = 'N', diag_ = 'N';
-#endif
-    char uplo = 'L', trans = 'N', diag = 'N';
-    char *kwlist[] = {"A", "x", "uplo", "trans", "diag", "n", "k",
-        "ldA", "incx", "offsetA", "offsetx", NULL};
-
-#if PY_MAJOR_VERSION >= 3
-    if (!PyArg_ParseTupleAndKeywords(args, kwrds, "OO|CCCiiiiii",
-        kwlist, &A, &x, &uplo_, &trans_, &diag_, &n, &k, &ldA, &ix, &oA,
-        &ox))
-        return NULL;
-    uplo = (char) uplo_;
-    trans = (char) trans_;
-    diag = (char) diag_;
-#else
-    if (!PyArg_ParseTupleAndKeywords(args, kwrds, "OO|ccciiiiii",
-        kwlist, &A, &x, &uplo, &trans, &diag, &n, &k, &ldA, &ix, &oA,
-        &ox))
-        return NULL;
-#endif
-
-    if (!Matrix_Check(A)) err_mtrx("A");
-    if (!Matrix_Check(x)) err_mtrx("x");
-    if (MAT_ID(A) != MAT_ID(x)) err_conflicting_ids;
-
-    if (trans != 'N' && trans != 'T' && trans != 'C')
-        err_char("trans", "'N', 'T', 'C'");
-    if (uplo != 'L' && uplo != 'U') err_char("uplo", "'L', 'U'");
-    if (diag != 'N' && diag != 'U') err_char("diag", "'U', 'N'");
-
-    if (ix == 0) err_nz_int("incx");
-
-    if (n < 0) n = A->ncols;
-    if (n == 0) return Py_BuildValue("");
-    if (k < 0) k = MAX(0,A->nrows-1);
-
-    if (ldA == 0) ldA = A->nrows;
-    if (ldA < k+1)  err_ld("ldA");
-
-    if (oA < 0) err_nn_int("offsetA");
-    if (oA + (n-1)*ldA + k + 1 > len(A)) err_buf_len("A");
-    if (ox < 0) err_nn_int("offsetx");
-    if (ox + (n-1)*abs(ix) + 1 > len(x)) err_buf_len("x");
-
-    switch (MAT_ID(x)){
-        case DOUBLE:
-            Py_BEGIN_ALLOW_THREADS
-            dtbmv_(&uplo, &trans, &diag, &n, &k, MAT_BUFD(A)+oA, &ldA,
-                MAT_BUFD(x)+ox, &ix);
-            Py_END_ALLOW_THREADS
-            break;
-
-        case COMPLEX:
-            Py_BEGIN_ALLOW_THREADS
-            ztbmv_(&uplo, &trans, &diag, &n, &k, MAT_BUFZ(A)+oA, &ldA,
-                MAT_BUFZ(x)+ox, &ix);
-            Py_END_ALLOW_THREADS
-            break;
-
-        default:
-            err_invalid_id;
-    }
-
-    return Py_BuildValue("");
-}
-
-
-static char doc_trsv[] =
-    "Solution of a triangular set of equations with one righthand side."
-    "\n\n"
-    "trsv(A, x, uplo='L', trans='N', diag='N', n=A.size[0],\n"
-    "     ldA=max(1,A.size[0]), incx=1, offsetA=0, offsetx=0)\n\n"
-    "PURPOSE\n"
-    "If trans is 'N', computes x := A^{-1}*x.\n"
-    "If trans is 'T', computes x := A^{-T}*x.\n"
-    "If trans is 'C', computes x := A^{-H}*x.\n"
-    "A is triangular of order n.  The code does not verify whether A\n"
-    "is nonsingular.\n\n"
-    "ARGUMENTS\n"
-    "A         'd' or 'z' matrix\n\n"
-    "x         'd' or 'z' matrix.  Must have the same type as A.\n\n"
-    "uplo      'L' or 'U'\n\n"
-    "trans     'N', 'T' or 'C'\n\n"
-    "diag      'N' or 'U'\n\n"
-    "n         integer.  If negative, the default value is used.\n"
-    "          If the default value is used, we require that\n"
-    "          A.size[0] = A.size[1].\n\n"
-    "ldA       nonnegative integer.  ldA >= max(1,n).\n"
-    "          If zero, the default value is used.\n\n"
-    "incx      nonzero integer\n\n"
-    "offsetA   nonnegative integer\n\n"
-    "offsetx   nonnegative integer";
-
-static PyObject* trsv(PyObject *self, PyObject *args, PyObject *kwrds)
-{
-    matrix *A, *x;
-    int n=-1, ldA=0, ix=1, oA=0, ox=0;
-#if PY_MAJOR_VERSION >= 3
-    int uplo_ = 'L', trans_ = 'N', diag_ = 'N';
-#endif
-    char uplo = 'L', trans = 'N', diag = 'N';
-    char *kwlist[] = {"A", "x", "uplo", "trans", "diag", "n", "ldA",
-        "incx", "offsetA", "offsetx", NULL};
-
-#if PY_MAJOR_VERSION >= 3
-    if (!PyArg_ParseTupleAndKeywords(args, kwrds, "OO|CCCiiiii",
-        kwlist, &A, &x, &uplo_, &trans_, &diag_, &n, &ldA, &ix, &oA, &ox))
-        return NULL;
-    uplo = (char) uplo_;
-    trans = (char) trans_;
-    diag = (char) diag_;
-#else
-    if (!PyArg_ParseTupleAndKeywords(args, kwrds, "OO|ccciiiii",
-        kwlist, &A, &x, &uplo, &trans, &diag, &n, &ldA, &ix, &oA, &ox))
-        return NULL;
-#endif
-
-    if (!Matrix_Check(A)) err_mtrx("A");
-    if (!Matrix_Check(x)) err_mtrx("x");
-    if (MAT_ID(A) != MAT_ID(x)) err_conflicting_ids;
-
-    if (trans != 'N' && trans != 'T' && trans != 'C')
-        err_char("trans", "'N', 'T', 'C'");
-    if (uplo != 'L' && uplo != 'U') err_char("uplo", "'L', 'U'");
-    if (diag != 'N' && diag != 'U') err_char("diag", "'N', 'U'");
-
-    if (ix == 0) err_nz_int("incx");
-
-    if (n < 0){
-        if (A->nrows != A->ncols){
-            PyErr_SetString(PyExc_TypeError, "A is not square");
-            return NULL;
-        }
-        n = A->nrows;
-    }
-    if (n == 0) return Py_BuildValue("");
-
-    if (ldA == 0) ldA = MAX(1,A->nrows);
-    if (ldA < MAX(1,n)) err_ld("ldA");
-
-    if (oA < 0) err_nn_int("offsetA");
-    if (oA + (n-1)*ldA + n > len(A)) err_buf_len("A");
-    if (ox < 0) err_nn_int("offsetx");
-    if (ox + (n-1)*abs(ix) + 1 > len(x)) err_buf_len("x");
-
-    switch (MAT_ID(x)){
-        case DOUBLE:
-            Py_BEGIN_ALLOW_THREADS
-            dtrsv_(&uplo, &trans, &diag, &n, MAT_BUFD(A)+oA, &ldA,
-                MAT_BUFD(x)+ox, &ix);
-            Py_END_ALLOW_THREADS
-            break;
-
-        case COMPLEX:
-            Py_BEGIN_ALLOW_THREADS
-            ztrsv_(&uplo, &trans, &diag, &n, MAT_BUFZ(A)+oA, &ldA,
-                MAT_BUFZ(x)+ox, &ix);
-            Py_END_ALLOW_THREADS
-            break;
-
-        default:
-            err_invalid_id;
-    }
-
-    return Py_BuildValue("");
-}
-
-
-static char doc_tbsv[] =
-    "Solution of a triangular and banded set of equations.\n\n"
-    "tbsv(A, x, uplo='L', trans='N', diag='N', n=A.size[1],\n"
-    "     k=max(0,A.size[0]-1), ldA=A.size[0], incx=1, offsetA=0,\n"
-    "     offsetx=0)\n\n"
-    "PURPOSE\n"
-    "If trans is 'N', computes x := A^{-1}*x.\n"
-    "If trans is 'T', computes x := A^{-T}*x.\n"
-    "If trans is 'C', computes x := A^{-H}*x.\n"
-    "A is banded triangular of order n and with bandwidth k.\n\n"
-    "ARGUMENTS\n"
-    "A         'd' or 'z' matrix\n\n"
-    "x         'd' or 'z' matrix.  Must have the same type as A.\n\n"
-    "uplo      'L' or 'U'\n\n"
-    "trans     'N', 'T' or 'C'\n\n"
-    "diag      'N' or 'U'\n\n"
-    "n         nonnegative integer.  If negative, the default value\n"
-    "          is used.\n\n"
-    "k         nonnegative integer.  If negative, the default value\n"
-    "          is used.\n\n"
-    "ldA       nonnegative integer.  ldA >= 1+k.\n"
-    "          If zero the default value is used.\n\n"
-    "incx      nonzero integer\n\n"
-    "offsetA   nonnegative integer\n\n"
-    "offsetx   nonnegative integer";
-
-static PyObject* tbsv(PyObject *self, PyObject *args, PyObject *kwrds)
-{
-    matrix *A, *x;
-    int n=-1, k=-1, ldA=0, ix=1, oA=0, ox=0;
-#if PY_MAJOR_VERSION >= 3
-    int uplo_ = 'L', trans_ = 'N', diag_ = 'N';
-#endif
-    char uplo='L', trans='N', diag='N';
-    char *kwlist[] = {"A", "x", "uplo", "trans", "diag", "n", "k",
-        "ldA", "incx", "offsetA", "offsetx", NULL};
-
-#if PY_MAJOR_VERSION >= 3
-    if (!PyArg_ParseTupleAndKeywords(args, kwrds, "OO|CCCiiiiii",
-        kwlist, &A, &x, &uplo_, &trans_, &diag_, &n, &k, &ldA, &ix, &oA,
-        &ox))
-        return NULL;
-    uplo = (char) uplo_;
-    trans = (char) trans_;
-    diag = (char) diag_;
-#else
-    if (!PyArg_ParseTupleAndKeywords(args, kwrds, "OO|ccciiiiii",
-        kwlist, &A, &x, &uplo, &trans, &diag, &n, &k, &ldA, &ix, &oA,
-        &ox))
-        return NULL;
-#endif
-
-    if (!Matrix_Check(A)) err_mtrx("A");
-    if (!Matrix_Check(x)) err_mtrx("x");
-    if (MAT_ID(A) != MAT_ID(x)) err_conflicting_ids;
-
-    if (trans != 'N' && trans != 'T' && trans != 'C')
-        err_char("trans", "'N', 'T', 'C'");
-    if (uplo != 'L' && uplo != 'U') err_char("uplo", "'L', 'U'");
-    if (diag != 'N' && diag != 'U') err_char("diag", "'N', 'U'");
-
-    if (ix == 0) err_nz_int("incx");
-
-    if (n < 0) n = A->ncols;
-    if (n == 0) return Py_BuildValue("");
-    if (k < 0) k = MAX(0, A->nrows-1);
-
-    if (ldA == 0) ldA = A->nrows;
-    if (ldA < k+1) err_ld("ldA");
-
-    if (oA < 0) err_nn_int("offsetA");
-    if (oA + (n-1)*ldA + k + 1 > len(A)) err_buf_len("A");
-    if (ox < 0) err_nn_int("offsetx");
-    if (ox + (n-1)*abs(ix) + 1 > len(x)) err_buf_len("x");
-
-    switch (MAT_ID(x)){
-        case DOUBLE:
-            Py_BEGIN_ALLOW_THREADS
-            dtbsv_(&uplo, &trans, &diag, &n, &k, MAT_BUFD(A)+oA, &ldA,
-                MAT_BUFD(x)+ox, &ix);
-            Py_END_ALLOW_THREADS
-            break;
-
-        case COMPLEX:
-            Py_BEGIN_ALLOW_THREADS
-            ztbsv_(&uplo, &trans, &diag, &n, &k, MAT_BUFZ(A)+oA, &ldA,
-                MAT_BUFZ(x)+ox, &ix);
-            Py_END_ALLOW_THREADS
-            break;
-
-        default:
-            err_invalid_id;
-    }
-
-    return Py_BuildValue("");
-}
-
-
-static char doc_ger[] =
-    "General rank-1 update.\n\n"
-    "ger(x, y, A, alpha=1.0, m=A.size[0], n=A.size[1], incx=1,\n"
-    "    incy=1, ldA=max(1,A.size[0]), offsetx=0, offsety=0,\n"
-    "    offsetA=0)\n\n"
-    "PURPOSE\n"
-    "Computes A := A + alpha*x*y^H with A m by n, real or complex.\n\n"
-    "ARGUMENTS\n"
-    "x         'd' or 'z' matrix\n\n"
-    "y         'd' or 'z' matrix.  Must have the same type as x.\n\n"
-    "A         'd' or 'z' matrix.  Must have the same type as x.\n\n"
-    "alpha     number (int, float or complex).  Complex alpha is only\n"
-    "          allowed if A is complex.\n\n"
-    "m         integer.  If negative, the default value is used.\n\n"
-    "n         integer.  If negative, the default value is used.\n\n"
-    "incx      nonzero integer\n\n"
-    "incy      nonzero integer\n\n"
-    "ldA       nonnegative integer.  ldA >= max(1,m).\n"
-    "          If zero, the default value is used.\n\n"
-    "offsetx   nonnegative integer\n\n"
-    "offsety   nonnegative integer\n\n"
-    "offsetA   nonnegative integer";
-
-static PyObject* ger(PyObject *self, PyObject *args, PyObject *kwrds)
-{
-    matrix *A, *x, *y;
-    PyObject *ao=NULL;
-    number a;
-    int m=-1, n=-1, ldA=0, ix=1, iy=1, oA=0, ox=0, oy=0;
-    char *kwlist[] = {"x", "y", "A", "alpha", "m", "n", "incx", "incy",
-        "ldA", "offsetx", "offsety", "offsetA", NULL};
-
-    if (!PyArg_ParseTupleAndKeywords(args, kwrds, "OOO|Oiiiiiiii",
-        kwlist, &x, &y, &A, &ao, &m, &n, &ix, &iy, &ldA, &ox, &oy, &oA))
-        return NULL;
-
-    if (!Matrix_Check(A)) err_mtrx("A");
-    if (!Matrix_Check(x)) err_mtrx("x");
-    if (!Matrix_Check(y)) err_mtrx("y");
-    if (MAT_ID(A) != MAT_ID(x) || MAT_ID(A) != MAT_ID(y) ||
-        MAT_ID(x) != MAT_ID(y)) err_conflicting_ids;
-
-    if (ix == 0) err_nz_int("incx");
-    if (iy == 0) err_nz_int("incy");
-
-    if (m < 0) m = A->nrows;
-    if (n < 0) n = A->ncols;
-    if (m == 0 || n == 0) return Py_BuildValue("");
-
-    if (ldA == 0) ldA = MAX(1,A->nrows);
-    if (ldA < MAX(1,m)) err_ld("ldA");
-
-    if (oA < 0) err_nn_int("offsetA");
-    if (oA + (n-1)*ldA + m > len(A)) err_buf_len("A");
-    if (ox < 0) err_nn_int("offsetx");
-    if (ox + (m-1)*abs(ix) + 1 > len(x)) err_buf_len("x");
-    if (oy < 0) err_nn_int("offsety");
-    if (oy + (n-1)*abs(iy) + 1 > len(y)) err_buf_len("y");
-
-    if (ao && number_from_pyobject(ao, &a, MAT_ID(x)))
-        err_type("alpha");
-
-    switch (MAT_ID(x)){
-        case DOUBLE:
-            if (!ao) a.d = 1.0;
-            Py_BEGIN_ALLOW_THREADS
-            dger_(&m, &n, &a.d, MAT_BUFD(x)+ox, &ix, MAT_BUFD(y)+oy,
-                &iy, MAT_BUFD(A)+oA, &ldA);
-            Py_END_ALLOW_THREADS
-            break;
-
-        case COMPLEX:
-            if (!ao) a.z = 1.0;
-            Py_BEGIN_ALLOW_THREADS
-            zgerc_(&m, &n, &a.z, MAT_BUFZ(x)+ox, &ix, MAT_BUFZ(y)+oy, &iy,
-                MAT_BUFZ(A)+oA, &ldA);
-            Py_END_ALLOW_THREADS
-            break;
-
-        default:
-            err_invalid_id;
-    }
-
-    return Py_BuildValue("");
-}
-
-
-static char doc_geru[] =
-    "General rank-1 update.\n\n"
-    "geru(x, y, A, m=A.size[0], n=A.size[1], alpha=1.0, incx=1,\n"
-    "     incy=1, ldA=max(1,A.size[0]), offsetx=0, offsety=0,\n"
-    "     offsetA=0)\n\n"
-    "PURPOSE\n"
-    "Computes A := A + alpha*x*y^T with A m by n, real or complex.\n\n"
-    "ARGUMENTS\n"
-    "x         'd' or 'z' matrix\n\n"
-    "y         'd' or 'z' matrix.  Must have the same type as x.\n\n"
-    "A         'd' or 'z' matrix.  Must have the same type as x.\n\n"
-    "alpha     number (int, float or complex).  Complex alpha is only\n"
-    "          allowed if A is complex.\n\n"
-    "m         integer.  If negative, the default value is used.\n\n"
-    "n         integer.  If negative, the default value is used.\n\n"
-    "incx      nonzero integer\n\n"
-    "incy      nonzero integer\n\n"
-    "ldA       nonnegative integer.  ldA >= max(1,m).\n"
-    "          If zero, the default value is used.\n\n"
-    "offsetx   nonnegative integer\n\n"
-    "offsety   nonnegative integer\n\n"
-    "offsetA   nonnegative integer";
-
-static PyObject* geru(PyObject *self, PyObject *args, PyObject *kwrds)
-{
-    matrix *A, *x, *y;
-    PyObject *ao=NULL;
-    number a;
-    int m=-1, n=-1, ldA=0, ix=1, iy=1, oA=0, ox=0, oy=0;
-    char *kwlist[] = {"x", "y", "A", "alpha", "m", "n", "incx", "incy",
-        "ldA", "offsetx", "offsety", "offsetA", NULL};
-
-    if (!PyArg_ParseTupleAndKeywords(args, kwrds, "OOO|Oiiiiiiii",
-        kwlist, &x, &y, &A, &ao, &m, &n, &ix, &iy, &ldA, &ox, &oy, &oA))
-        return NULL;
-
-    if (!Matrix_Check(A)) err_mtrx("A");
-    if (!Matrix_Check(x)) err_mtrx("x");
-    if (!Matrix_Check(y)) err_mtrx("y");
-    if (MAT_ID(A) != MAT_ID(x) || MAT_ID(A) != MAT_ID(y) ||
-        MAT_ID(x) != MAT_ID(y)) err_conflicting_ids;
-
-    if (ix == 0) err_nz_int("incx");
-    if (iy == 0) err_nz_int("incy");
-
-    if (m < 0) m = A->nrows;
-    if (n < 0) n = A->ncols;
-    if (m == 0 || n == 0) return Py_BuildValue("");
-
-    if (ldA == 0) ldA = MAX(1,A->nrows);
-    if (ldA < MAX(1,m)) err_ld("ldA");
-
-    if (oA < 0) err_nn_int("offsetA");
-    if (oA + (n-1)*ldA + m > len(A)) err_buf_len("A");
-    if (ox < 0) err_nn_int("offsetx");
-    if (ox + (m-1)*abs(ix) + 1 > len(x)) err_buf_len("x");
-    if (oy < 0) err_nn_int("offsety");
-    if (oy + (n-1)*abs(iy) + 1 > len(y)) err_buf_len("y");
-
-    if (ao && number_from_pyobject(ao, &a, MAT_ID(x)))
-        err_type("alpha");
-
-    switch (MAT_ID(x)){
-        case DOUBLE:
-            if (!ao) a.d = 1.0;
-            Py_BEGIN_ALLOW_THREADS
-            dger_(&m, &n, &a.d, MAT_BUFD(x)+ox, &ix, MAT_BUFD(y)+oy, &iy,
-                MAT_BUFD(A)+oA, &ldA);
-            Py_END_ALLOW_THREADS
-            break;
-
-        case COMPLEX:
-            if (!ao) a.z = 1.0;
-            Py_BEGIN_ALLOW_THREADS
-            zgeru_(&m, &n, &a.z, MAT_BUFZ(x)+ox, &ix, MAT_BUFZ(y)+oy,
-                &iy, MAT_BUFZ(A)+oA, &ldA);
-            Py_END_ALLOW_THREADS
-            break;
-
-        default:
-            err_invalid_id;
-    }
-
-    return Py_BuildValue("");
-}
-
-
-static char doc_syr[] =
-    "Symmetric rank-1 update.\n\n"
-    "syr(x, A, uplo='L', alpha=1.0, n=A.size[0], incx=1,\n"
-    "    ldA=max(1,A.size[0]), offsetx=0, offsetA=0)\n\n"
-    "PURPOSE\n"
-    "Computes A := A + alpha*x*x^T with A real symmetric of order n."
-    "\n\n"
-    "ARGUMENTS\n"
-    "x         'd' matrix\n\n"
-    "A         'd' matrix\n\n"
-    "uplo      'L' or 'U'\n\n"
-    "alpha     real number (int or float)\n\n"
-    "n         integer.  If negative, the default value is used.\n\n"
-    "incx      nonzero integer\n\n"
-    "ldA       nonnegative integer.  ldA >= max(1,n).\n"
-    "          If zero, the default value is used.\n\n"
-    "offsetx   nonnegative integer\n\n"
-    "offsetA   nonnegative integer";
-
-
-static PyObject* syr(PyObject *self, PyObject *args, PyObject *kwrds)
-{
-    matrix *A, *x;
-    PyObject *ao=NULL;
-    number a;
-    int n=-1, ldA=0, ix=1, oA=0, ox=0;
-#if PY_MAJOR_VERSION >= 3
-    int uplo_ = 'L';
-#endif
-    char uplo='L';
-    char *kwlist[] = {"x", "A", "uplo", "alpha", "n", "incx", "ldA",
-        "offsetx", "offsetA", NULL};
-
-#if PY_MAJOR_VERSION >= 3
-    if (!PyArg_ParseTupleAndKeywords(args, kwrds, "OO|COiiiii", kwlist,
-        &x, &A, &uplo_, &ao, &n, &ix, &ldA, &ox, &oA))
-        return NULL;
-    uplo = (char) uplo_;
-#else
-    if (!PyArg_ParseTupleAndKeywords(args, kwrds, "OO|cOiiiii", kwlist,
-        &x, &A, &uplo, &ao, &n, &ix, &ldA, &ox, &oA))
-        return NULL;
-#endif
-
-    if (!Matrix_Check(A)) err_mtrx("A");
-    if (!Matrix_Check(x)) err_mtrx("x");
-    if (MAT_ID(A) != MAT_ID(x)) err_conflicting_ids;
-
-    if (ix == 0)  err_nz_int("incx");
-
-    if (n < 0){
-        if (A->nrows != A->ncols){
-            PyErr_SetString(PyExc_TypeError, "A is not square");
-            return NULL;
-        }
-        n = A->nrows;
-    }
-    if (n == 0) return Py_BuildValue("");
-
-    if (ldA == 0) ldA = MAX(1,A->nrows);
-    if (ldA < MAX(1,n)) err_ld("ldA");
-
-    if (oA < 0) err_nn_int("offsetA");
-    if (oA + (n-1)*ldA + n > len(A)) err_buf_len("A");
-    if (ox < 0) err_nn_int("offsetx");
-    if (ox + (n-1)*abs(ix) + 1 > len(x)) err_buf_len("x");
-
-    if (uplo != 'L' && uplo != 'U') err_char("uplo", "'L', 'U'");
-
-    if (ao && number_from_pyobject(ao, &a, DOUBLE)) err_type("alpha");
-    if (!ao) a.d = 1.0;
-
-    switch (MAT_ID(x)){
-        case DOUBLE:
-            Py_BEGIN_ALLOW_THREADS
-            dsyr_(&uplo, &n, &a.d, MAT_BUFD(x)+ox, &ix, MAT_BUFD(A)+oA,
-                &ldA);
-            Py_END_ALLOW_THREADS
-            break;
-
-        default:
-            err_invalid_id;
-    }
-
-    return Py_BuildValue("");
-}
-
-
-static char doc_her[] =
-    "Hermitian rank-1 update.\n\n"
-    "her(x, A, uplo='L', alpha=1.0, n=A.size[0], incx=1,\n"
-    "    ldA=max(1,A.size[0]), offsetx=0, offsetA=0)\n\n"
-    "PURPOSE\n"
-    "Computes A := A + alpha*x*x^H with A real symmetric or complex\n"
-    "Hermitian of order n.\n\n"
-    "ARGUMENTS\n"
-    "x         'd' or 'z' matrix\n\n"
-    "A         'd' or 'z' matrix.  Must have the same type as x.\n\n"
-    "uplo      'L' or 'U'\n\n"
-    "alpha     real number (int or float)\n\n"
-    "n         integer.  If negative, the default value is used.\n\n"
-    "incx      nonzero integer\n\n"
-    "ldA       nonnegative integer.  ldA >= max(1,n).\n"
-    "          If zero, the default value is used.\n\n"
-    "offsetx   nonnegative integer\n\n"
-    "offsetA   nonnegative integer";
-
-
-static PyObject* her(PyObject *self, PyObject *args, PyObject *kwrds)
-{
-    matrix *A, *x;
-    PyObject *ao=NULL;
-    number a;
-    int n=-1, ldA=0, ix=1, oA=0, ox=0;
-#if PY_MAJOR_VERSION >= 3
-    int uplo_ = 'L';
-#endif
-    char uplo = 'L';
-    char *kwlist[] = {"x", "A", "uplo", "alpha", "n", "incx", "ldA",
-        "offsetx", "offsetA", NULL};
-
-#if PY_MAJOR_VERSION >= 3
-    if (!PyArg_ParseTupleAndKeywords(args, kwrds, "OO|COiiiii",
-        kwlist, &x, &A, &uplo_, &ao, &n, &ix, &ldA, &ox, &oA))
-        return NULL;
-    uplo = (char) uplo_;
-#else
-    if (!PyArg_ParseTupleAndKeywords(args, kwrds, "OO|cOiiiii",
-        kwlist, &x, &A, &uplo, &ao, &n, &ix, &ldA, &ox, &oA))
-        return NULL;
-#endif
-
-    if (!Matrix_Check(A)) err_mtrx("A");
-    if (!Matrix_Check(x)) err_mtrx("x");
-    if (MAT_ID(A) != MAT_ID(x)) err_conflicting_ids;
-
-    if (ix == 0)  err_nz_int("incx");
-
-    if (n < 0){
-        if (A->nrows != A->ncols){
-            PyErr_SetString(PyExc_TypeError, "A is not square");
-            return NULL;
-        }
-        n = A->nrows;
-    }
-    if (n == 0) return Py_BuildValue("");
-
-    if (ldA == 0) ldA = MAX(1,A->nrows);
-    if (ldA < MAX(1,n)) err_ld("ldA");
-
-    if (oA < 0) err_nn_int("offsetA");
-    if (oA + (n-1)*ldA + n > len(A)) err_buf_len("A");
-    if (ox < 0) err_nn_int("offsetx");
-    if (ox + (n-1)*abs(ix) + 1 > len(x)) err_buf_len("x");
-
-    if (uplo != 'L' && uplo != 'U') err_char("uplo", "'L', 'U'");
-
-    if (ao && number_from_pyobject(ao, &a, DOUBLE)) err_type("alpha");
-    if (!ao) a.d = 1.0;
-
-    switch (MAT_ID(x)){
-        case DOUBLE:
-            Py_BEGIN_ALLOW_THREADS
-            dsyr_(&uplo, &n, &a.d, MAT_BUFD(x)+ox, &ix, MAT_BUFD(A)+oA,
-                &ldA);
-            Py_END_ALLOW_THREADS
-            break;
-
-        case COMPLEX:
-            Py_BEGIN_ALLOW_THREADS
-            zher_(&uplo, &n, &a.d, MAT_BUFZ(x)+ox, &ix, MAT_BUFZ(A)+oA,
-                &ldA);
-            Py_END_ALLOW_THREADS
-            break;
-
-        default:
-            err_invalid_id;
-    }
-
-    return Py_BuildValue("");
-}
-
-
-
-static char doc_syr2[] =
-    "Symmetric rank-2 update.\n\n"
-    "syr2(x, y, A, uplo='L', alpha=1.0, n=A.size[0], incx=1, incy=1,\n"
-    "    ldA=max(1,A.size[0]), offsetx=0, offsety=0, offsetA=0)\n\n"
-    "PURPOSE\n"
-    "Computes A := A + alpha*(x*y^T + y*x^T) with A real symmetric.\n\n"
-    "ARGUMENTS\n"
-    "x         'd' matrix\n\n"
-    "y         'd' matrix\n\n"
-    "A         'd' matrix\n\n"
-    "uplo      'L' or 'U'\n\n"
-    "alpha     real number (int or float)\n\n"
-    "n         integer.  If negative, the default value is used.\n\n"
-    "incx      nonzero integer\n\n"
-    "incy      nonzero integer\n\n"
-    "ldA       nonnegative integer.  ldA >= max(1,n).\n"
-    "          If zero the default value is used.\n\n"
-    "offsetx   nonnegative integer\n\n"
-    "offsety   nonnegative integer\n\n"
-    "offsetA   nonnegative integer";
-
-static PyObject* syr2(PyObject *self, PyObject *args, PyObject *kwrds)
-{
-    matrix *A, *x, *y;
-    PyObject *ao=NULL;
-    number a;
-    int n=-1, ldA=0, ix=1, iy=1, ox=0, oy=0, oA=0;
-#if PY_MAJOR_VERSION >= 3
-    int uplo_ = 'L';
-#endif
-    char uplo = 'L';
-    char *kwlist[] = {"x", "y", "A", "uplo", "alpha", "n", "incx",
-        "incy", "ldA", "offsetx", "offsety", "offsetA", NULL};
-
-#if PY_MAJOR_VERSION >= 3
-    if (!PyArg_ParseTupleAndKeywords(args, kwrds, "OOO|COiiiiiii",
-        kwlist, &x, &y, &A, &uplo_, &ao, &n, &ix, &iy, &ldA, &ox, &oy,
-        &oA))
-        return NULL;
-    uplo = (char) uplo_;
-#else
-    if (!PyArg_ParseTupleAndKeywords(args, kwrds, "OOO|cOiiiiiii",
-        kwlist, &x, &y, &A, &uplo, &ao, &n, &ix, &iy, &ldA, &ox, &oy,
-        &oA))
-        return NULL;
-#endif
-
-    if (!Matrix_Check(A)) err_mtrx("A");
-    if (!Matrix_Check(x)) err_mtrx("x");
-    if (!Matrix_Check(y)) err_mtrx("y");
-    if (MAT_ID(A) != MAT_ID(x) || MAT_ID(A) != MAT_ID(y) ||
-        MAT_ID(x) != MAT_ID(y)) err_conflicting_ids;
-
-    if (ix == 0) err_nz_int("incx");
-    if (iy == 0) err_nz_int("incy");
-
-    if (n < 0){
-        if (A->nrows != A->ncols){
-            PyErr_SetString(PyExc_TypeError, "A is not square");
-            return NULL;
-        }
-        n = A->nrows;
-    }
-    if (n == 0) return Py_BuildValue("");
-
-    if (ldA == 0) ldA = MAX(1,A->nrows);
-    if (ldA < MAX(1,n)) err_ld("ldA");
-    if (oA < 0) err_nn_int("offsetA");
-    if (oA + (n-1)*ldA + n > len(A)) err_buf_len("A");
-    if (ox < 0) err_nn_int("offsetx");
-    if (ox + (n-1)*abs(ix) + 1 > len(x)) err_buf_len("x");
-    if (oy < 0) err_nn_int("offsety");
-    if (oy + (n-1)*abs(iy) + 1 > len(y)) err_buf_len("y");
-
-    if (uplo != 'L' && uplo != 'U') err_char("uplo", "'L','U'");
-
-    if (ao && number_from_pyobject(ao, &a, MAT_ID(x)))
-        err_type("alpha");
-
-    switch (MAT_ID(x)){
-        case DOUBLE:
-            if (!ao) a.d = 1.0;
-            Py_BEGIN_ALLOW_THREADS
-            dsyr2_(&uplo, &n, &a.d, MAT_BUFD(x)+ox, &ix, MAT_BUFD(y)+oy,
-                &iy, MAT_BUFD(A)+oA, &ldA);
-            Py_END_ALLOW_THREADS
-            break;
-
-        default:
-            err_invalid_id;
-    }
-
-    return Py_BuildValue("");
-}
-
-
-static char doc_her2[] =
-    "Hermitian rank-2 update.\n\n"
-    "her2(x, y, A, uplo='L', alpha=1.0, n=A.size[0], incx=1, incy=1,\n"
-    "     ldA=max(1,A.size[0]), offsetx=0, offsety=0, offsetA=0)\n\n"
-    "PURPOSE\n"
-    "Computes A := A + alpha*x*y^H + conj(alpha)*y*x^H with A \n"
-    "real symmetric or complex Hermitian of order n.\n\n"
-    "ARGUMENTS\n"
-    "x         'd' or 'z' matrix\n\n"
-    "y         'd' or 'z' matrix.  Must have the same type as x.\n\n"
-    "A         'd' or 'z' matrix.  Must have the same type as x.\n\n"
-    "uplo      'L' or 'U'\n\n"
-    "alpha     number (int, float or complex).  Complex alpha is only\n"
-    "          allowed if A is complex.\n\n"
-    "n         integer.  If negative, the default value is used.\n\n"
-    "incx      nonzero integer\n\n"
-    "incy      nonzero integer\n\n"
-    "ldA       nonnegative integer.  ldA >= max(1,n).\n"
-    "          If zero the default value is used.\n\n"
-    "offsetx   nonnegative integer\n\n"
-    "offsety   nonnegative integer\n\n"
-    "offsetA   nonnegative integer";
-
-static PyObject* her2(PyObject *self, PyObject *args, PyObject *kwrds)
-{
-    matrix *A, *x, *y;
-    PyObject *ao=NULL;
-    number a;
-    int n=-1, ldA=0, ix=1, iy=1, ox=0, oy=0, oA=0;
-#if PY_MAJOR_VERSION >= 3
-    int uplo_ = 'L';
-#endif
-    char uplo = 'L';
-    char *kwlist[] = {"x", "y", "A", "uplo", "alpha", "n", "incx",
-        "incy", "ldA", "offsetx", "offsety", "offsetA", NULL};
-
-#if PY_MAJOR_VERSION >= 3
-    if (!PyArg_ParseTupleAndKeywords(args, kwrds, "OOO|COiiiiiii",
-        kwlist, &x, &y, &A, &uplo_, &ao, &n, &ix, &iy, &ldA, &ox, &oy,
-        &oA))
-        return NULL;
-    uplo = (char) uplo_;
-#else
-    if (!PyArg_ParseTupleAndKeywords(args, kwrds, "OOO|cOiiiiiii",
-        kwlist, &x, &y, &A, &uplo, &ao, &n, &ix, &iy, &ldA, &ox, &oy,
-        &oA))
-        return NULL;
-#endif
-
-    if (!Matrix_Check(A)) err_mtrx("A");
-    if (!Matrix_Check(x)) err_mtrx("x");
-    if (!Matrix_Check(y)) err_mtrx("y");
-    if (MAT_ID(A) != MAT_ID(x) || MAT_ID(A) != MAT_ID(y) ||
-        MAT_ID(x) != MAT_ID(y)) err_conflicting_ids;
-
-    if (ix == 0) err_nz_int("incx");
-    if (iy == 0) err_nz_int("incy");
-
-    if (n < 0){
-        if (A->nrows != A->ncols){
-            PyErr_SetString(PyExc_TypeError, "A is not square");
-            return NULL;
-        }
-        n = A->nrows;
-    }
-    if (n == 0) return Py_BuildValue("");
-
-    if (ldA == 0) ldA = MAX(1,A->nrows);
-    if (ldA < MAX(1,n)) err_ld("ldA");
-    if (oA < 0) err_nn_int("offsetA");
-    if (oA + (n-1)*ldA + n > len(A)) err_buf_len("A");
-    if (ox < 0) err_nn_int("offsetx");
-    if (ox + (n-1)*abs(ix) + 1 > len(x)) err_buf_len("x");
-    if (oy < 0) err_nn_int("offsety");
-    if (oy + (n-1)*abs(iy) + 1 > len(y)) err_buf_len("y");
-
-    if (uplo != 'L' && uplo != 'U') err_char("uplo", "'L','U'");
-
-    if (ao && number_from_pyobject(ao, &a, MAT_ID(x)))
-        err_type("alpha");
-
-    switch (MAT_ID(x)){
-        case DOUBLE:
-            if (!ao) a.d = 1.0;
-            Py_BEGIN_ALLOW_THREADS
-            dsyr2_(&uplo, &n, &a.d, MAT_BUFD(x)+ox, &ix, MAT_BUFD(y)+oy,
-                &iy, MAT_BUFD(A)+oA, &ldA);
-            Py_END_ALLOW_THREADS
-            break;
-
-        case COMPLEX:
-            if (!ao) a.z = 1.0;
-            Py_BEGIN_ALLOW_THREADS
-            zher2_(&uplo, &n, &a.z, MAT_BUFZ(x)+ox, &ix, MAT_BUFZ(y)+oy,
-                &iy, MAT_BUFZ(A)+oA, &ldA);
-            Py_END_ALLOW_THREADS
-            break;
-
-        default:
-            err_invalid_id;
-    }
-
-    return Py_BuildValue("");
-}
-
-
-static char doc_gemm[] =
-    "General matrix-matrix product.\n\n"
-    "gemm(A, B, C, transA='N', transB='N', alpha=1.0, beta=0.0, \n"
-    "     m=None, n=None, k=None, ldA=max(1,A.size[0]), \n"
-    "     ldB=max(1,B.size[0]), ldC=max(1,C.size[0]), offsetA=0, \n"
-    "     offsetB=0, offsetC=0) \n\n"
-    "PURPOSE\n"
-    "Computes \n"
-    "C := alpha*A*B + beta*C     if transA = 'N' and transB = 'N'.\n"
-    "C := alpha*A^T*B + beta*C   if transA = 'T' and transB = 'N'.\n"
-    "C := alpha*A^H*B + beta*C   if transA = 'C' and transB = 'N'.\n"
-    "C := alpha*A*B^T + beta*C   if transA = 'N' and transB = 'T'.\n"
-    "C := alpha*A^T*B^T + beta*C if transA = 'T' and transB = 'T'.\n"
-    "C := alpha*A^H*B^T + beta*C if transA = 'C' and transB = 'T'.\n"
-    "C := alpha*A*B^H + beta*C   if transA = 'N' and transB = 'C'.\n"
-    "C := alpha*A^T*B^H + beta*C if transA = 'T' and transB = 'C'.\n"
-    "C := alpha*A^H*B^H + beta*C if transA = 'C' and transB = 'C'.\n"
-    "The number of rows of the matrix product is m.  The number of \n"
-    "columns is n.  The inner dimension is k.  If k=0, this reduces \n"
-    "to C := beta*C.\n\n"
-    "ARGUMENTS\n\n"
-    "A         'd' or 'z' matrix\n\n"
-    "B         'd' or 'z' matrix.  Must have the same type as A.\n\n"
-    "C         'd' or 'z' matrix.  Must have the same type as A.\n\n"
-    "transA    'N', 'T' or 'C'\n\n"
-    "transB    'N', 'T' or 'C'\n\n"
-    "alpha     number (int, float or complex).  Complex alpha is only\n"
-    "          allowed if A is complex.\n\n"
-    "beta      number (int, float or complex).  Complex beta is only\n"
-    "          allowed if A is complex.\n\n"
-    "m         integer.  If negative, the default value is used.\n"
-    "          The default value is\n"
-    "          m = (transA == 'N') ? A.size[0] : A.size[1].\n\n"
-    "n         integer.  If negative, the default value is used.\n"
-    "          The default value is\n"
-    "          n = (transB == 'N') ? B.size[1] : B.size[0].\n\n"
-    "k         integer.  If negative, the default value is used.\n"
-    "          The default value is\n"
-    "          (transA == 'N') ? A.size[1] : A.size[0], transA='N'.\n"
-    "          If the default value is used it should also be equal to\n"
-    "          (transB == 'N') ? B.size[0] : B.size[1].\n\n"
-    "ldA       nonnegative integer.  ldA >= max(1,(transA == 'N') ? m : k).\n"
-    "          If zero, the default value is used.\n\n"
-    "ldB       nonnegative integer.  ldB >= max(1,(transB == 'N') ? k : n).\n"
-    "          If zero, the default value is used.\n\n"
-    "ldC       nonnegative integer.  ldC >= max(1,m).\n"
-    "          If zero, the default value is used.\n\n"
-    "offsetA   nonnegative integer\n\n"
-    "offsetB   nonnegative integer\n\n"
-    "offsetC   nonnegative integer";
-
-static PyObject* gemm(PyObject *self, PyObject *args, PyObject *kwrds)
-{
-    matrix *A, *B, *C;
-    PyObject *ao=NULL, *bo=NULL;
-    number a, b;
-    int m=-1, n=-1, k=-1, ldA=0, ldB=0, ldC=0, oA=0, oB=0, oC=0;
-#if PY_MAJOR_VERSION >= 3
-    int transA_ = 'N', transB_ = 'N';
-#endif
-    char transA = 'N', transB = 'N';
-    char *kwlist[] = {"A", "B", "C", "transA", "transB", "alpha",
-        "beta", "m", "n", "k", "ldA", "ldB", "ldC", "offsetA",
-        "offsetB", "offsetC", NULL};
-
-#if PY_MAJOR_VERSION >= 3
-    if (!PyArg_ParseTupleAndKeywords(args, kwrds, "OOO|CCOOiiiiiiiii",
-        kwlist, &A, &B, &C, &transA_, &transB_, &ao, &bo, &m, &n, &k,
-        &ldA, &ldB, &ldC, &oA, &oB, &oC))
-        return NULL;
-    transA = (char) transA_;
-    transB = (char) transB_;
-#else
-    if (!PyArg_ParseTupleAndKeywords(args, kwrds, "OOO|ccOOiiiiiiiii",
-        kwlist, &A, &B, &C, &transA, &transB, &ao, &bo, &m, &n, &k,
-        &ldA, &ldB, &ldC, &oA, &oB, &oC))
-        return NULL;
-#endif
-
-    if (!Matrix_Check(A)) err_mtrx("A");
-    if (!Matrix_Check(B)) err_mtrx("B");
-    if (!Matrix_Check(C)) err_mtrx("C");
-    if (MAT_ID(A) != MAT_ID(B) || MAT_ID(A) != MAT_ID(C) ||
-        MAT_ID(B) != MAT_ID(C)) err_conflicting_ids;
-
-    if (transA != 'N' && transA != 'T' && transA != 'C')
-        err_char("transA", "'N', 'T', 'C'");
-    if (transB != 'N' && transB != 'T' && transB != 'C')
-        err_char("transB", "'N', 'T', 'C'");
-
-    if (m < 0) m = (transA == 'N') ? A->nrows : A->ncols;
-    if (n < 0) n = (transB == 'N') ? B->ncols : B->nrows;
-    if (k < 0){
-        k = (transA == 'N') ? A->ncols : A->nrows;
-        if (k != ((transB == 'N') ? B->nrows : B->ncols)){
-             PyErr_SetString(PyExc_TypeError, "dimensions of A and B "
-                  "do not match");
-             return NULL;
-        }
-    }
-    if (m == 0 || n == 0) return Py_BuildValue("");
-
-    if (ldA == 0) ldA = MAX(1,A->nrows);
-    if (k > 0 && ldA < MAX(1, (transA == 'N') ? m : k)) err_ld("ldA");
-    if (ldB == 0) ldB = MAX(1,B->nrows);
-    if (k > 0 && ldB < MAX(1, (transB == 'N') ? k : n)) err_ld("ldB");
-    if (ldC == 0) ldC = MAX(1,C->nrows);
-    if (ldC < MAX(1,m)) err_ld("ldB");
-
-    if (oA < 0) err_nn_int("offsetA");
-    if (k > 0 && ((transA == 'N' && oA + (k-1)*ldA + m > len(A)) ||
-        ((transA == 'T' || transA == 'C') &&
-        oA + (m-1)*ldA + k > len(A)))) err_buf_len("A");
-    if (oB < 0) err_nn_int("offsetB");
-    if (k > 0 && ((transB == 'N' && oB + (n-1)*ldB + k > len(B)) ||
-        ((transB == 'T' || transB == 'C') &&
-        oB + (k-1)*ldB + n > len(B)))) err_buf_len("B");
-    if (oC < 0) err_nn_int("offsetC");
-    if (oC + (n-1)*ldC + m > len(C)) err_buf_len("C");
-
-    if (ao && number_from_pyobject(ao, &a, MAT_ID(A)))
-        err_type("alpha");
-    if (bo && number_from_pyobject(bo, &b, MAT_ID(A)))
-        err_type("beta");
-
-    switch (MAT_ID(A)){
-        case DOUBLE:
-            if (!ao) a.d = 1.0;
-            if (!bo) b.d = 0.0;
-            Py_BEGIN_ALLOW_THREADS
-            dgemm_(&transA, &transB, &m, &n, &k, &a.d,
-                MAT_BUFD(A)+oA, &ldA, MAT_BUFD(B)+oB, &ldB, &b.d,
-                MAT_BUFD(C)+oC, &ldC);
-            Py_END_ALLOW_THREADS
-            break;
-
-        case COMPLEX:
-            if (!ao) a.z = 1.0;
-            if (!bo) b.z = 0.0;
-            Py_BEGIN_ALLOW_THREADS
-            zgemm_(&transA, &transB, &m, &n, &k, &a.z,
-                MAT_BUFZ(A)+oA, &ldA, MAT_BUFZ(B)+oB, &ldB, &b.z,
-                MAT_BUFZ(C)+oC, &ldC);
-            Py_END_ALLOW_THREADS
-            break;
-
-        default:
-            err_invalid_id;
-    }
-
-    return Py_BuildValue("");
-}
-
-
-static char doc_symm[] =
-    "Matrix-matrix product where one matrix is symmetric."
-    "\n\n"
-    "symm(A, B, C, side='L', uplo='L', alpha=1.0, beta=0.0, \n"
-    "     m=B.size[0], n=B.size[1], ldA=max(1,A.size[0]), \n"
-    "     ldB=max(1,B.size[0]), ldC=max(1,C.size[0]), offsetA=0, \n"
-    "     offsetB=0, offsetC=0)\n\n"
-    "PURPOSE\n"
-    "If side is 'L', computes C := alpha*A*B + beta*C.\n"
-    "If side is 'R', computes C := alpha*B*A + beta*C.\n"
-    "C is m by n and A is real or complex symmetric.  (Use hemm for\n"
-    "Hermitian A).\n\n"
-    "ARGUMENTS\n"
-    "A         'd' or 'z' matrix\n\n"
-    "B         'd' or 'z' matrix.  Must have the same type as A.\n\n"
-    "C         'd' or 'z' matrix.  Must have the same type as A.\n\n"
-    "side      'L' or 'R'\n\n"
-    "uplo      'L' or 'U'\n\n"
-    "alpha     number (int, float or complex).  Complex alpha is only\n"
-    "          allowed if A is complex.\n\n"
-    "beta      number (int, float or complex).  Complex beta is only\n"
-    "          allowed if A is complex.\n\n"
-    "m         integer.  If negative, the default value is used.\n"
-    "          If the default value is used and side = 'L', then m\n"
-    "          must be equal to A.size[0] and A.size[1].\n\n"
-    "n         integer.  If negative, the default value is used.\n"
-    "          If the default value is used and side = 'R', then \n\n"
-    "          must be equal to A.size[0] and A.size[1].\n\n"
-    "ldA       nonnegative integer.\n"
-    "          ldA >= max(1, (side == 'L') ? m : n).  If zero, the\n"
-    "          default value is used.\n\n"
-    "ldB       nonnegative integer.\n"
-    "          ldB >= max(1, (side == 'L') ? n : m).  If zero, the\n"
-    "          default value is used.\n\n"
-    "ldC       nonnegative integer.  ldC >= max(1,m).\n"
-    "          If zero, the default value is used.\n\n"
-    "offsetA   nonnegative integer\n\n"
-    "offsetB   nonnegative integer\n\n"
-    "offsetC   nonnegative integer";
-
-static PyObject* symm(PyObject *self, PyObject *args, PyObject *kwrds)
-{
-    matrix *A, *B, *C;
-    PyObject *ao=NULL, *bo=NULL;
-    number a, b;
-    int m=-1, n=-1, ldA=0, ldB=0, ldC=0, oA=0, oB=0, oC = 0;
-#if PY_MAJOR_VERSION >= 3
-    int side_  = 'L', uplo_ = 'L';
-#endif
-    char side = 'L', uplo = 'L';
-    char *kwlist[] = {"A", "B", "C", "side", "uplo", "alpha", "beta",
-        "m", "n", "ldA", "ldB", "ldC", "offsetA", "offsetB", "offsetC",
-        NULL};
-
-#if PY_MAJOR_VERSION >= 3
-    if (!PyArg_ParseTupleAndKeywords(args, kwrds, "OOO|CCOOiiiiiiii",
-        kwlist, &A, &B, &C, &side_, &uplo_, &ao, &bo, &m, &n, &ldA, &ldB,
-        &ldC, &oA, &oB, &oC))
-        return NULL;
-    side = (char) side_;
-    uplo = (char) uplo_;
-#else
-    if (!PyArg_ParseTupleAndKeywords(args, kwrds, "OOO|ccOOiiiiiiii",
-        kwlist, &A, &B, &C, &side, &uplo, &ao, &bo, &m, &n, &ldA, &ldB,
-        &ldC, &oA, &oB, &oC))
-        return NULL;
-#endif
-
-    if (!Matrix_Check(A)) err_mtrx("A");
-    if (!Matrix_Check(B)) err_mtrx("B");
-    if (!Matrix_Check(C)) err_mtrx("C");
-    if (MAT_ID(A) != MAT_ID(B) || MAT_ID(A) != MAT_ID(C) ||
-        MAT_ID(B) != MAT_ID(C)) err_conflicting_ids;
-
-    if (side != 'L' && side != 'R') err_char("side", "'L', 'R'");
-    if (uplo != 'L' && uplo != 'U') err_char("uplo", "'L', 'U'");
-
-    if (m < 0){
-        m = B->nrows;
-        if (side == 'L' && (m != A->nrows || m != A->ncols)){
-            PyErr_SetString(PyExc_TypeError, "dimensions of A and B "
-                "do not match");
-            return NULL;
-        }
-    }
-    if (n < 0){
-        n = B->ncols;
-        if (side == 'R' && (n != A->nrows || n != A->ncols)){
-            PyErr_SetString(PyExc_TypeError, "dimensions of A and B "
-                "do not match");
-            return NULL;
-        }
-    }
-    if (m == 0 || n == 0) return Py_BuildValue("");
-
-    if (ldA == 0) ldA = MAX(1,A->nrows);
-    if (ldA < MAX(1, (side == 'L') ? m : n)) err_ld("ldA");
-    if (ldB == 0) ldB = MAX(1,B->nrows);
-    if (ldB < MAX(1,m)) err_ld("ldB");
-    if (ldC == 0) ldC = MAX(1,C->nrows);
-    if (ldC < MAX(1,m)) err_ld("ldC");
-
-    if (oA < 0) err_nn_int("offsetA");
-    if ((side == 'L' && oA + (m-1)*ldA + m > len(A)) ||
-        (side == 'R' && oA + (n-1)*ldA + n > len(A))) err_buf_len("A");
-    if (oB < 0) err_nn_int("offsetB");
-    if (oB + (n-1)*ldB + m > len(B)) err_buf_len("B");
-    if (oC < 0) err_nn_int("offsetC");
-    if (oC + (n-1)*ldC + m > len(C)) err_buf_len("C");
-
-    if (ao && number_from_pyobject(ao, &a, MAT_ID(A)))
-        err_type("alpha");
-    if (bo && number_from_pyobject(bo, &b, MAT_ID(A)))
-        err_type("beta");
-
-    switch (MAT_ID(A)){
-        case DOUBLE:
-            if (!ao) a.d = 1.0;
-            if (!bo) b.d = 0.0;
-            Py_BEGIN_ALLOW_THREADS
-            dsymm_(&side, &uplo, &m, &n, &a.d, MAT_BUFD(A)+oA, &ldA,
-                MAT_BUFD(B)+oB, &ldB, &b.d, MAT_BUFD(C)+oC, &ldC);
-            Py_END_ALLOW_THREADS
-            break;
-
-        case COMPLEX:
-            if (!ao) a.z = 1.0;
-            if (!bo) b.z = 0.0;
-            Py_BEGIN_ALLOW_THREADS
-            zsymm_(&side, &uplo, &m, &n, &a.z, MAT_BUFZ(A)+oA, &ldA,
-                MAT_BUFZ(B)+oB, &ldB, &b.z, MAT_BUFZ(C)+oC, &ldC);
-            Py_END_ALLOW_THREADS
-            break;
-
-        default:
-            err_invalid_id;
-    }
-
-    return Py_BuildValue("");
-}
-
-
-static char doc_hemm[] =
-    "Matrix-matrix product where one matrix is real symmetric or\n"
-    "complex Hermitian."
-    "\n\n"
-    "hemm(A, B, C, side='L', uplo='L', alpha=1.0, beta=0.0, \n"
-    "     m=B.size[0], n=B.size[1], ldA=max(1,A.size[0]), \n"
-    "     ldB=max(1,B.size[0]), ldC=max(1,C.size[0]), offsetA=0, \n"
-    "     offsetB=0, offsetC=0)\n\n"
-    "PURPOSE\n"
-    "If side is 'L', computes C := alpha*A*B + beta*C.\n"
-    "If side is 'R', computes C := alpha*B*A + beta*C.\n"
-    "C is m by n and A is real symmetric or complex Hermitian.\n\n"
-    "ARGUMENTS\n"
-    "A         'd' or 'z' matrix\n\n"
-    "B         'd' or 'z' matrix.  Must have the same type as A.\n\n"
-    "C         'd' or 'z' matrix.  Must have the same type as A.\n\n"
-    "side      'L' or 'R'\n\n"
-    "uplo      'L' or 'U'\n\n"
-    "alpha     number (int, float or complex).  Complex alpha is only\n"
-    "          allowed if A is complex.\n\n"
-    "beta      number (int, float or complex).  Complex beta is only\n"
-    "          allowed if A is complex.\n\n"
-    "m         integer.  If negative, the default value is used.\n"
-    "          If the default value is used and side = 'L', then m\n"
-    "          must be equal to A.size[0] and A.size[1].\n\n"
-    "n         integer.  If negative, the default value is used.\n"
-    "          If the default value is used and side = 'R', then \n\n"
-    "          must be equal to A.size[0] and A.size[1].\n\n"
-    "ldA       nonnegative integer.\n"
-    "          ldA >= max(1, (side == 'L') ? m : n).  If zero, the\n"
-    "          default value is used.\n\n"
-    "ldB       nonnegative integer.\n"
-    "          ldB >= max(1, (side == 'L') ? n : m).  If zero, the\n"
-    "          default value is used.\n\n"
-    "ldC       nonnegative integer.  ldC >= max(1,m).\n"
-    "          If zero, the default value is used.\n\n"
-    "offsetA   nonnegative integer\n\n"
-    "offsetB   nonnegative integer\n\n"
-    "offsetC   nonnegative integer";
-
-static PyObject* hemm(PyObject *self, PyObject *args, PyObject *kwrds)
-{
-    matrix *A, *B, *C;
-    PyObject *ao=NULL, *bo=NULL;
-    number a, b;
-    int m=-1, n=-1, ldA=0, ldB=0, ldC=0, oA=0, oB=0, oC = 0;
-#if PY_MAJOR_VERSION >= 3
-    int side_ = 'L', uplo_ = 'L';
-#endif
-    char side = 'L', uplo = 'L';
-    char *kwlist[] = {"A", "B", "C", "side", "uplo", "alpha", "beta",
-        "m", "n", "ldA", "ldB", "ldC", "offsetA", "offsetB", "offsetC",
-        NULL};
-
-#if PY_MAJOR_VERSION >= 3
-    if (!PyArg_ParseTupleAndKeywords(args, kwrds, "OOO|CCOOiiiiiiii",
-        kwlist, &A, &B, &C, &side_, &uplo_, &ao, &bo, &m, &n, &ldA, &ldB,
-        &ldC, &oA, &oB, &oC))
-        return NULL;
-    side = (char) side_;
-    uplo = (char) uplo_;
-#else
-    if (!PyArg_ParseTupleAndKeywords(args, kwrds, "OOO|ccOOiiiiiiii",
-        kwlist, &A, &B, &C, &side, &uplo, &ao, &bo, &m, &n, &ldA, &ldB,
-        &ldC, &oA, &oB, &oC))
-        return NULL;
-#endif
-
-    if (!Matrix_Check(A)) err_mtrx("A");
-    if (!Matrix_Check(B)) err_mtrx("B");
-    if (!Matrix_Check(C)) err_mtrx("C");
-    if (MAT_ID(A) != MAT_ID(B) || MAT_ID(A) != MAT_ID(C) ||
-        MAT_ID(B) != MAT_ID(C)) err_conflicting_ids;
-
-    if (side != 'L' && side != 'R') err_char("side", "'L', 'R'");
-    if (uplo != 'L' && uplo != 'U') err_char("uplo", "'L', 'U'");
-
-    if (m < 0){
-        m = B->nrows;
-        if (side == 'L' && (m != A->nrows || m != A->ncols)){
-            PyErr_SetString(PyExc_TypeError, "dimensions of A and B "
-                "do not match");
-            return NULL;
-        }
-    }
-    if (n < 0){
-        n = B->ncols;
-        if (side == 'R' && (n != A->nrows || n != A->ncols)){
-            PyErr_SetString(PyExc_TypeError, "dimensions of A and B "
-                "do not match");
-            return NULL;
-        }
-    }
-    if (m == 0 || n == 0) return Py_BuildValue("");
-
-    if (ldA == 0) ldA = MAX(1,A->nrows);
-    if (ldA < MAX(1, (side == 'L') ? m : n)) err_ld("ldA");
-    if (ldB == 0) ldB = MAX(1,B->nrows);
-    if (ldB < MAX(1,m)) err_ld("ldB");
-    if (ldC == 0) ldC = MAX(1,C->nrows);
-    if (ldC < MAX(1,m)) err_ld("ldC");
-
-    if (oA < 0) err_nn_int("offsetA");
-    if ((side == 'L' && oA + (m-1)*ldA + m > len(A)) ||
-        (side == 'R' && oA + (n-1)*ldA + n > len(A))) err_buf_len("A");
-    if (oB < 0) err_nn_int("offsetB");
-    if (oB + (n-1)*ldB + m > len(B)) err_buf_len("B");
-    if (oC < 0) err_nn_int("offsetC");
-    if (oC + (n-1)*ldC + m > len(C)) err_buf_len("C");
-
-    if (ao && number_from_pyobject(ao, &a, MAT_ID(A)))
-        err_type("alpha");
-    if (bo && number_from_pyobject(bo, &b, MAT_ID(A)))
-        err_type("beta");
-
-    switch (MAT_ID(A)){
-        case DOUBLE:
-            if (!ao) a.d = 1.0;
-            if (!bo) b.d = 0.0;
-            Py_BEGIN_ALLOW_THREADS
-            dsymm_(&side, &uplo, &m, &n, &a.d, MAT_BUFD(A)+oA, &ldA,
-                MAT_BUFD(B)+oB, &ldB, &b.d, MAT_BUFD(C)+oC, &ldC);
-            Py_END_ALLOW_THREADS
-            break;
-
-        case COMPLEX:
-            if (!ao) a.z = 1.0;
-            if (!bo) b.z = 0.0;
-            Py_BEGIN_ALLOW_THREADS
-            zhemm_(&side, &uplo, &m, &n, &a.z, MAT_BUFZ(A)+oA, &ldA,
-                MAT_BUFZ(B)+oB, &ldB, &b.z, MAT_BUFZ(C)+oC, &ldC);
-            Py_END_ALLOW_THREADS
-            break;
-
-        default:
-            err_invalid_id;
-    }
-
-    return Py_BuildValue("");
-}
-
-
-
-static char doc_syrk[] =
-    "Rank-k update of symmetric matrix.\n\n"
-    "syrk(A, C, uplo='L', trans='N', alpha=1.0, beta=0.0, n=None, \n"
-    "     k=None, ldA=max(1,A.size[0]), ldC=max(1,C.size[0]),\n"
-    "     offsetA=0, offsetB=0)\n\n"
-    "PURPOSE   \n"
-    "If trans is 'N', computes C := alpha*A*A^T + beta*C.\n"
-    "If trans is 'T', computes C := alpha*A^T*A + beta*C.\n"
-    "C is symmetric (real or complex) of order n. \n"
-    "The inner dimension of the matrix product is k.  If k=0 this is\n"
-    "interpreted as C := beta*C.\n\n"
-    "ARGUMENTS\n"
-    "A         'd' or 'z' matrix\n\n"
-    "C         'd' or 'z' matrix.  Must have the same type as A.\n\n"
-    "uplo      'L' or 'U'\n\n"
-    "trans     'N' or 'T'\n\n"
-    "alpha     number (int, float or complex).  Complex alpha is only\n"
-    "          allowed if A is complex.\n\n"
-    "beta      number (int, float or complex).  Complex beta is only\n"
-    "          allowed if A is complex.\n\n"
-    "n         integer.  If negative, the default value is used.\n"
-    "          The default value is\n"
-    "          n = (trans == N) ? A.size[0] : A.size[1].\n\n"
-    "k         integer.  If negative, the default value is used.\n"
-    "          The default value is\n"
-    "          k = (trans == 'N') ? A.size[1] : A.size[0].\n\n"
-    "ldA       nonnegative integer.\n"
-    "          ldA >= max(1, (trans == 'N') ? n : k).  If zero,\n"
-    "          the default value is used.\n\n"
-    "ldC       nonnegative integer.  ldC >= max(1,n).\n"
-    "          If zero, the default value is used.\n\n"
-    "offsetA   nonnegative integer\n\n"
-    "offsetC   nonnegative integer";
-
-static PyObject* syrk(PyObject *self, PyObject *args, PyObject *kwrds)
-{
-    matrix *A, *C;
-    PyObject *ao=NULL, *bo=NULL;
-    number a, b;
-    int n=-1, k=-1, ldA=0, ldC=0, oA = 0, oC = 0;
-#if PY_MAJOR_VERSION >= 3
-    int trans_ = 'N', uplo_ = 'L';
-#endif
-    char trans = 'N', uplo = 'L';
-    char *kwlist[] = {"A", "C", "uplo", "trans", "alpha", "beta", "n",
-        "k", "ldA", "ldC", "offsetA", "offsetC", NULL};
-
-#if PY_MAJOR_VERSION >= 3
-    if (!PyArg_ParseTupleAndKeywords(args, kwrds, "OO|CCOOiiiiii",
-        kwlist, &A, &C, &uplo_, &trans_, &ao, &bo, &n, &k, &ldA, &ldC,
-	&oA, &oC))
-        return NULL;
-    uplo = (char) uplo_; 
-    trans = (char) trans_; 
-#else
-    if (!PyArg_ParseTupleAndKeywords(args, kwrds, "OO|ccOOiiiiii",
-        kwlist, &A, &C, &uplo, &trans, &ao, &bo, &n, &k, &ldA, &ldC,
-	&oA, &oC))
-        return NULL;
-#endif
-
-    if (!Matrix_Check(A)) err_mtrx("A");
-    if (!Matrix_Check(C)) err_mtrx("C");
-    if (MAT_ID(A) != MAT_ID(C)) err_conflicting_ids;
-
-    if (uplo != 'L' && uplo != 'U') err_char("uplo", "'L', 'U'");
-    if (MAT_ID(A) == DOUBLE && trans != 'N' && trans != 'T' &&
-        trans != 'C') err_char("trans", "'N', 'T', 'C'");
-    if (MAT_ID(A) == COMPLEX && trans != 'N' && trans != 'T')
-	err_char("trans", "'N', 'T'");
-
-    if (n < 0) n = (trans == 'N') ? A->nrows : A->ncols;
-    if (k < 0) k = (trans == 'N') ? A->ncols : A->nrows;
-    if (n == 0) return Py_BuildValue("");
-
-    if (ldA == 0) ldA = MAX(1,A->nrows);
-    if (k > 0 && ldA < MAX(1, (trans == 'N') ? n : k)) err_ld("ldA");
-    if (ldC == 0) ldC = MAX(1,C->nrows);
-    if (ldC < MAX(1,n)) err_ld("ldC");
-    if (oA < 0) err_nn_int("offsetA");
-    if (k > 0 && ((trans == 'N' && oA + (k-1)*ldA + n > len(A)) ||
-        ((trans == 'T' || trans == 'C') &&
-	oA + (n-1)*ldA + k > len(A))))
-        err_buf_len("A");
-    if (oC < 0) err_nn_int("offsetC");
-    if (oC + (n-1)*ldC + n > len(C)) err_buf_len("C");
-
-    if (ao && number_from_pyobject(ao, &a, MAT_ID(A)))
-        err_type("alpha");
-    if (bo && number_from_pyobject(bo, &b, MAT_ID(A)))
-        err_type("beta");
-
-    switch (MAT_ID(A)){
-        case DOUBLE:
-            if (!ao) a.d = 1.0;
-            if (!bo) b.d = 0.0;
-            Py_BEGIN_ALLOW_THREADS
-            dsyrk_(&uplo, &trans, &n, &k, &a.d, MAT_BUFD(A)+oA, &ldA,
-                &b.d, MAT_BUFD(C)+oC, &ldC);
-            Py_END_ALLOW_THREADS
-            break;
-
-        case COMPLEX:
-            if (!ao) a.z = 1.0;
-            if (!bo) b.z = 0.0;
-            Py_BEGIN_ALLOW_THREADS
-            zsyrk_(&uplo, &trans, &n, &k, &a.z, MAT_BUFZ(A)+oA, &ldA,
-                &b.z, MAT_BUFZ(C)+oC, &ldC);
-            Py_END_ALLOW_THREADS
-            break;
-
-        default:
-            err_invalid_id;
-    }
-
-    return Py_BuildValue("");
-}
-
-
-static char doc_herk[] =
-    "Rank-k update of Hermitian matrix.\n\n"
-    "herk(A, C, uplo='L', trans='N', alpha=1.0, beta=0.0, n=None, \n"
-    "     k=None, ldA=max(1,A.size[0]), ldC=max(1,C.size[0]),\n"
-    "     offsetA=0, offsetB=0)\n\n"
-    "PURPOSE   \n"
-    "If trans is 'N', computes C := alpha*A*A^H + beta*C.\n"
-    "If trans is 'C', computes C := alpha*A^H*A + beta*C.\n"
-    "C is real symmetric or Hermitian of order n.  The inner \n"
-    "dimension of the matrix product is k.\n"
-    "If k=0 this is interpreted as C := beta*C.\n\n"
-    "ARGUMENTS\n"
-    "A         'd' or 'z' matrix\n\n"
-    "C         'd' or 'z' matrix.  Must have the same type as A.\n\n"
-    "uplo      'L' or 'U'\n\n"
-    "trans     'N' or 'C'\n\n"
-    "alpha     real number (int or float)\n\n"
-    "beta      number (int, float or complex)\n\n"
-    "n         integer.  If negative, the default value is used.\n"
-    "          The default value is\n"
-    "          n = (trans == N) ? A.size[0] : A.size[1].\n\n"
-    "k         integer.  If negative, the default value is used.\n"
-    "          The default value is\n"
-    "          k = (trans == 'N') ? A.size[1] : A.size[0].\n\n"
-    "ldA       nonnegative integer.\n"
-    "          ldA >= max(1, (trans == 'N') ? n : k).  If zero,\n"
-    "          the default value is used.\n\n"
-    "ldC       nonnegative integer.  ldC >= max(1,n).\n"
-    "          If zero, the default value is used.\n\n"
-    "offsetA   nonnegative integer\n\n"
-    "offsetC   nonnegative integer";
-
-static PyObject* herk(PyObject *self, PyObject *args, PyObject *kwrds)
-{
-    matrix *A, *C;
-    PyObject *ao=NULL, *bo=NULL;
-    number a, b;
-    int n=-1, k=-1, ldA=0, ldC=0, oA = 0, oC = 0;
-#if PY_MAJOR_VERSION >= 3
-    int trans_ = 'N', uplo_ = 'L';
-#endif
-    char trans = 'N', uplo = 'L';
-    char *kwlist[] = {"A", "C", "uplo", "trans", "alpha", "beta", "n",
-        "k", "ldA", "ldC", "offsetA", "offsetC", NULL};
-
-#if PY_MAJOR_VERSION >= 3
-    if (!PyArg_ParseTupleAndKeywords(args, kwrds, "OO|CCOOiiiiii",
-        kwlist, &A, &C, &uplo_, &trans_, &ao, &bo, &n, &k, &ldA, &ldC,
-	&oA, &oC))
-        return NULL;
-    uplo = (char) uplo_;
-    trans = (char) trans_;
-#else
-    if (!PyArg_ParseTupleAndKeywords(args, kwrds, "OO|ccOOiiiiii",
-        kwlist, &A, &C, &uplo, &trans, &ao, &bo, &n, &k, &ldA, &ldC,
-	&oA, &oC))
-        return NULL;
-#endif
-
-    if (!Matrix_Check(A)) err_mtrx("A");
-    if (!Matrix_Check(C)) err_mtrx("C");
-    if (MAT_ID(A) != MAT_ID(C)) err_conflicting_ids;
-
-    if (uplo != 'L' && uplo != 'U') err_char("uplo", "'L', 'U'");
-    if (MAT_ID(A) == DOUBLE && trans != 'N' && trans != 'T' &&
-        trans != 'C') err_char("trans", "'N', 'T', 'C'");
-    if (MAT_ID(A) == COMPLEX && trans != 'N' && trans != 'C')
-	err_char("trans", "'N', 'C'");
-
-    if (n < 0) n = (trans == 'N') ? A->nrows : A->ncols;
-    if (k < 0) k = (trans == 'N') ? A->ncols : A->nrows;
-    if (n == 0) return Py_BuildValue("");
-
-    if (ldA == 0) ldA = MAX(1,A->nrows);
-    if (k > 0 && ldA < MAX(1, (trans == 'N') ? n : k)) err_ld("ldA");
-    if (ldC == 0) ldC = MAX(1,C->nrows);
-    if (ldC < MAX(1,n)) err_ld("ldC");
-    if (oA < 0) err_nn_int("offsetA");
-    if (k > 0 && ((trans == 'N' && oA + (k-1)*ldA + n > len(A)) ||
-        ((trans == 'T' || trans == 'C') &&
-	oA + (n-1)*ldA + k > len(A))))
-        err_buf_len("A");
-    if (oC < 0) err_nn_int("offsetC");
-    if (oC + (n-1)*ldC + n > len(C)) err_buf_len("C");
-
-    if (ao && number_from_pyobject(ao, &a, DOUBLE)) err_type("alpha");
-    if (bo && number_from_pyobject(bo, &b, DOUBLE)) err_type("beta");
-    if (!ao) a.d = 1.0;
-    if (!bo) b.d = 0.0;
-
-    switch (MAT_ID(A)){
-        case DOUBLE:
-            Py_BEGIN_ALLOW_THREADS
-            dsyrk_(&uplo, &trans, &n, &k, &a.d, MAT_BUFD(A)+oA, &ldA,
-                &b.d, MAT_BUFD(C)+oC, &ldC);
-            Py_END_ALLOW_THREADS
-            break;
-
-        case COMPLEX:
-            Py_BEGIN_ALLOW_THREADS
-            zherk_(&uplo, &trans, &n, &k, &a.d, MAT_BUFZ(A)+oA, &ldA,
-                &b.d, MAT_BUFZ(C)+oC, &ldC);
-            Py_END_ALLOW_THREADS
-            break;
-
-        default:
-            err_invalid_id;
-    }
-
-    return Py_BuildValue("");
-}
-
-
-static char doc_syr2k[] =
-    "Rank-2k update of symmetric matrix.\n\n"
-    "syr2k(A, B, C, uplo='L', trans='N', alpha=1.0, beta=0.0, n=None,\n"
-    "      k=None, ldA=max(1,A.size[0]), ldB=max(1,B.size[0]), \n"
-    "      ldC=max(1,C.size[0])), offsetA=0, offsetB=0, offsetC=0)\n\n"
-    "PURPOSE\n"
-    "If trans is 'N', computes C := alpha*(A*B^T + B*A^T) + beta*C.\n"
-    "If trans is 'T', computes C := alpha*(A^T*B + B^T*A) + beta*C.\n"
-    "C is symmetric (real or complex) of order n.\n"
-    "The inner dimension of the matrix product is k.  If k=0 this is\n"
-    "interpreted as C := beta*C.\n\n"
-    "ARGUMENTS\n"
-    "A         'd' or 'z' matrix\n\n"
-    "B         'd' or 'z' matrix.  Must have the same type as A.\n\n"
-    "C         'd' or 'z' matrix.  Must have the same type as A.\n\n"
-    "uplo      'L' or 'U'\n\n"
-    "trans     'N', 'T' or 'C' ('C' is only allowed when in the real\n"
-    "          case and means the same as 'T')\n\n"
-    "alpha     number (int, float or complex).  Complex alpha is only\n"
-    "          allowed if A is complex.\n\n"
-    "beta      number (int, float or complex).  Complex beta is only\n"
-    "          allowed if A is complex.\n\n"
-    "n         integer.  If negative, the default value is used.\n"
-    "          The default value is\n"
-    "          n = (trans == 'N') ? A.size[0] : A.size[1].\n"
-    "          If the default value is used, it should be equal to\n"
-    "          (trans == 'N') ? B.size[0] : B.size[1].\n\n"
-    "k         integer.  If negative, the default value is used.\n"
-    "          The default value is\n"
-    "          k = (trans == 'N') ? A.size[1] : A.size[0].\n"
-    "          If the default value is used, it should be equal to\n"
-    "          (trans == 'N') ? B.size[1] : B.size[0].\n\n"
-    "ldA       nonnegative integer.\n"
-    "          ldA >= max(1, (trans=='N') ? n : k).\n"
-    "          If zero, the default value is used.\n\n"
-    "ldB       nonnegative integer.\n"
-    "          ldB >= max(1, (trans=='N') ? n : k).\n"
-    "          If zero, the default value is used.\n\n"
-    "ldC       nonnegative integer.  ldC >= max(1,n).\n"
-    "          If zero, the default value is used.\n\n"
-    "offsetA   nonnegative integer\n\n"
-    "offsetB   nonnegative integer\n\n"
-    "offsetC   nonnegative integer";
-
-static PyObject* syr2k(PyObject *self, PyObject *args, PyObject *kwrds)
-{
-    matrix *A, *B, *C;
-    PyObject *ao=NULL, *bo=NULL;
-    number a, b;
-    int n=-1, k=-1, ldA=0, ldB=0, ldC=0, oA = 0, oB = 0, oC = 0;
-#if PY_MAJOR_VERSION >= 3
-    int trans_ = 'N', uplo_ = 'L';
-#endif
-    char trans = 'N', uplo = 'L';
-    char *kwlist[] = {"A", "B", "C", "uplo", "trans", "alpha", "beta",
-        "n", "k", "ldA", "ldB", "ldC", "offsetA", "offsetB", "offsetC",
-        NULL};
-
-#if PY_MAJOR_VERSION >= 3
-    if (!PyArg_ParseTupleAndKeywords(args, kwrds, "OOO|CCOOiiiiiiii",
-        kwlist, &A, &B, &C, &uplo_, &trans_, &ao, &bo, &n, &k, &ldA, &ldB,
-	&ldC, &oA, &oB, &oC))
-        return NULL;
-    uplo = (char) uplo_;
-    trans = (char) trans_;
-#else
-    if (!PyArg_ParseTupleAndKeywords(args, kwrds, "OOO|ccOOiiiiiiii",
-        kwlist, &A, &B, &C, &uplo, &trans, &ao, &bo, &n, &k, &ldA, &ldB,
-	&ldC, &oA, &oB, &oC))
-        return NULL;
-#endif
-
-    if (!Matrix_Check(A)) err_mtrx("A");
-    if (!Matrix_Check(B)) err_mtrx("B");
-    if (!Matrix_Check(C)) err_mtrx("C");
-    if (MAT_ID(A) != MAT_ID(B) || MAT_ID(A) != MAT_ID(C) ||
-        MAT_ID(B) != MAT_ID(C)) err_conflicting_ids;
-
-    if (uplo != 'L' && uplo != 'U') err_char("uplo", "'L', 'U'");
-    if (MAT_ID(A) == DOUBLE && trans != 'N' && trans != 'T' &&
-        trans != 'C') err_char("trans", "'N', 'T', 'C'");
-    if (MAT_ID(A) == COMPLEX && trans != 'N' && trans != 'T')
-	err_char("trans", "'N', 'T'");
-
-    if (n < 0){
-        n = (trans == 'N') ? A->nrows : A->ncols;
-        if (n != ((trans == 'N') ? B->nrows : B->ncols)){
-            PyErr_SetString(PyExc_TypeError, "dimensions of A and B "
-                "do not match");
-            return NULL;
-        }
-    }
-    if (n == 0) return Py_BuildValue("");
-    if (k < 0){
-        k = (trans == 'N') ? A->ncols : A->nrows;
-        if (k != ((trans == 'N') ? B->ncols : B->nrows)){
-            PyErr_SetString(PyExc_TypeError, "dimensions of A and B "
-                "do not match");
-            return NULL;
-        }
-    }
-
-    if (ldA == 0) ldA = MAX(1,A->nrows);
-    if (k > 0 && ldA < MAX(1, (trans == 'N') ? n : k)) err_ld("ldA");
-    if (ldB == 0) ldB = MAX(1,B->nrows);
-    if (k > 0 && ldB < MAX(1, (trans == 'N') ? n : k)) err_ld("ldB");
-    if (ldC == 0) ldC = MAX(1,C->nrows);
-    if (ldC < MAX(1,n)) err_ld("ldC");
-
-    if (oA < 0) err_nn_int("offsetA");
-    if (k > 0 && ((trans == 'N' && oA + (k-1)*ldA + n > len(A)) ||
-        ((trans == 'T' || trans == 'C') &&
-	oA + (n-1)*ldA + k > len(A))))
-        err_buf_len("A");
-    if (oB < 0) err_nn_int("offsetB");
-    if (k > 0 && ((trans == 'N' && oB + (k-1)*ldB + n > len(B)) ||
-        ((trans == 'T' || trans == 'C') &&
-	oB + (n-1)*ldB + k > len(B))))
-        err_buf_len("B");
-    if (oC < 0) err_nn_int("offsetC");
-    if (oC + (n-1)*ldC + n > len(C))  err_buf_len("C");
-
-
-    if (ao && number_from_pyobject(ao, &a, MAT_ID(A)))
-        err_type("alpha");
-    if (bo && number_from_pyobject(bo, &b, MAT_ID(A)))
-        err_type("beta");
-
-    switch (MAT_ID(A)){
-        case DOUBLE:
-            if (!ao) a.d = 1.0;
-            if (!bo) b.d = 0.0;
-            Py_BEGIN_ALLOW_THREADS
-            dsyr2k_(&uplo, &trans, &n, &k, &a.d, MAT_BUFD(A)+oA, &ldA,
-                MAT_BUFD(B)+oB, &ldB, &b.d, MAT_BUFD(C)+oC, &ldC);
-            Py_END_ALLOW_THREADS
-            break;
-
-        case COMPLEX:
-            if (!ao) a.z = 1.0;
-            if (!bo) b.z = 0.0;
-            Py_BEGIN_ALLOW_THREADS
-            zsyr2k_(&uplo, &trans, &n, &k, &a.z, MAT_BUFZ(A)+oA, &ldA,
-                MAT_BUFZ(B)+oB, &ldB, &b.z, MAT_BUFZ(C)+oC, &ldC);
-            Py_END_ALLOW_THREADS
-            break;
-
-        default:
-            err_invalid_id;
-    }
-
-    return Py_BuildValue("");
-}
-
-
-
-static char doc_her2k[] =
-    "Rank-2k update of Hermitian matrix.\n\n"
-    "her2k(A, B, C, alpha=1.0, beta=0.0, uplo='L', trans='N', n=None,\n"
-    "      k=None, ldA=max(1,A.size[0]), ldB=max(1,B.size[0]),\n"
-    "      ldC=max(1,C.size[0])), offsetA=0, offsetB=0, offsetC=0)\n\n"
-    "PURPOSE\n"
-    "Computes\n"
-    "C := alpha*A*B^H + conj(alpha)*B*A^H + beta*C  (trans=='N')\n"
-    "C := alpha*A^H*B + conj(alpha)*B^H*A + beta*C  (trans=='C')\n"
-    "C is real symmetric or complex Hermitian of order n.  The inner\n"
-    "dimension of the matrix product is k.  If k=0 this is interpreted\n"
-    "as C := beta*C.\n\n"
-    "ARGUMENTS\n"
-    "A         'd' or 'z' matrix\n\n"
-    "B         'd' or 'z' matrix.  Must have the same type as A.\n\n"
-    "C         'd' or 'z' matrix.  Must have the same type as A.\n\n"
-    "uplo      'L' or 'U'\n\n"
-    "trans     'N' or 'C'\n\n"
-    "alpha     number (int, float or complex).  Complex alpha is only\n"
-    "          allowed if A is complex.\n\n"
-    "beta      real number (int or float)\n\n"
-    "n         integer.  If negative, the default value is used.\n"
-    "          The default value is\n"
-    "          n = (trans == 'N') ? A.size[0] : A.size[1].\n"
-    "          If the default value is used, it should be equal to\n"
-    "          (trans == 'N') ? B.size[0] : B.size[1].\n\n"
-    "k         integer.  If negative, the default value is used.\n"
-    "          The default value is\n"
-    "          k = (trans == 'N') ? A.size[1] : A.size[0].\n"
-    "          If the default value is used, it should be equal to\n"
-    "          (trans == 'N') ? B.size[1] : B.size[0].\n\n"
-    "ldA       nonnegative integer.\n"
-    "          ldA >= max(1, (trans=='N') ? n : k).\n"
-    "          If zero, the default value is used.\n\n"
-    "ldB       nonnegative integer.\n"
-    "          ldB >= max(1, (trans=='N') ? n : k).\n"
-    "          If zero, the default value is used.\n\n"
-    "ldC       nonnegative integer.  ldC >= max(1,n).\n"
-    "          If zero, the default value is used.\n\n"
-    "offsetA   nonnegative integer\n\n"
-    "offsetB   nonnegative integer\n\n"
-    "offsetC   nonnegative integer";
-
-static PyObject* her2k(PyObject *self, PyObject *args, PyObject *kwrds)
-{
-    matrix *A, *B, *C;
-    PyObject *ao=NULL, *bo=NULL;
-    number a, b;
-    int n=-1, k=-1, ldA=0, ldB=0, ldC=0, oA = 0, oB = 0, oC = 0;
-#if PY_MAJOR_VERSION >= 3
-    int trans_ = 'N', uplo_ = 'L';
-#endif
-    char trans = 'N', uplo = 'L';
-    char *kwlist[] = {"A", "B", "C", "uplo", "trans", "alpha", "beta",
-        "n", "k", "ldA", "ldB", "ldC", "offsetA", "offsetB", "offsetC",
-        NULL};
-
-#if PY_MAJOR_VERSION >= 3
-    if (!PyArg_ParseTupleAndKeywords(args, kwrds, "OOO|CCOOiiiiiiii",
-        kwlist, &A, &B, &C, &uplo_, &trans_, &ao, &bo, &n, &k, &ldA, &ldB,
-	&ldC, &oA, &oB, &oC))
-        return NULL;
-    uplo = (char) uplo_;
-    trans = (char) trans_;
-#else
-    if (!PyArg_ParseTupleAndKeywords(args, kwrds, "OOO|ccOOiiiiiiii",
-        kwlist, &A, &B, &C, &uplo, &trans, &ao, &bo, &n, &k, &ldA, &ldB,
-	&ldC, &oA, &oB, &oC))
-        return NULL;
-#endif
-
-    if (!Matrix_Check(A)) err_mtrx("A");
-    if (!Matrix_Check(B)) err_mtrx("B");
-    if (!Matrix_Check(C)) err_mtrx("C");
-    if (MAT_ID(A) != MAT_ID(B) || MAT_ID(A) != MAT_ID(C) ||
-        MAT_ID(B) != MAT_ID(C)) err_conflicting_ids;
-
-    if (uplo != 'L' && uplo != 'U') err_char("uplo", "'L', 'U'");
-    if (MAT_ID(A) == DOUBLE && trans != 'N' && trans != 'T' &&
-        trans != 'C') err_char("trans", "'N', 'T', 'C'");
-    if (MAT_ID(A) == COMPLEX && trans != 'N' && trans != 'C')
-	err_char("trans", "'N', 'C'");
-
-    if (n < 0){
-        n = (trans == 'N') ? A->nrows : A->ncols;
-        if (n != ((trans == 'N') ? B->nrows : B->ncols)){
-            PyErr_SetString(PyExc_TypeError, "dimensions of A and B "
-                "do not match");
-            return NULL;
-        }
-    }
-    if (n == 0) return Py_BuildValue("");
-    if (k < 0){
-        k = (trans == 'N') ? A->ncols : A->nrows;
-        if (k != ((trans == 'N') ? B->ncols : B->nrows)){
-            PyErr_SetString(PyExc_TypeError, "dimensions of A and B "
-                "do not match");
-            return NULL;
-        }
-    }
-
-    if (ldA == 0) ldA = MAX(1,A->nrows);
-    if (k > 0 && ldA < MAX(1, (trans == 'N') ? n : k)) err_ld("ldA");
-    if (ldB == 0) ldB = MAX(1,B->nrows);
-    if (k > 0 && ldB < MAX(1, (trans == 'N') ? n : k)) err_ld("ldB");
-    if (ldC == 0) ldC = MAX(1,C->nrows);
-    if (ldC < MAX(1,n)) err_ld("ldC");
-
-    if (oA < 0) err_nn_int("offsetA");
-    if (k > 0 && ((trans == 'N' && oA + (k-1)*ldA + n > len(A)) ||
-        ((trans == 'T' || trans == 'C') &&
-	oA + (n-1)*ldA + k > len(A))))
-        err_buf_len("A");
-    if (oB < 0) err_nn_int("offsetB");
-    if (k > 0 && ((trans == 'N' && oB + (k-1)*ldB + n > len(B)) ||
-        ((trans == 'T' || trans == 'C') &&
-	oB + (n-1)*ldB + k > len(B))))
-        err_buf_len("B");
-    if (oC < 0) err_nn_int("offsetC");
-    if (oC + (n-1)*ldC + n > len(C))  err_buf_len("C");
-
-
-    if (ao && number_from_pyobject(ao, &a, MAT_ID(A)))
-        err_type("alpha");
-    if (bo && number_from_pyobject(bo, &b, MAT_ID(A)))
-        err_type("beta");
-    if (!bo) b.d = 0.0;
-
-    switch (MAT_ID(A)){
-        case DOUBLE:
-            if (!ao) a.d = 1.0;
-            Py_BEGIN_ALLOW_THREADS
-            dsyr2k_(&uplo, &trans, &n, &k, &a.d, MAT_BUFD(A)+oA, &ldA,
-                MAT_BUFD(B)+oB, &ldB, &b.d, MAT_BUFD(C)+oC, &ldC);
-            Py_END_ALLOW_THREADS
-            break;
-
-        case COMPLEX:
-	    if (!ao) a.z = 1.0;
-            Py_BEGIN_ALLOW_THREADS
-            zher2k_(&uplo, &trans, &n, &k, &a.z, MAT_BUFZ(A)+oA, &ldA,
-                MAT_BUFZ(B)+oB, &ldB, &b.d, MAT_BUFZ(C)+oC, &ldC);
-            Py_END_ALLOW_THREADS
-            break;
-
-        default:
-            err_invalid_id;
-    }
-
-    return Py_BuildValue("");
-}
-
-
-static char doc_trmm[] =
-    "Matrix-matrix product where one matrix is triangular.\n\n"
-    "trmm(A, B, side='L', uplo='L', transA='N', diag='N', alpha=1.0,\n"
-    "     m=None, n=None, ldA=max(1,A.size[0]), ldB=max(1,B.size[0]),\n"
-    "     offsetA=0, offsetB=0)\n\n"
-    "PURPOSE\n"
-    "Computes\n"
-    "B := alpha*A*B   if transA is 'N' and side = 'L'.\n"
-    "B := alpha*B*A   if transA is 'N' and side = 'R'.\n"
-    "B := alpha*A^T*B if transA is 'T' and side = 'L'.\n"
-    "B := alpha*B*A^T if transA is 'T' and side = 'R'.\n"
-    "B := alpha*A^H*B if transA is 'C' and side = 'L'.\n"
-    "B := alpha*B*A^H if transA is 'C' and side = 'R'.\n"
-    "B is m by n and A is triangular.\n\n"
-    "ARGUMENTS\n"
-    "A         'd' or 'z' matrix\n\n"
-    "B         'd' or 'z' matrix.  Must have the same type as A.\n\n"
-    "side      'L' or 'R'\n\n"
-    "uplo      'L' or 'U'\n\n"
-    "transA    'N' or 'T'\n\n"
-    "diag      'N' or 'U'\n\n"
-    "alpha     number (int, float or complex).  Complex alpha is only\n"
-    "          allowed if A is complex.\n\n"
-    "m         integer.  If negative, the default value is used.\n"
-    "          The default value is\n"
-    "          m = (side == 'L') ? A.size[0] : B.size[0].\n"
-    "          If the default value is used and side is 'L', m must\n"
-    "          be equal to A.size[1].\n\n"
-    "n         integer.  If negative, the default value is used.\n"
-    "          The default value is\n"
-    "          n = (side == 'L') ? B.size[1] : A.size[0].\n"
-    "          If the default value is used and side is 'R', n must\n"
-    "          be equal to A.size[1].\n\n"
-    "ldA       nonnegative integer.\n"
-    "          ldA >= max(1, (side == 'L') ? m : n).\n"
-    "          If zero, the default value is used. \n\n"
-    "ldB       nonnegative integer.  ldB >= max(1,m).\n"
-    "          If zero, the default value is used.\n\n"
-    "offsetA   nonnegative integer\n\n"
-    "offsetB   nonnegative integer";
-
-static PyObject* trmm(PyObject *self, PyObject *args, PyObject *kwrds)
-{
-    matrix *A, *B;
-    PyObject *ao=NULL;
-    number a;
-    int m=-1, n=-1, ldA=0, ldB=0, oA=0, oB=0;
-#if PY_MAJOR_VERSION >= 3
-    int side_ = 'L', uplo_ = 'L', transA_ = 'N', diag_ = 'N';
-#endif
-    char side = 'L', uplo = 'L', transA = 'N', diag = 'N';
-    char *kwlist[] = {"A", "B", "side", "uplo", "transA", "diag",
-        "alpha", "m", "n", "ldA", "ldB", "offsetA", "offsetB", NULL};
-
-#if PY_MAJOR_VERSION >= 3
-    if (!PyArg_ParseTupleAndKeywords(args, kwrds, "OO|CCCCOiiiiii",
-        kwlist, &A, &B, &side_, &uplo_, &transA_, &diag_, &ao, &m, &n, 
-        &ldA, &ldB, &oA, &oB))
-        return NULL;
-    side = (char) side_;
-    uplo = (char) uplo_;
-    transA = (char) transA_;
-    diag = (char) diag_;
-#else
-    if (!PyArg_ParseTupleAndKeywords(args, kwrds, "OO|ccccOiiiiii",
-        kwlist, &A, &B, &side, &uplo, &transA, &diag, &ao, &m, &n, &ldA,
-        &ldB, &oA, &oB))
-        return NULL;
-#endif
-
-    if (!Matrix_Check(A)) err_mtrx("A");
-    if (!Matrix_Check(B)) err_mtrx("B");
-    if (MAT_ID(A) != MAT_ID(B)) err_conflicting_ids;
-
-    if (side != 'L' && side != 'R') err_char("side", "'L', 'R'");
-    if (uplo != 'L' && uplo != 'U') err_char("uplo", "'L', 'U'");
-    if (diag != 'N' && diag != 'U') err_char("diag", "'N', 'U'");
-    if (transA != 'N' && transA != 'T' && transA != 'C')
-        err_char("transA", "'N', 'T', 'C'");
-
-    if (n < 0){
-        n = (side == 'L') ? B->ncols : A->nrows;
-        if (side != 'L' && n != A->ncols){
-            PyErr_SetString(PyExc_TypeError, "A must be square");
-            return NULL;
-        }
-    }
-    if (m < 0){
-        m = (side == 'L') ? A->nrows: B->nrows;
-        if (side == 'L' && m != A->ncols){
-            PyErr_SetString(PyExc_TypeError, "A must be square");
-            return NULL;
-        }
-    }
-    if (m == 0 || n == 0) return Py_BuildValue("");
-
-    if (ldA == 0) ldA = MAX(1,A->nrows);
-    if (ldA < MAX(1, (side == 'L') ? m : n)) err_ld("ldA");
-    if (ldB == 0) ldB = MAX(1,B->nrows);
-    if (ldB < MAX(1, m)) err_ld("ldB");
-    if (oA < 0) err_nn_int("offsetA");
-    if ((side == 'L' && oA + (m-1)*ldA + m > len(A)) ||
-        (side == 'R' && oA + (n-1)*ldA + n > len(A))) err_buf_len("A");
-    if (oB < 0) err_nn_int("offsetB");
-    if (oB + (n-1)*ldB + m > len(B)) err_buf_len("B");
-
-    if (ao && number_from_pyobject(ao, &a, MAT_ID(A)))
-        err_type("alpha");
-
-    switch (MAT_ID(A)){
-        case DOUBLE:
-            if (!ao) a.d = 1.0;
-            Py_BEGIN_ALLOW_THREADS
-            dtrmm_(&side, &uplo, &transA, &diag, &m, &n, &a.d,
-                MAT_BUFD(A)+oA, &ldA, MAT_BUFD(B)+oB, &ldB);
-            Py_END_ALLOW_THREADS
-            break;
-
-        case COMPLEX:
-   	    if (!ao) a.z = 1.0;
-            Py_BEGIN_ALLOW_THREADS
-            ztrmm_(&side, &uplo, &transA, &diag, &m, &n, &a.z,
-                MAT_BUFZ(A)+oA, &ldA, MAT_BUFZ(B)+oB, &ldB);
-            Py_END_ALLOW_THREADS
-            break;
-
-        default:
-            err_invalid_id;
-    }
-
-    return Py_BuildValue("");
-}
-
-
-
-static char doc_trsm[] =
-    "Solution of a triangular system of equations with multiple \n"
-    "righthand sides.\n\n"
-    "trsm(A, B, side='L', uplo='L', transA='N', diag='N', alpha=1.0,\n"
-    "     m=None, n=None, ldA=max(1,A.size[0]), ldB=max(1,B.size[0]),\n"
-    "     offsetA=0, offsetB=0)\n\n"
-    "PURPOSE\n"
-    "Computes\n"
-    "B := alpha*A^{-1}*B if transA is 'N' and side = 'L'.\n"
-    "B := alpha*B*A^{-1} if transA is 'N' and side = 'R'.\n"
-    "B := alpha*A^{-T}*B if transA is 'T' and side = 'L'.\n"
-    "B := alpha*B*A^{-T} if transA is 'T' and side = 'R'.\n"
-    "B := alpha*A^{-H}*B if transA is 'C' and side = 'L'.\n"
-    "B := alpha*B*A^{-H} if transA is 'C' and side = 'R'.\n"
-    "B is m by n and A is triangular.  The code does not verify \n"
-    "whether A is nonsingular.\n\n"
-    "ARGUMENTS\n"
-    "A         'd' or 'z' matrix\n\n"
-    "B         'd' or 'z' matrix.  Must have the same type as A.\n\n"
-    "side      'L' or 'R'\n\n"
-    "uplo      'L' or 'U'\n\n"
-    "transA    'N' or 'T'\n\n"
-    "diag      'N' or 'U'\n\n"
-    "alpha     number (int, float or complex).  Complex alpha is only\n"
-    "          allowed if A is complex.\n\n"
-    "m         integer.  If negative, the default value is used.\n"
-    "          The default value is\n"
-    "          m = (side == 'L') ? A.size[0] : B.size[0].\n"
-    "          If the default value is used and side is 'L', m must\n"
-    "          be equal to A.size[1].\n\n"
-    "n         integer.  If negative, the default value is used.\n"
-    "          The default value is\n"
-    "          n = (side == 'L') ? B.size[1] : A.size[0].\n"
-    "          If the default value is used and side is 'R', n must\n"
-    "          be equal to A.size[1].\n\n"
-    "ldA       nonnegative integer.\n"
-    "          ldA >= max(1, (side == 'L') ? m : n).\n"
-    "          If zero, the default value is used.\n\n"
-    "ldB       nonnegative integer.  ldB >= max(1,m).\n"
-    "          If zero, the default value is used.\n\n"
-    "offsetA   nonnegative integer\n\n"
-    "offsetB   nonnegative integer";
-
-static PyObject* trsm(PyObject *self, PyObject *args, PyObject *kwrds)
-{
-    matrix *A, *B;
-    PyObject *ao=NULL;
-    number a;
-    int m=-1, n=-1, ldA=0, ldB=0, oA=0, oB=0;
-#if PY_MAJOR_VERSION >= 3
-    int side_ = 'L', uplo_ = 'L', transA_ = 'N', diag_ = 'N';
-#endif
-    char side = 'L', uplo = 'L', transA = 'N', diag = 'N';
-    char *kwlist[] = {"A", "B", "side", "uplo", "transA", "diag",
-        "alpha", "m", "n", "ldA", "ldB", "offsetA", "offsetB", NULL};
-
-#if PY_MAJOR_VERSION >= 3
-    if (!PyArg_ParseTupleAndKeywords(args, kwrds, "OO|CCCCOiiiiii",
-        kwlist, &A, &B, &side_, &uplo_, &transA_, &diag_, &ao, &m, &n, 
-        &ldA, &ldB, &oA, &oB))
-        return NULL;
-    side = (char) side_;
-    uplo = (char) uplo_;
-    transA = (char) transA_;
-    diag = (char) diag_;
-#else
-    if (!PyArg_ParseTupleAndKeywords(args, kwrds, "OO|ccccOiiiiii",
-        kwlist, &A, &B, &side, &uplo, &transA, &diag, &ao, &m, &n, &ldA,
-        &ldB, &oA, &oB))
-        return NULL;
-#endif
-
-    if (!Matrix_Check(A)) err_mtrx("A");
-    if (!Matrix_Check(B)) err_mtrx("B");
-    if (MAT_ID(A) != MAT_ID(B)) err_conflicting_ids;
-
-    if (side != 'L' && side != 'R') err_char("side", "'L', 'R'");
-    if (uplo != 'L' && uplo != 'U') err_char("uplo", "'L', 'U'");
-    if (diag != 'N' && diag != 'U') err_char("diag", "'N', 'U'");
-    if (transA != 'N' && transA != 'T' && transA != 'C')
-        err_char("transA", "'N', 'T', 'C'");
-
-    if (n < 0){
-        n = (side == 'L') ? B->ncols : A->nrows;
-        if (side != 'L' && n != A->ncols){
-            PyErr_SetString(PyExc_TypeError, "A must be square");
-            return NULL;
-        }
-    }
-    if (m < 0){
-        m = (side == 'L') ? A->nrows: B->nrows;
-        if (side == 'L' && m != A->ncols){
-            PyErr_SetString(PyExc_TypeError, "A must be square");
-            return NULL;
-        }
-    }
-    if (n == 0 || m == 0) return Py_BuildValue("");
-
-    if (ldA == 0) ldA = MAX(1,A->nrows);
-    if (ldA < MAX(1, (side == 'L') ? m : n)) err_ld("ldA");
-    if (ldB == 0) ldB = MAX(1,B->nrows);
-    if (ldB < MAX(1,m)) err_ld("ldB");
-    if (oA < 0) err_nn_int("offsetA");
-    if ((side == 'L' && oA + (m-1)*ldA + m > len(A)) ||
-        (side == 'R' && oA + (n-1)*ldA + n > len(A))) err_buf_len("A");
-    if (oB < 0) err_nn_int("offsetB");
-    if (oB < 0 || oB + (n-1)*ldB + m > len(B)) err_buf_len("B");
-
-    if (ao && number_from_pyobject(ao, &a, MAT_ID(A)))
-        err_type("alpha");
-
-    switch (MAT_ID(A)){
-        case DOUBLE:
-            if (!ao) a.d = 1.0;
-             Py_BEGIN_ALLOW_THREADS
-            dtrsm_(&side, &uplo, &transA, &diag, &m, &n, &a.d,
-                MAT_BUFD(A)+oA, &ldA, MAT_BUFD(B)+oB, &ldB);
-            Py_END_ALLOW_THREADS
-            break;
-
-        case COMPLEX:
-  	    if (!ao) a.z = 1.0;
-            Py_BEGIN_ALLOW_THREADS
-            ztrsm_(&side, &uplo, &transA, &diag, &m, &n, &a.z,
-                MAT_BUFZ(A)+oA, &ldA, MAT_BUFZ(B)+oB, &ldB);
-            Py_END_ALLOW_THREADS
-            break;
-
-        default:
-            err_invalid_id;
-    }
-
-    return Py_BuildValue("");
-}
-
-
-static PyMethodDef blas_functions[] = {
-  {"swap", (PyCFunction) swap,  METH_VARARGS|METH_KEYWORDS, doc_swap},
-  {"scal", (PyCFunction) scal,  METH_VARARGS|METH_KEYWORDS, doc_scal},
-  {"copy", (PyCFunction) copy,  METH_VARARGS|METH_KEYWORDS, doc_copy},
-  {"axpy", (PyCFunction) axpy,  METH_VARARGS|METH_KEYWORDS, doc_axpy},
-  {"dot",  (PyCFunction) dot,   METH_VARARGS|METH_KEYWORDS, doc_dot},
-  {"dotu", (PyCFunction) dotu,  METH_VARARGS|METH_KEYWORDS, doc_dotu},
-  {"nrm2", (PyCFunction) nrm2,  METH_VARARGS|METH_KEYWORDS, doc_nrm2},
-  {"asum", (PyCFunction) asum,  METH_VARARGS|METH_KEYWORDS, doc_asum},
-  {"iamax",(PyCFunction) iamax, METH_VARARGS|METH_KEYWORDS, doc_iamax},
-  {"gemv", (PyCFunction) gemv,  METH_VARARGS|METH_KEYWORDS, doc_gemv},
-  {"gbmv", (PyCFunction) gbmv,  METH_VARARGS|METH_KEYWORDS, doc_gbmv},
-  {"symv", (PyCFunction) symv,  METH_VARARGS|METH_KEYWORDS, doc_symv},
-  {"hemv", (PyCFunction) hemv,  METH_VARARGS|METH_KEYWORDS, doc_hemv},
-  {"sbmv", (PyCFunction) sbmv,  METH_VARARGS|METH_KEYWORDS, doc_sbmv},
-  {"hbmv", (PyCFunction) hbmv,  METH_VARARGS|METH_KEYWORDS, doc_hbmv},
-  {"trmv", (PyCFunction) trmv,  METH_VARARGS|METH_KEYWORDS, doc_trmv},
-  {"tbmv", (PyCFunction) tbmv,  METH_VARARGS|METH_KEYWORDS, doc_tbmv},
-  {"trsv", (PyCFunction) trsv,  METH_VARARGS|METH_KEYWORDS, doc_trsv},
-  {"tbsv", (PyCFunction) tbsv,  METH_VARARGS|METH_KEYWORDS, doc_tbsv},
-  {"ger",  (PyCFunction) ger,   METH_VARARGS|METH_KEYWORDS, doc_ger},
-  {"geru", (PyCFunction) geru,  METH_VARARGS|METH_KEYWORDS, doc_geru},
-  {"syr",  (PyCFunction) syr,   METH_VARARGS|METH_KEYWORDS, doc_syr},
-  {"her",  (PyCFunction) her,   METH_VARARGS|METH_KEYWORDS, doc_her},
-  {"syr2", (PyCFunction) syr2,  METH_VARARGS|METH_KEYWORDS, doc_syr2},
-  {"her2", (PyCFunction) her2,  METH_VARARGS|METH_KEYWORDS, doc_her2},
-  {"gemm", (PyCFunction) gemm,  METH_VARARGS|METH_KEYWORDS, doc_gemm},
-  {"symm", (PyCFunction) symm,  METH_VARARGS|METH_KEYWORDS, doc_symm},
-  {"hemm", (PyCFunction) hemm,  METH_VARARGS|METH_KEYWORDS, doc_hemm},
-  {"syrk", (PyCFunction) syrk,  METH_VARARGS|METH_KEYWORDS, doc_syrk},
-  {"herk", (PyCFunction) herk,  METH_VARARGS|METH_KEYWORDS, doc_herk},
-  {"syr2k",(PyCFunction) syr2k, METH_VARARGS|METH_KEYWORDS, doc_syr2k},
-  {"her2k",(PyCFunction) her2k, METH_VARARGS|METH_KEYWORDS, doc_her2k},
-  {"trmm", (PyCFunction) trmm,  METH_VARARGS|METH_KEYWORDS, doc_trmm},
-  {"trsm", (PyCFunction) trsm,  METH_VARARGS|METH_KEYWORDS, doc_trsm},
-  {NULL}  /* Sentinel */
-};
-
-#if PY_MAJOR_VERSION >= 3
-
-static PyModuleDef blas_module = {
-    PyModuleDef_HEAD_INIT,
-    "blas",
-    blas__doc__,
-    -1,
-    blas_functions,
-    NULL, NULL, NULL, NULL
-};
-
-PyMODINIT_FUNC PyInit_blas(void)
-{
-  PyObject *m;
-  if (!(m = PyModule_Create(&blas_module))) return NULL;
-  if (import_cvxopt() < 0) return NULL;
-  return m;
-}
-
-#else 
-
-PyMODINIT_FUNC initblas(void)
-{
-  PyObject *m;
-  m = Py_InitModule3("cvxopt.blas", blas_functions, blas__doc__);
-  if (import_cvxopt() < 0) return ;
-}
-
-#endif
->>>>>>> d8bd930d
+/*
+ * Copyright 2012-2016 M. Andersen and L. Vandenberghe.
+ * Copyright 2010-2011 L. Vandenberghe.
+ * Copyright 2004-2009 J. Dahl and L. Vandenberghe.
+ *
+ * This file is part of CVXOPT.
+ *
+ * CVXOPT is free software; you can redistribute it and/or modify
+ * it under the terms of the GNU General Public License as published by
+ * the Free Software Foundation; either version 3 of the License, or
+ * (at your option) any later version.
+ *
+ * CVXOPT is distributed in the hope that it will be useful,
+ * but WITHOUT ANY WARRANTY; without even the implied warranty of
+ * MERCHANTABILITY or FITNESS FOR A PARTICULAR PURPOSE.  See the
+ * GNU General Public License for more details.
+ *
+ * You should have received a copy of the GNU General Public License
+ * along with this program.  If not, see <http://www.gnu.org/licenses/>.
+ */
+
+#include "Python.h"
+#include "cvxopt.h"
+#include "misc.h"
+
+#define USE_CBLAS_ZDOT 0
+
+PyDoc_STRVAR(blas__doc__,"Interface to the double-precision real and "
+    "complex BLAS.\n\n"
+    "Double and complex matrices and vectors are stored in CVXOPT \n"
+    "matrices using the conventional BLAS storage schemes, with the\n"
+    "CVXOPT matrix buffers interpreted as one-dimensional arrays.\n"
+    "For each matrix argument X, an additional integer argument\n"
+    "offsetX specifies the start of the array, i.e., the pointer\n"
+    "X->buffer + offsetX is passed to the BLAS function.  The other \n"
+    "arguments (dimensions and options) have the same meaning as in\n"
+    "the BLAS definition.  Default values of the dimension arguments\n"
+    "are derived from the CVXOPT matrix sizes.");
+
+
+/* BLAS 1 prototypes */
+extern void dswap_(int *n, double *x, int *incx, double *y, int *incy);
+extern void zswap_(int *n, double complex *x, int *incx, double complex *y,
+    int *incy);
+extern void dscal_(int *n, double *alpha, double *x, int *incx);
+extern void zscal_(int *n, double complex *alpha, double complex *x, int *incx);
+extern void zdscal_(int *n, double *alpha, double complex *x, int *incx);
+extern void dcopy_(int *n, double *x, int *incx, double *y, int *incy);
+extern void zcopy_(int *n, double complex *x, int *incx, double complex *y,
+    int *incy);
+extern void daxpy_(int *n, double *alpha, double *x, int *incx,
+    double *y, int *incy);
+extern void zaxpy_(int *n, double complex *alpha, double complex *x, int *incx,
+    double complex *y, int *incy);
+extern double ddot_(int *n, double *x, int *incx, double *y, int *incy);
+#if USE_CBLAS_ZDOT
+extern void cblas_zdotc_sub(int n, void *x, int incx, void *y,
+    int incy, void *result);
+extern void cblas_zdotu_sub(int n, void *x, int incx, void *y, int incy,
+    void *result);
+#endif
+extern double dnrm2_(int *n, double *x, int *incx);
+extern double dznrm2_(int *n, double complex *x, int *incx);
+extern double dasum_(int *n, double *x, int *incx);
+extern double dzasum_(int *n, double complex *x, int *incx);
+extern int idamax_(int *n, double *x, int *incx);
+extern int izamax_(int *n, double complex *x, int *incx);
+
+
+/* BLAS 2 prototypes */
+extern void dgemv_(char* trans, int *m, int *n, double *alpha,
+    double *A, int *lda, double *x, int *incx, double *beta, double *y,
+    int *incy);
+extern void zgemv_(char* trans, int *m, int *n, double complex *alpha,
+    double complex *A, int *lda, double complex *x, int *incx, double complex *beta,
+    double complex *y, int *incy);
+extern void dgbmv_(char* trans, int *m, int *n, int *kl, int *ku,
+    double *alpha, double *A, int *lda, double *x, int *incx,
+    double *beta, double *y,  int *incy);
+extern void zgbmv_(char* trans, int *m, int *n, int *kl, int *ku,
+    double complex *alpha, double complex *A, int *lda, double complex *x, int *incx,
+    double complex *beta, double complex *y,  int *incy);
+extern void dsymv_(char *uplo, int *n, double *alpha, double *A,
+    int *lda, double *x, int *incx, double *beta, double *y, int *incy);
+extern void zhemv_(char *uplo, int *n, double complex *alpha, double complex *A,
+    int *lda, double complex *x, int *incx, double complex *beta, double complex *y,
+    int *incy);
+extern void dsbmv_(char *uplo, int *n, int *k, double *alpha, double *A,
+    int *lda, double *x, int *incx, double *beta, double *y, int *incy);
+extern void zhbmv_(char *uplo, int *n, int *k, double complex *alpha,
+    double complex *A, int *lda, double complex *x, int *incx, double complex *beta,
+    double complex *y, int *incy);
+extern void dtrmv_(char *uplo, char *trans, char *diag, int *n,
+    double *A, int *lda, double *x, int *incx);
+extern void ztrmv_(char *uplo, char *trans, char *diag, int *n,
+    double complex *A, int *lda, double complex *x, int *incx);
+extern void dtbmv_(char *uplo, char *trans, char *diag, int *n, int *k,
+    double *A, int *lda, double *x, int *incx);
+extern void ztbmv_(char *uplo, char *trans, char *diag, int *n, int *k,
+    double complex *A, int *lda, double complex *x, int *incx);
+extern void dtrsv_(char *uplo, char *trans, char *diag, int *n,
+    double *A, int *lda, double *x, int *incx);
+extern void ztrsv_(char *uplo, char *trans, char *diag, int *n,
+    double complex *A, int *lda, double complex *x, int *incx);
+extern void dtbsv_(char *uplo, char *trans, char *diag, int *n, int *k,
+    double *A, int *lda, double *x, int *incx);
+extern void ztbsv_(char *uplo, char *trans, char *diag, int *n, int *k,
+    double complex *A, int *lda, double complex *x, int *incx);
+extern void dger_(int *m, int *n, double *alpha, double *x, int *incx,
+    double *y, int *incy, double *A, int *lda);
+extern void zgerc_(int *m, int *n, double complex *alpha, double complex *x,
+    int *incx, double complex *y, int *incy, double complex *A, int *lda);
+extern void zgeru_(int *m, int *n, double complex *alpha, double complex *x,
+    int *incx, double complex *y, int *incy, double complex *A, int *lda);
+extern void dsyr_(char *uplo, int *n, double *alpha, double *x,
+    int *incx, double *A, int *lda);
+extern void zher_(char *uplo, int *n, double *alpha, double complex *x,
+    int *incx, double complex *A, int *lda);
+extern void dsyr2_(char *uplo, int *n, double *alpha, double *x,
+    int *incx, double *y, int *incy, double *A, int *lda);
+extern void zher2_(char *uplo, int *n, double complex *alpha, double complex *x,
+    int *incx, double complex *y, int *incy, double complex *A, int *lda);
+
+
+/* BLAS 3 prototypes */
+extern void dgemm_(char *transa, char *transb, int *m, int *n, int *k,
+    double *alpha, double *A, int *lda, double *B, int *ldb,
+    double *beta, double *C, int *ldc);
+extern void zgemm_(char *transa, char *transb, int *m, int *n, int *k,
+    double complex *alpha, double complex *A, int *lda, double complex *B, int *ldb,
+    double complex *beta, double complex *C, int *ldc);
+extern void dsymm_(char *side, char *uplo, int *m, int *n,
+    double *alpha, double *A, int *lda, double *B, int *ldb,
+    double *beta, double *C, int *ldc);
+extern void zsymm_(char *side, char *uplo, int *m, int *n,
+    double complex *alpha, double complex *A, int *lda, double complex *B, int *ldb,
+    double complex *beta, double complex *C, int *ldc);
+extern void zhemm_(char *side, char *uplo, int *m, int *n,
+    double complex *alpha, double complex *A, int *lda, double complex *B, int *ldb,
+    double complex *beta, double complex *C, int *ldc);
+extern void dsyrk_(char *uplo, char *trans, int *n, int *k,
+    double *alpha, double *A, int *lda, double *beta, double *B,
+    int *ldb);
+extern void zsyrk_(char *uplo, char *trans, int *n, int *k,
+    double complex *alpha, double complex *A, int *lda, double complex *beta, double complex *B,
+    int *ldb);
+extern void zherk_(char *uplo, char *trans, int *n, int *k,
+    double *alpha, double complex *A, int *lda, double *beta, double complex *B,
+    int *ldb);
+extern void dsyr2k_(char *uplo, char *trans, int *n, int *k,
+    double *alpha, double *A, int *lda, double *B, int *ldb,
+    double *beta, double *C, int *ldc);
+extern void zsyr2k_(char *uplo, char *trans, int *n, int *k,
+    double complex *alpha, double complex *A, int *lda, double complex *B, int *ldb,
+    double complex *beta, double complex *C, int *ldc);
+extern void zher2k_(char *uplo, char *trans, int *n, int *k,
+    double complex *alpha, double complex *A, int *lda, double complex *B, int *ldb,
+    double *beta, double complex *C, int *ldc);
+extern void dtrmm_(char *side, char *uplo, char *transa, char *diag,
+    int *m, int *n, double *alpha, double *A, int *lda, double *B,
+    int *ldb);
+extern void ztrmm_(char *side, char *uplo, char *transa, char *diag,
+    int *m, int *n, double complex *alpha, double complex *A, int *lda, double complex *B,
+    int *ldb);
+extern void dtrsm_(char *side, char *uplo, char *transa, char *diag,
+    int *m, int *n, double *alpha, double *A, int *lda, double *B,
+    int *ldb);
+extern void ztrsm_(char *side, char *uplo, char *transa, char *diag,
+    int *m, int *n, double complex *alpha, double complex *A, int *lda, double complex *B,
+    int *ldb);
+
+
+static int number_from_pyobject(PyObject *o, number *a, int id)
+{
+    switch (id){
+        case DOUBLE:
+#if PY_MAJOR_VERSION >= 3
+            if (!PyLong_Check(o) && !PyLong_Check(o) &&
+                !PyFloat_Check(o)) return -1;
+#else
+            if (!PyInt_Check(o) && !PyLong_Check(o) &&
+                !PyFloat_Check(o)) return -1;
+#endif
+            (*a).d = PyFloat_AsDouble(o);
+            return 0;
+
+        case COMPLEX:
+#if PY_MAJOR_VERSION >= 3
+            if (!PyLong_Check(o) && !PyLong_Check(o) &&
+                !PyFloat_Check(o) && !PyComplex_Check(o)) return -1;
+#else
+            if (!PyInt_Check(o) && !PyLong_Check(o) &&
+                !PyFloat_Check(o) && !PyComplex_Check(o)) return -1;
+#endif
+            (*a).z = PyComplex_RealAsDouble(o) +
+                I*PyComplex_ImagAsDouble(o);
+            return 0;
+    }
+    return -1;
+}
+
+
+static char doc_swap[] =
+    "Interchanges two vectors (x <-> y).\n\n"
+    "swap(x, y, n=None, incx=1, incy=1, offsetx=0, offsety=0)\n\n"
+    "ARGUMENTS\n"
+    "x         'd' or 'z' matrix\n\n"
+    "y         'd' or 'z' matrix.  Must have the same type as x.\n\n"
+    "n         integer.  If n<0, the default value of n is used.\n"
+    "          The default value is equal to\n"
+    "          len(x)>=offsetx+1 ? 1+(len(x)-offsetx-1)/|incx| : 0.\n"
+    "          If the default value is used, it must be equal to\n"
+    "          len(y)>=offsety+1 ? 1+(len(y)-offsetx-1)/|incy| : 0.\n\n"
+    "incx      nonzero integer\n\n"
+    "incy      nonzero integer\n\n"
+    "offsetx   nonnegative integer\n\n"
+    "offsety   nonnegative integer";
+
+static PyObject* swap(PyObject *self, PyObject *args, PyObject *kwrds)
+{
+    matrix *x, *y;
+    int n=-1, ix=1, iy=1, ox=0, oy=0;
+    char *kwlist[] = {"x", "y", "n", "incx", "incy", "offsetx",
+        "offsety", NULL};
+
+    if (!PyArg_ParseTupleAndKeywords(args, kwrds, "OO|iiiii", kwlist,
+        &x, &y, &n, &ix, &iy, &ox, &oy)) return NULL;
+
+    if (!Matrix_Check(x)) err_mtrx("x");
+    if (!Matrix_Check(y)) err_mtrx("y");
+    if (MAT_ID(x) != MAT_ID(y)) err_conflicting_ids;
+
+    if (ix == 0) err_nz_int("incx");
+    if (iy == 0) err_nz_int("incy");
+
+    if (ox < 0) err_nn_int("offsetx");
+    if (oy < 0) err_nn_int("offsety");
+
+    if (n<0){
+        n = (len(x) >= ox+1) ? 1+(len(x)-ox-1)/abs(ix) : 0;
+        if (n != ((len(y) >= oy+1) ? 1+(len(y)-oy-1)/abs(iy) : 0)){
+            PyErr_SetString(PyExc_ValueError, "arrays have unequal "
+                "default lengths");
+            return NULL;
+        }
+    }
+    if (n == 0) return Py_BuildValue("");
+
+    if (len(x) < ox+1+(n-1)*abs(ix)) err_buf_len("x");
+    if (len(y) < oy+1+(n-1)*abs(iy)) err_buf_len("y");
+
+    switch (MAT_ID(x)){
+        case DOUBLE:
+            Py_BEGIN_ALLOW_THREADS
+            dswap_(&n, MAT_BUFD(x)+ox, &ix, MAT_BUFD(y)+oy, &iy);
+            Py_END_ALLOW_THREADS
+            break;
+
+        case COMPLEX:
+            Py_BEGIN_ALLOW_THREADS
+            zswap_(&n, MAT_BUFZ(x)+ox, &ix, MAT_BUFZ(y)+oy, &iy);
+            Py_END_ALLOW_THREADS
+            break;
+
+        default:
+            err_invalid_id;
+    }
+
+    return Py_BuildValue("");
+}
+
+
+static char doc_scal[] =
+    "Scales a vector by a constant (x := alpha*x).\n\n"
+    "scal(alpha, x, n=None, inc=1, offset=0)\n\n"
+    "ARGUMENTS\n"
+    "alpha     number (int, float or complex).  Complex alpha is only\n"
+    "          allowed if x is complex.\n\n"
+    "x         'd' or 'z' matrix\n\n"
+    "n         integer.  If n<0, the default value of n is used.\n"
+    "          The default value is equal to\n"
+    "          (len(x)>=offset+1) ? 1+(len-offset-1)/inc : 0.\n\n"
+    "inc       positive integer\n\n"
+    "offset    nonnegative integer";
+
+static PyObject* scal(PyObject *self, PyObject *args, PyObject *kwrds)
+{
+    matrix *x;
+    PyObject *ao;
+    number a;
+    int n=-1, ix=1, ox=0;
+    char *kwlist[] = {"alpha", "x", "n", "inc", "offset", NULL};
+
+    if (!PyArg_ParseTupleAndKeywords(args, kwrds, "OO|iii", kwlist,
+        &ao, &x, &n, &ix, &ox)) return NULL;
+
+    if (!Matrix_Check(x)) err_mtrx("x");
+    if (ix <= 0) err_p_int("inc");
+    if (ox < 0) err_nn_int("offset");
+    if (n < 0) n = (len(x) >= ox+1) ? 1+(len(x)-ox-1)/ix : 0;
+    if (n == 0) return Py_BuildValue("");
+    if (len(x) < ox+1+(n-1)*ix) err_buf_len("x");
+
+    switch (MAT_ID(x)){
+        case DOUBLE:
+            if (number_from_pyobject(ao, &a, MAT_ID(x)))
+                err_type("alpha");
+            Py_BEGIN_ALLOW_THREADS
+            dscal_(&n, &a.d, MAT_BUFD(x)+ox, &ix);
+            Py_END_ALLOW_THREADS
+	    break;
+
+        case COMPLEX:
+            if (!number_from_pyobject(ao, &a, DOUBLE))
+                Py_BEGIN_ALLOW_THREADS
+                zdscal_(&n, &a.d, MAT_BUFZ(x)+ox, &ix);
+                Py_END_ALLOW_THREADS
+            else if (!number_from_pyobject(ao, &a, COMPLEX))
+                Py_BEGIN_ALLOW_THREADS
+                zscal_(&n, &a.z, MAT_BUFZ(x)+ox, &ix);
+                Py_END_ALLOW_THREADS
+            else
+                err_type("alpha");
+	    break;
+
+        default:
+            err_invalid_id;
+    }
+
+    return Py_BuildValue("");
+}
+
+
+static char doc_copy[] =
+    "Copies a vector x to a vector y (y := x).\n\n"
+    "copy(x, y, n=None, incx=1, incy=1, offsetx=0, offsety=0)\n\n"
+    "ARGUMENTS\n"
+    "x         'd' or 'z' matrix\n\n"
+    "y         'd' or 'z' matrix.  Must have the same type as x.\n\n"
+    "n         integer.  If n<0, the default value of n is used.\n"
+    "          The default value is given by\n"
+    "          (len(x)>=offsetx+1) ? 1+(len(x)-offsetx-1)/incx : 0\n\n"
+    "incx      nonzero integer\n\n"
+    "incy      nonzero integer\n\n"
+    "offsetx   nonnegative integer\n\n"
+    "offsety   nonnegative integer";
+
+static PyObject* copy(PyObject *self, PyObject *args, PyObject *kwrds)
+{
+    matrix *x, *y;
+    int n=-1, ix=1, iy=1, ox=0, oy=0;
+    char *kwlist[] = {"x", "y", "n", "incx", "incy", "offsetx",
+        "offsety", NULL};
+
+    if (!PyArg_ParseTupleAndKeywords(args, kwrds, "OO|iiiii", kwlist,
+        &x, &y, &n, &ix, &iy, &ox, &oy))
+        return NULL;
+
+    if (!Matrix_Check(x)) err_mtrx("x");
+    if (!Matrix_Check(y)) err_mtrx("y");
+    if (MAT_ID(x) != MAT_ID(y)) err_conflicting_ids;
+
+    if (ix == 0) err_nz_int("incx");
+    if (iy == 0) err_nz_int("incy");
+
+    if (ox < 0 ) err_nn_int("offsetx");
+    if (oy < 0 ) err_nn_int("offsety");
+
+    if (n < 0) n = (len(x) >= ox+1) ? 1+(len(x)-ox-1)/abs(ix) : 0;
+    if (n == 0) return Py_BuildValue("");
+
+    if (len(x) < ox+1+(n-1)*abs(ix)) err_buf_len("x");
+    if (len(y) < oy+1+(n-1)*abs(iy)) err_buf_len("y");
+
+    switch (MAT_ID(x)){
+        case DOUBLE:
+            Py_BEGIN_ALLOW_THREADS
+            dcopy_(&n, MAT_BUFD(x)+ox, &ix, MAT_BUFD(y)+oy, &iy);
+            Py_END_ALLOW_THREADS
+            break;
+
+        case COMPLEX:
+            Py_BEGIN_ALLOW_THREADS
+            zcopy_(&n, MAT_BUFZ(x)+ox, &ix, MAT_BUFZ(y)+oy, &iy);
+            Py_END_ALLOW_THREADS
+            break;
+
+        default:
+            err_invalid_id;
+    }
+
+    return Py_BuildValue("");
+}
+
+
+static char doc_axpy[] =
+    "Constant times a vector plus a vector (y := alpha*x+y).\n\n"
+    "axpy(x, y, alpha=1.0, n=None, incx=1, incy=1, offsetx=0, "
+    "offsety=0)\n\n"
+    "ARGUMENTS\n"
+    "x         'd' or 'z' matrix\n\n"
+    "y         'd' or 'z' matrix.  Must have the same type as x.\n\n"
+    "alpha     number (int, float or complex).  Complex alpha is only\n"
+    "          allowed if x is complex.\n\n"
+    "n         integer.  If n<0, the default value of n is used.\n"
+    "          The default value is equal to\n"
+    "          (len(x)>=offsetx+1) ? 1+(len(x)-offsetx-1)/incx : 0.\n\n"
+    "incx      nonzero integer\n\n"
+    "incy      nonzero integer\n\n"
+    "offsetx   nonnegative integer\n\n"
+    "offsety   nonnegative integer";
+
+static PyObject* axpy(PyObject *self, PyObject *args, PyObject *kwrds)
+{
+    matrix *x, *y;
+    PyObject *ao=NULL;
+    number a;
+    int n=-1, ix=1, iy=1, ox=0, oy=0;
+    char *kwlist[] = {"x", "y", "alpha", "n", "incx", "incy", "offsetx",
+        "offsety", NULL};
+
+    if (!PyArg_ParseTupleAndKeywords(args, kwrds, "OO|Oiiiii", kwlist,
+        &x, &y, &ao, &n, &ix, &iy, &ox, &oy)) return NULL;
+
+    if (!Matrix_Check(x)) err_mtrx("x");
+    if (!Matrix_Check(y)) err_mtrx("y");
+    if (MAT_ID(x) != MAT_ID(y)) err_conflicting_ids;
+
+    if (ix == 0) err_nz_int("incx");
+    if (iy == 0) err_nz_int("incy");
+
+    if (ox < 0) err_nn_int("offsetx");
+    if (oy < 0) err_nn_int("offsety");
+
+    if (n < 0) n = (len(x) >= ox+1) ? 1+(len(x)-ox-1)/abs(ix) : 0;
+    if (n == 0) return Py_BuildValue("");
+
+    if (len(x) < ox + 1+(n-1)*abs(ix)) err_buf_len("x");
+    if (len(y) < oy + 1+(n-1)*abs(iy)) err_buf_len("y");
+
+    if (ao && number_from_pyobject(ao, &a, MAT_ID(x)))
+        err_type("alpha");
+
+    switch (MAT_ID(x)){
+        case DOUBLE:
+            if (!ao) a.d=1.0;
+            Py_BEGIN_ALLOW_THREADS
+            daxpy_(&n, &a.d, MAT_BUFD(x)+ox, &ix, MAT_BUFD(y)+oy, &iy);
+            Py_END_ALLOW_THREADS
+            break;
+
+        case COMPLEX:
+            if (!ao) a.z=1.0;
+            Py_BEGIN_ALLOW_THREADS
+            zaxpy_(&n, &a.z, MAT_BUFZ(x)+ox, &ix, MAT_BUFZ(y)+oy, &iy);
+            Py_END_ALLOW_THREADS
+            break;
+
+        default:
+            err_invalid_id;
+    }
+
+    return Py_BuildValue("");
+}
+
+
+static char doc_dot[] =
+    "Returns x^H*y for real or complex x, y.\n\n"
+    "dot(x, y, n=None, incx=1, incy=1, offsetx=0, offsety=0)\n\n"
+    "ARGUMENTS\n"
+    "x         'd' or 'z' matrix\n\n"
+    "y         'd' or 'z' matrix.  Must have the same type as x.\n\n"
+    "n         integer.  If n<0, the default value of n is used.\n"
+    "          The default value is equal to\n"
+    "          (len(x)>=offsetx+1) ? 1+(len(x)-offsetx-1)/incx : 0.\n"
+    "          If the default value is used, it must be equal to\n"
+    "          len(y)>=offsety+1 ? 1+(len(y)-offsetx-1)/|incy| : 0.\n\n"
+    "incx      nonzero integer\n\n"
+    "incy      nonzero integer\n\n"
+    "offsetx   nonnegative integer\n\n"
+    "offsety   nonnegative integer\n\n"
+    "Returns 0 if n=0.";
+
+static PyObject* dot(PyObject *self, PyObject *args, PyObject *kwrds)
+{
+    matrix *x, *y;
+    number val;
+    int n=-1, ix=1, iy=1, ox=0, oy=0;
+    char *kwlist[] = {"x", "y", "n", "incx", "incy", "offsetx",
+        "offsety", NULL};
+
+    if (!PyArg_ParseTupleAndKeywords(args, kwrds, "OO|iiiii", kwlist,
+        &x, &y, &n, &ix, &iy, &ox, &oy))
+        return NULL;
+
+    if (!Matrix_Check(x)) err_mtrx("x");
+    if (!Matrix_Check(y)) err_mtrx("y");
+    if (MAT_ID(x) != MAT_ID(y)) err_conflicting_ids;
+
+    if (ix == 0) err_nz_int("incx");
+    if (iy == 0) err_nz_int("incy");
+
+    if (ox < 0) err_nn_int("offsetx");
+    if (oy < 0) err_nn_int("offsety");
+
+    if (n<0){
+        n = (len(x) >= ox+1) ? 1+(len(x)-ox-1)/abs(ix) : 0;
+        if (n != ((len(y) >= oy+1) ? 1+(len(y)-oy-1)/abs(iy) : 0)){
+            PyErr_SetString(PyExc_ValueError, "arrays have unequal "
+                "default lengths");
+            return NULL;
+        }
+    }
+
+    if (n && len(x) < ox + 1 + (n-1)*abs(ix)) err_buf_len("x");
+    if (n && len(y) < oy + 1 + (n-1)*abs(iy)) err_buf_len("y");
+
+    switch (MAT_ID(x)){
+        case DOUBLE:
+            Py_BEGIN_ALLOW_THREADS
+            val.d = (n==0) ? 0.0 : ddot_(&n, MAT_BUFD(x)+ox, &ix,
+                MAT_BUFD(y)+oy, &iy);
+            Py_END_ALLOW_THREADS
+            return Py_BuildValue("d", val.d);
+
+        case COMPLEX:
+	    if (n==0) val.z = 0.0;
+	    else
+#if USE_CBLAS_ZDOT
+                cblas_zdotc_sub(n, MAT_BUFZ(x)+ox, ix, MAT_BUFZ(y)+oy,
+                    iy, &val.z);
+#else
+                ix *= 2;
+                iy *= 2;
+                Py_BEGIN_ALLOW_THREADS
+                val.z = (ddot_(&n, MAT_BUFD(x)+2*ox, &ix,
+                    MAT_BUFD(y)+2*oy, &iy) +
+                    ddot_(&n, MAT_BUFD(x)+2*ox + 1, &ix,
+                    MAT_BUFD(y)+2*oy + 1, &iy)) +
+                    I*(ddot_(&n, MAT_BUFD(x)+2*ox, &ix,
+                    MAT_BUFD(y)+2*oy + 1, &iy) -
+                    ddot_(&n, MAT_BUFD(x)+2*ox + 1, &ix,
+                    MAT_BUFD(y)+2*oy, &iy));
+                Py_END_ALLOW_THREADS
+#endif
+	    return PyComplex_FromDoubles(creal(val.z),cimag(val.z));
+
+        default:
+            err_invalid_id;
+    }
+}
+
+
+static char doc_dotu[] =
+    "Returns x^T*y for real or complex x, y.\n\n"
+    "dotu(x, y, n=None, incx=1, incy=1, offsetx=0, offsety=0)\n\n"
+    "ARGUMENTS\n"
+    "x         'd' or 'z' matrix\n\n"
+    "y         'd' or 'z' matrix.  Must have the same type as x.\n\n"
+    "n         integer.  If n<0, the default value of n is used.\n"
+    "          The default value is equal to\n"
+    "          (len(x)>=offsetx+1) ? 1+(len(x)-offsetx-1)/incx : 0.\n"
+    "          If the default value is used, it must be equal to\n"
+    "          len(y)>=offsety+1 ? 1+(len(y)-offsetx-1)/|incy| : 0.\n\n"
+    "incx      nonzero integer\n\n"
+    "incy      nonzero integer\n\n"
+    "offsetx   nonnegative integer\n\n"
+    "offsety   nonnegative integer\n\n"
+    "Returns 0 if n=0.";
+
+static PyObject* dotu(PyObject *self, PyObject *args, PyObject *kwrds)
+{
+    matrix *x, *y;
+    number val;
+    int n=-1, ix=1, iy=1, ox=0, oy=0;
+    char *kwlist[] = {"x", "y", "n", "incx", "incy", "offsetx",
+        "offsety", NULL};
+
+    if (!PyArg_ParseTupleAndKeywords(args, kwrds, "OO|iiiii", kwlist,
+        &x, &y, &n, &ix, &iy, &ox, &oy))
+        return NULL;
+
+    if (!Matrix_Check(x)) err_mtrx("x");
+    if (!Matrix_Check(y)) err_mtrx("y");
+    if (MAT_ID(x) != MAT_ID(y)) err_conflicting_ids;
+
+    if (ix == 0) err_nz_int("incx");
+    if (iy == 0) err_nz_int("incy");
+
+    if (ox < 0) err_nn_int("offsetx");
+    if (oy < 0) err_nn_int("offsety");
+
+    if (n<0){
+        n = (len(x) >= ox+1) ? 1+(len(x)-ox-1)/abs(ix) : 0;
+        if (n != ((len(y) >= oy+1) ? 1+(len(y)-oy-1)/abs(iy) : 0)){
+            PyErr_SetString(PyExc_ValueError, "arrays have unequal "
+                "default lengths");
+            return NULL;
+        }
+    }
+
+    if (n && len(x) < ox + 1 + (n-1)*abs(ix)) err_buf_len("x");
+    if (n && len(y) < oy + 1 + (n-1)*abs(iy)) err_buf_len("y");
+
+    switch (MAT_ID(x)){
+        case DOUBLE:
+            Py_BEGIN_ALLOW_THREADS
+            val.d = (n==0) ? 0.0 : ddot_(&n, MAT_BUFD(x)+ox, &ix,
+                MAT_BUFD(y)+oy, &iy);
+            Py_END_ALLOW_THREADS
+            return Py_BuildValue("d", val.d);
+
+        case COMPLEX:
+	    if (n==0) val.z = 0.0;
+	    else
+#if USE_CBLAS_ZDOT
+                Py_BEGIN_ALLOW_THREADS
+                cblas_zdotu_sub(n, MAT_BUFZ(x)+ox, ix, MAT_BUFZ(y)+oy,
+                    iy, &val.z);
+                Py_END_ALLOW_THREADS
+#else
+                ix *= 2;
+                iy *= 2;
+                Py_BEGIN_ALLOW_THREADS
+                val.z = (ddot_(&n, MAT_BUFD(x)+2*ox, &ix,
+                    MAT_BUFD(y)+2*oy, &iy) -
+                    ddot_(&n, MAT_BUFD(x)+2*ox + 1, &ix,
+                    MAT_BUFD(y)+2*oy + 1, &iy)) +
+                    I*(ddot_(&n, MAT_BUFD(x)+2*ox, &ix,
+                    MAT_BUFD(y)+2*oy + 1, &iy) +
+                    ddot_(&n, MAT_BUFD(x)+2*ox + 1, &ix,
+                    MAT_BUFD(y)+2*oy, &iy));
+                Py_END_ALLOW_THREADS
+#endif
+	    return PyComplex_FromDoubles(creal(val.z),cimag(val.z));
+
+        default:
+            err_invalid_id;
+    }
+}
+
+
+static char doc_nrm2[] =
+    "Returns the Euclidean norm of a vector (returns ||x||_2).\n\n"
+    "nrm2(x, n=None, inc=1, offset=0)\n\n"
+    "ARGUMENTS\n"
+    "x         'd' or 'z' matrix\n\n"
+    "n         integer.  If n<0, the default value of n is used.\n"
+    "          The default value is equal to\n"
+    "          (len(x)>=offsetx+1) ? 1+(len(x)-offsetx-1)/incx : 0.\n\n"
+    "inc       positive integer\n\n"
+    "offset    nonnegative integer\n\n"
+    "Returns 0 if n=0.";
+
+static PyObject* nrm2(PyObject *self, PyObject *args, PyObject *kwrds)
+{
+    matrix *x;
+    int n=-1, ix=1, ox=0;
+    char *kwlist[] = {"x", "n", "inc", "offset", NULL};
+
+    if (!PyArg_ParseTupleAndKeywords(args, kwrds, "O|iii", kwlist, &x,
+        &n, &ix, &ox)) return NULL;
+
+    if (!Matrix_Check(x)) err_mtrx("x");
+    if (ix <= 0) err_p_int("incx");
+    if (ox < 0) err_nn_int("offsetx");
+    if (n < 0) n = (len(x) >= ox+1) ? 1+(len(x)-ox-1)/ix : 0;
+    if (n == 0) return Py_BuildValue("d", 0.0);
+    if (len(x) < ox + 1+(n-1)*ix) err_buf_len("x");
+
+    switch (MAT_ID(x)){
+        case DOUBLE:
+            return Py_BuildValue("d", dnrm2_(&n, MAT_BUFD(x)+ox, &ix));
+
+        case COMPLEX:
+            return Py_BuildValue("d", dznrm2_(&n, MAT_BUFZ(x)+ox, &ix));
+
+        default:
+            err_invalid_id;
+    }
+}
+
+
+static char doc_asum[] =
+    "Returns ||Re x||_1 + ||Im x||_1.\n\n"
+    "asum(x, n=None, inc=1, offset=0)\n\n"
+    "ARGUMENTS\n"
+    "x         'd' or 'z' matrix\n\n"
+    "n         integer.  If n<0, the default value of n is used.\n"
+    "          The default value is equal to\n"
+    "          n = (len(x)>=offset+1) ? 1+(len(x)-offset-1)/inc : 0.\n"
+    "\n"
+    "inc       positive integer\n\n"
+    "offset    nonnegative integer\n\n"
+    "Returns 0 if n=0.";
+
+static PyObject* asum(PyObject *self, PyObject *args, PyObject *kwrds)
+{
+    matrix *x;
+    int n=-1, ix=1, ox=0;
+    char *kwlist[] = {"x", "n", "inc", "offset", NULL};
+
+    if (!PyArg_ParseTupleAndKeywords(args, kwrds, "O|iii", kwlist,
+        &x, &n, &ix, &ox))
+        return NULL;
+
+    if (!Matrix_Check(x)) err_mtrx("x");
+    if (ix <= 0) err_p_int("inc");
+    if (ox < 0) err_nn_int("offset");
+    if (n < 0) n = (len(x) >= ox+1) ? 1+(len(x)-ox-1)/ix : 0;
+    if (n == 0) return Py_BuildValue("d", 0.0);
+    if (len(x) < ox + 1+(n-1)*ix) err_buf_len("x");
+
+    double val;
+    switch (MAT_ID(x)){
+        case DOUBLE:
+            Py_BEGIN_ALLOW_THREADS
+	    val = dasum_(&n, MAT_BUFD(x)+ox, &ix);
+            Py_END_ALLOW_THREADS
+            return Py_BuildValue("d", val);
+
+        case COMPLEX:
+            Py_BEGIN_ALLOW_THREADS
+	    val = dzasum_(&n, MAT_BUFZ(x)+ox, &ix);
+            Py_END_ALLOW_THREADS
+            return Py_BuildValue("d", val);
+
+        default:
+            err_invalid_id;
+    }
+}
+
+
+static char doc_iamax[] =
+    "Returns the index (in {0,...,n-1}) of the coefficient with \n"
+    "maximum value of |Re x_k| + |Im x_k|.\n\n"
+    "iamax(x, n=None, inc=1, offset=0)\n\n"
+    "ARGUMENTS\n"
+    "x         'd' or 'z' matrix\n\n"
+    "n         integer.  If n<0, the default value of n is used.\n"
+    "          The default value is equal to\n"
+    "          (len(x)>=offset+1) ? 1+(len(x)-offset-1)/inc : 0.\n\n"
+    "inc       positive integer\n\n"
+    "offset    nonnegative integer\n\n"
+    "In the case of ties, the index of the first maximizer is \n"
+    "returned.  If n=0, iamax returns 0.";
+
+static PyObject* iamax(PyObject *self, PyObject *args, PyObject *kwrds)
+{
+    matrix *x;
+    int n=-1, ix=1, ox=0;
+    char *kwlist[] = {"x", "n", "inc", "offset", NULL};
+
+    if (!PyArg_ParseTupleAndKeywords(args, kwrds, "O|iii", kwlist,
+        &x, &n, &ix, &ox))
+        return NULL;
+
+    if (!Matrix_Check(x)) err_mtrx("x");
+    if (ix <= 0) err_p_int("inc");
+    if (ox < 0) err_nn_int("offset");
+    if (n < 0) n = (len(x) >= ox+1) ? 1+(len(x)-ox-1)/ix : 0;
+    if (n == 0) return Py_BuildValue("i", 0);
+    if (len(x) < ox + 1+(n-1)*ix) err_buf_len("x");
+
+#if PY_MAJOR_VERSION >= 3
+    double val;
+#endif
+    switch (MAT_ID(x)){
+        case DOUBLE:
+#if PY_MAJOR_VERSION >= 3
+            Py_BEGIN_ALLOW_THREADS
+            val = idamax_(&n, MAT_BUFD(x)+ox, &ix)-1;
+            Py_END_ALLOW_THREADS
+            return Py_BuildValue("i", val);
+#else
+            return Py_BuildValue("i", idamax_(&n, MAT_BUFD(x)+ox, &ix)-1);
+#endif
+
+        case COMPLEX:
+#if PY_MAJOR_VERSION >= 3
+            Py_BEGIN_ALLOW_THREADS
+            val = izamax_(&n, MAT_BUFZ(x)+ox, &ix)-1;
+            Py_END_ALLOW_THREADS
+            return Py_BuildValue("i", val);
+#else
+            return Py_BuildValue("i", izamax_(&n, MAT_BUFZ(x)+ox, &ix)-1);
+#endif
+
+        default:
+            err_invalid_id;
+    }
+}
+
+
+static char doc_gemv[] =
+    "General matrix-vector product. \n\n"
+    "gemv(A, x, y, trans='N', alpha=1.0, beta=0.0, m=A.size[0],\n"
+    "     n=A.size[1], ldA=max(1,A.size[0]), incx=1, incy=1, \n"
+    "     offsetA=0, offsetx=0, offsety=0)\n\n"
+    "PURPOSE\n"
+    "If trans is 'N', computes y := alpha*A*x + beta*y.\n"
+    "If trans is 'T', computes y := alpha*A^T*x + beta*y.\n"
+    "If trans is 'C', computes y := alpha*A^H*x + beta*y.\n"
+    "The matrix A is m by n.\n"
+    "Returns immediately if n=0 and trans is 'T' or 'C', or if m=0 \n"
+    "and trans is 'N'.\n"
+    "Computes y := beta*y if n=0, m>0 and trans is 'N', or if m=0, \n"
+    "n>0 and trans is 'T' or 'C'.\n\n"
+    "ARGUMENTS\n"
+    "A         'd' or 'z' matrix\n\n"
+    "x         'd' or 'z' matrix.  Must have the same type as A.\n\n"
+    "y         'd' or 'z' matrix.  Must have the same type as A.\n\n"
+    "trans     'N', 'T' or 'C'\n\n"
+    "alpha     number (int, float or complex).  Complex alpha is only\n"
+    "          allowed if A is complex.\n\n"
+    "beta      number (int, float or complex).  Complex beta is only\n"
+    "          allowed if A is complex.\n\n"
+    "m         integer.  If negative, the default value is used.\n\n"
+    "n         integer.  If negative, the default value is used.\n\n"
+    "ldA       nonnegative integer.  ldA >= max(1,m).\n"
+    "          If zero, the default value is used.\n\n"
+    "incx      nonzero integer\n\n"
+    "incy      nonzero integer\n\n"
+    "offsetA   nonnegative integer\n\n"
+    "offsetx   nonnegative integer\n\n"
+    "offsety   nonnegative integer";
+
+static PyObject* gemv(PyObject *self, PyObject *args, PyObject *kwrds)
+{
+    matrix *A, *x, *y;
+    PyObject *ao=NULL, *bo=NULL;
+    number a, b;
+    int m=-1, n=-1, ldA=0, ix=1, iy=1, oA=0, ox=0, oy=0;
+#if PY_MAJOR_VERSION >= 3
+    int trans_ = 'N';
+#endif
+    char trans='N';
+    char *kwlist[] = {"A", "x", "y", "trans", "alpha", "beta", "m", "n",
+        "ldA", "incx", "incy", "offsetA", "offsetx", "offsety", NULL};
+
+#if PY_MAJOR_VERSION >= 3
+    if (!PyArg_ParseTupleAndKeywords(args, kwrds, "OOO|COOiiiiiiii",
+        kwlist, &A, &x, &y, &trans_, &ao, &bo, &m, &n, &ldA, &ix, &iy,
+        &oA, &ox, &oy))
+        return NULL;
+    trans = (char) trans_;
+#else
+    if (!PyArg_ParseTupleAndKeywords(args, kwrds, "OOO|cOOiiiiiiii",
+        kwlist, &A, &x, &y, &trans, &ao, &bo, &m, &n, &ldA, &ix, &iy,
+        &oA, &ox, &oy))
+        return NULL;
+#endif
+
+    if (!Matrix_Check(A)) err_mtrx("A");
+    if (!Matrix_Check(x)) err_mtrx("x");
+    if (!Matrix_Check(y)) err_mtrx("y");
+    if (MAT_ID(A) != MAT_ID(x) || MAT_ID(A) != MAT_ID(y) ||
+        MAT_ID(x) != MAT_ID(y)) err_conflicting_ids;
+
+    if (trans != 'N' && trans != 'T' && trans != 'C')
+        err_char("trans", "'N','T','C'");
+
+    if (ix == 0) err_nz_int("incx");
+    if (iy == 0) err_nz_int("incy");
+
+    if (m < 0) m = A->nrows;
+    if (n < 0) n = A->ncols;
+    if ((!m && trans == 'N') || (!n && (trans == 'T' || trans == 'C')))
+        return Py_BuildValue("");
+
+    if (ldA == 0) ldA = MAX(1,A->nrows);
+    if (ldA < MAX(1,m)) err_ld("ldA");
+
+    if (oA < 0) err_nn_int("offsetA");
+    if (n > 0 && m > 0 && oA + (n-1)*ldA + m > len(A)) err_buf_len("A");
+
+    if (ox < 0) err_nn_int("offsetx");
+    if ((trans == 'N' && n > 0 && ox + (n-1)*abs(ix) + 1 > len(x)) ||
+	((trans == 'T' || trans == 'C') && m > 0 &&
+        ox + (m-1)*abs(ix) + 1 > len(x))) err_buf_len("x");
+
+    if (oy < 0) err_nn_int("offsety");
+    if ((trans == 'N' && oy + (m-1)*abs(iy) + 1 > len(y)) ||
+        ((trans == 'T' || trans == 'C') &&
+        oy + (n-1)*abs(iy) + 1 > len(y))) err_buf_len("y");
+
+    if (ao && number_from_pyobject(ao, &a, MAT_ID(x)))
+        err_type("alpha");
+    if (bo && number_from_pyobject(bo, &b, MAT_ID(x)))
+        err_type("beta");
+
+    switch (MAT_ID(x)){
+        case DOUBLE:
+            if (!ao) a.d=1.0;
+            if (!bo) b.d=0.0;
+            if (trans == 'N' && n == 0)
+                Py_BEGIN_ALLOW_THREADS
+                dscal_(&m, &b.d, MAT_BUFD(y)+oy, &iy);
+                Py_END_ALLOW_THREADS
+            else if ((trans == 'T' || trans == 'C') && m == 0)
+                Py_BEGIN_ALLOW_THREADS
+                dscal_(&n, &b.d, MAT_BUFD(y)+oy, &iy);
+                Py_END_ALLOW_THREADS
+            else
+                Py_BEGIN_ALLOW_THREADS
+                dgemv_(&trans, &m, &n, &a.d, MAT_BUFD(A)+oA, &ldA,
+                    MAT_BUFD(x)+ox, &ix, &b.d, MAT_BUFD(y)+oy, &iy);
+                Py_END_ALLOW_THREADS
+            break;
+
+        case COMPLEX:
+            if (!ao) a.z=1.0;
+            if (!bo) b.z=0.0;
+            if (trans == 'N' && n == 0)
+                Py_BEGIN_ALLOW_THREADS
+                zscal_(&m, &b.z, MAT_BUFZ(y)+oy, &iy);
+                Py_END_ALLOW_THREADS
+            else if ((trans == 'T' || trans == 'C') && m == 0)
+                Py_BEGIN_ALLOW_THREADS
+                zscal_(&n, &b.z, MAT_BUFZ(y)+oy, &iy);
+                Py_END_ALLOW_THREADS
+            else
+                Py_BEGIN_ALLOW_THREADS
+                zgemv_(&trans, &m, &n, &a.z, MAT_BUFZ(A)+oA, &ldA,
+                    MAT_BUFZ(x)+ox, &ix, &b.z, MAT_BUFZ(y)+oy, &iy);
+                Py_END_ALLOW_THREADS
+            break;
+
+        default:
+            err_invalid_id;
+    }
+
+    return Py_BuildValue("");
+}
+
+
+static char doc_gbmv[] =
+    "Matrix-vector product with a general banded matrix.\n\n"
+    "gbmv(A, m, kl, x, y, trans='N', alpha=1.0, beta=0.0, n=A.size[1],\n"
+    "     ku=A.size[0]-kl-1, ldA=max(1,A.size[0]), incx=1, incy=1, \n"
+    "     offsetA=0, offsetx=0, offsety=0)\n\n"
+    "PURPOSE\n"
+    "If trans is 'N', computes y := alpha*A*x + beta*y.\n"
+    "If trans is 'T', computes y := alpha*A^T*x + beta*y.\n"
+    "If trans is 'C', computes y := alpha*A^H*x + beta*y.\n"
+    "The matrix A is m by n with upper bandwidth ku and lower\n"
+    "bandwidth kl.\n"
+    "Returns immediately if n=0 and trans is 'T' or 'C', or if m=0 \n"
+    "and trans is 'N'.\n"
+    "Computes y := beta*y if n=0, m>0, and trans is 'N', or if m=0, n>0,\n"
+    "and trans is 'T' or 'C'.\n\n"
+    "ARGUMENTS\n"
+    "A         'd' or 'z' matrix.  Must have the same type as A.\n\n"
+    "m         nonnegative integer\n\n"
+    "kl        nonnegative integer\n\n"
+    "x         'd' or 'z' matrix.  Must have the same type as A.\n\n"
+    "y         'd' or 'z' matrix.  Must have the same type as A.\n\n"
+    "trans     'N', 'T' or 'C'\n\n"
+    "alpha     number (int, float or complex).  Complex alpha is only\n"
+    "          allowed if A is complex.\n\n"
+    "beta      number (int, float or complex).  Complex beta is only\n"
+    "          allowed if A is complex.\n\n"
+    "n         nonnegative integer.  If negative, the default value is\n"
+    "          used.\n\n"
+    "ku        nonnegative integer.  If negative, the default value is\n"
+    "          used.\n"
+    "ldA       positive integer.  ldA >= kl+ku+1. If zero, the default\n"
+    "          value is used.\n\n"
+    "incx      nonzero integer\n\n"
+    "incy      nonzero integer\n\n"
+    "offsetA   nonnegative integer\n\n"
+    "offsetx   nonnegative integer\n\n"
+    "offsety   nonnegative integer";
+
+static PyObject* gbmv(PyObject *self, PyObject *args, PyObject *kwrds)
+{
+    matrix *A, *x, *y;
+    PyObject *ao=NULL, *bo=NULL;
+    number a, b;
+    int m, kl, ku=-1, n=-1, ldA=0, ix=1, iy=1, oA=0, ox=0, oy=0;
+#if PY_MAJOR_VERSION >= 3
+    int trans_ = 'N';
+#endif
+    char trans = 'N';
+    char *kwlist[] = {"A", "m", "kl", "x", "y", "trans", "alpha", "beta",
+        "n", "ku", "ldA", "incx", "incy", "offsetA", "offsetx", "offsety",
+        NULL};
+
+#if PY_MAJOR_VERSION >= 3
+    if (!PyArg_ParseTupleAndKeywords(args, kwrds, "OiiOO|COOiiiiiiii",
+        kwlist, &A, &m, &kl, &x, &y, &trans_, &ao, &bo, &n, &ku, &ldA, &ix,
+        &iy, &oA, &ox, &oy))
+        return NULL;
+    trans = (char) trans_;
+#else
+    if (!PyArg_ParseTupleAndKeywords(args, kwrds, "OiiOO|cOOiiiiiiii",
+        kwlist, &A, &m, &kl, &x, &y, &trans, &ao, &bo, &n, &ku, &ldA, &ix,
+        &iy, &oA, &ox, &oy))
+        return NULL;
+#endif
+
+    if (!Matrix_Check(A)) err_mtrx("A");
+    if (!Matrix_Check(x)) err_mtrx("x");
+    if (!Matrix_Check(y)) err_mtrx("y");
+    if (MAT_ID(A) != MAT_ID(x) || MAT_ID(A) != MAT_ID(y) ||
+        MAT_ID(x) != MAT_ID(y)) err_conflicting_ids;
+
+    if (trans != 'N' && trans != 'T' && trans != 'C')
+        err_char("trans", "'N', 'T', 'C'");
+
+    if (ix == 0) err_nz_int("incx");
+    if (iy == 0) err_nz_int("incy");
+    if (n < 0) n = A->ncols;
+    if ((!m && trans == 'N') || (!n && (trans == 'T' || trans == 'C')))
+       return Py_BuildValue("");
+
+    if (kl < 0) err_nn_int("kl");
+    if (ku < 0) ku = A->nrows - 1 - kl;
+    if (ku < 0) err_nn_int("ku");
+
+    if (ldA == 0) ldA = A->nrows;
+    if (ldA < kl+ku+1) err_ld("ldA");
+
+    if (oA < 0) err_nn_int("offsetA");
+    if (m>0 && n>0 && oA + (n-1)*ldA + kl + ku + 1 > len(A))
+        err_buf_len("A");
+    if (ox < 0) err_nn_int("offsetx");
+    if ((trans == 'N' && n > 0 && ox + (n-1)*abs(ix) + 1 > len(x)) ||
+        ((trans == 'T' || trans == 'C') && m > 0 &&
+        ox + (m-1)*abs(ix) + 1 > len(x))) err_buf_len("x");
+    if (oy < 0) err_nn_int("offsety");
+    if ((trans == 'N' && oy + (m-1)*abs(iy) + 1 > len(y)) ||
+	((trans == 'T' || trans == 'C') &&
+        oy + (n-1)*abs(iy) + 1 > len(y))) err_buf_len("y");
+
+    if (ao && number_from_pyobject(ao, &a, MAT_ID(x)))
+        err_type("alpha");
+    if (bo && number_from_pyobject(bo, &b, MAT_ID(x)))
+        err_type("beta");
+
+    switch (MAT_ID(x)){
+        case DOUBLE:
+            if (!ao) a.d=1.0;
+            if (!bo) b.d=0.0;
+            if (trans == 'N' && n == 0)
+                Py_BEGIN_ALLOW_THREADS
+                dscal_(&m, &b.d, MAT_BUFD(y)+oy, &iy);
+                Py_END_ALLOW_THREADS
+            else if ((trans == 'T' || trans == 'C') && m == 0)
+                Py_BEGIN_ALLOW_THREADS
+                dscal_(&n, &b.d, MAT_BUFD(y)+oy, &iy);
+                Py_END_ALLOW_THREADS
+            else
+                Py_BEGIN_ALLOW_THREADS
+                dgbmv_(&trans, &m, &n, &kl, &ku, &a.d, MAT_BUFD(A)+oA,
+                    &ldA, MAT_BUFD(x)+ox, &ix, &b.d, MAT_BUFD(y)+oy, &iy);
+	        Py_END_ALLOW_THREADS
+            break;
+
+        case COMPLEX:
+            if (!ao) a.z=1.0;
+            if (!bo) b.z=0.0;
+            if (trans == 'N' && n == 0)
+                Py_BEGIN_ALLOW_THREADS
+                zscal_(&m, &b.z, MAT_BUFZ(y)+oy, &iy);
+                Py_END_ALLOW_THREADS
+            else if ((trans == 'T' || trans == 'C') && m == 0)
+                Py_BEGIN_ALLOW_THREADS
+                zscal_(&n, &b.z, MAT_BUFZ(y)+oy, &iy);
+                Py_END_ALLOW_THREADS
+            else
+                Py_BEGIN_ALLOW_THREADS
+                zgbmv_(&trans, &m, &n, &kl, &ku, &a.z, MAT_BUFZ(A)+oA,
+                    &ldA, MAT_BUFZ(x)+ox, &ix, &b.z, MAT_BUFZ(y)+oy, &iy);
+                Py_END_ALLOW_THREADS
+            break;
+
+        default:
+            err_invalid_id;
+    }
+
+    return Py_BuildValue("");
+}
+
+
+static char doc_symv[] =
+    "Matrix-vector product with a real symmetric matrix.\n\n"
+    "symv(A, x, y, uplo='L', alpha=1.0, beta=0.0, n=A.size[0], \n"
+    "     ldA=max(1,A.size[0]), incx=1, incy=1, offsetA=0, offsetx=0,\n"
+    "     offsety=0)\n\n"
+    "PURPOSE\n"
+    "Computes y := alpha*A*x + beta*y with A real symmetric of order n."
+    "\n\n"
+    "ARGUMENTS\n"
+    "A         'd' matrix\n\n"
+    "x         'd' matrix\n\n"
+    "y         'd' matrix\n\n"
+    "uplo      'L' or 'U'\n\n"
+    "alpha     real number (int or float)\n\n"
+    "beta      real number (int or float)\n\n"
+    "n         integer.  If negative, the default value is used.\n"
+    "          If the default value is used, we require that\n"
+    "          A.size[0]=A.size[1].\n\n"
+    "ldA       nonnegative integer.  ldA >= max(1,n).\n"
+    "          If zero, the default value is used.\n\n"
+    "incx      nonzero integer\n\n"
+    "incy      nonzero integer\n\n"
+    "offsetA   nonnegative integer\n\n"
+    "offsetx   nonnegative integer\n\n"
+    "offsety   nonnegative integer";
+
+static PyObject* symv(PyObject *self, PyObject *args, PyObject *kwrds)
+{
+    matrix *A, *x, *y;
+    PyObject *ao=NULL, *bo=NULL;
+    number a, b;
+    int n=-1, ldA=0, ix=1, iy=1, oA=0, ox=0, oy=0;
+#if PY_MAJOR_VERSION >= 3
+    int uplo_ = 'L';
+#endif
+    char uplo = 'L';
+    char *kwlist[] = {"A", "x", "y", "uplo", "alpha", "beta", "n",
+        "ldA", "incx", "incy", "offsetA", "offsetx", "offsety", NULL};
+
+#if PY_MAJOR_VERSION >= 3
+    if (!PyArg_ParseTupleAndKeywords(args, kwrds, "OOO|COOiiiiiii",
+        kwlist, &A, &x, &y, &uplo_, &ao, &bo, &n, &ldA, &ix, &iy, &oA,
+        &ox, &oy))
+        return NULL;
+    uplo = (char) uplo_;
+#else
+    if (!PyArg_ParseTupleAndKeywords(args, kwrds, "OOO|cOOiiiiiii",
+        kwlist, &A, &x, &y, &uplo, &ao, &bo, &n, &ldA, &ix, &iy, &oA,
+        &ox, &oy))
+        return NULL;
+#endif
+
+    if (!Matrix_Check(A)) err_mtrx("A");
+    if (!Matrix_Check(x)) err_mtrx("x");
+    if (!Matrix_Check(y)) err_mtrx("y");
+    if (MAT_ID(A) != MAT_ID(x) || MAT_ID(A) != MAT_ID(y) ||
+        MAT_ID(x) != MAT_ID(y)) err_conflicting_ids;
+
+    if (uplo != 'L' && uplo != 'U') err_char("uplo", "'L', 'U'");
+
+    if (ix == 0) err_nz_int("incx");
+    if (iy == 0) err_nz_int("incy");
+
+    if (n < 0){
+        if (A->nrows != A->ncols){
+            PyErr_SetString(PyExc_ValueError, "A is not square");
+            return NULL;
+        }
+        n = A->nrows;
+    }
+    if (n == 0) return Py_BuildValue("");
+
+    if (ldA == 0) ldA = MAX(1,A->nrows);
+    if (ldA < MAX(1,n)) err_ld("ldA");
+    if (oA < 0) err_nn_int("offsetA");
+    if (oA + (n-1)*ldA + n > len(A)) err_buf_len("A");
+    if (ox < 0) err_nn_int("offsetx");
+    if (ox + (n-1)*abs(ix) + 1 > len(x)) err_buf_len("x");
+    if (oy < 0) err_nn_int("offsety");
+    if (oy + (n-1)*abs(iy) + 1 > len(y)) err_buf_len("y");
+
+    if (ao && number_from_pyobject(ao, &a, MAT_ID(x)))
+        err_type("alpha");
+    if (bo && number_from_pyobject(bo, &b, MAT_ID(x)))
+        err_type("beta");
+
+    switch (MAT_ID(x)){
+        case DOUBLE:
+            if (!ao) a.d=1.0;
+            if (!bo) b.d=0.0;
+            Py_BEGIN_ALLOW_THREADS
+            dsymv_(&uplo, &n, &a.d, MAT_BUFD(A)+oA, &ldA,
+                MAT_BUFD(x)+ox, &ix, &b.d, MAT_BUFD(y)+oy, &iy);
+            Py_END_ALLOW_THREADS
+            break;
+
+        default:
+            err_invalid_id;
+    }
+
+    return Py_BuildValue("");
+}
+
+
+
+static char doc_hemv[] =
+    "Matrix-vector product with a real symmetric or complex Hermitian\n"
+    "matrix.\n\n"
+    "hemv(A, x, y, uplo='L', alpha=1.0, beta=0.0, n=A.size[0],\n"
+    "     ldA=max(1,A.size[0]), incx=1, incy=1, offsetA=0, offsetx=0,\n"
+    "     offsety=0)\n\n"
+    "PURPOSE\n"
+    "Computes y := alpha*A*x + beta*y, with A real symmetric or\n"
+    "complex Hermitian of order n.\n\n"
+    "ARGUMENTS\n"
+    "A         'd' or 'z' matrix\n\n"
+    "x         'd' or 'z' matrix.  Must have the same type as A.\n\n"
+    "y         'd' or 'z' matrix.  Must have the same type as A.\n\n"
+    "uplo      'L' or 'U'\n\n"
+    "n         integer.  If negative, the default value is used.\n"
+    "          If the default value is used, we require that\n"
+    "          A.size[0]=A.size[1].\n\n"
+    "alpha     number (int, float or complex).  Complex alpha is only\n"
+    "          allowed if A is complex.\n\n"
+    "ldA       nonnegative integer.  ldA >= max(1,n).\n"
+    "          If zero, the default value is used.\n\n"
+    "incx      nonzero integer\n\n"
+    "beta      number (int, float or complex).  Complex beta is only\n"
+    "          allowed if A is complex.\n\n"
+    "incy      nonzero integer\n\n"
+    "offsetA   nonnegative integer\n\n"
+    "offsetx   nonnegative integer\n\n"
+    "offsety   nonnegative integer";
+
+
+static PyObject* hemv(PyObject *self, PyObject *args, PyObject *kwrds)
+{
+    matrix *A, *x, *y;
+    PyObject *ao=NULL, *bo=NULL;
+    number a, b;
+    int n=-1, ldA=0, ix=1, iy=1, oA=0, ox=0, oy=0;
+#if PY_MAJOR_VERSION >= 3
+    int uplo_ = 'L';
+#endif
+    char uplo = 'L';
+    char *kwlist[] = {"A", "x", "y", "uplo", "alpha", "beta", "n",
+        "ldA", "incx", "incy", "offsetA", "offsetx", "offsety", NULL};
+
+#if PY_MAJOR_VERSION >= 3
+    if (!PyArg_ParseTupleAndKeywords(args, kwrds, "OOO|COOiiiiiii",
+        kwlist, &A, &x, &y, &uplo_, &ao, &bo, &n, &ldA, &ix, &iy, &oA,
+        &ox, &oy))
+        return NULL;
+    uplo = (char) uplo_;
+#else
+    if (!PyArg_ParseTupleAndKeywords(args, kwrds, "OOO|cOOiiiiiii",
+        kwlist, &A, &x, &y, &uplo, &ao, &bo, &n, &ldA, &ix, &iy, &oA,
+        &ox, &oy))
+        return NULL;
+#endif
+
+    if (!Matrix_Check(A)) err_mtrx("A");
+    if (!Matrix_Check(x)) err_mtrx("x");
+    if (!Matrix_Check(y)) err_mtrx("y");
+    if (MAT_ID(A) != MAT_ID(x) || MAT_ID(A) != MAT_ID(y) ||
+        MAT_ID(x) != MAT_ID(y)) err_conflicting_ids;
+
+    if (uplo != 'L' && uplo != 'U') err_char("uplo", "'L', 'U'");
+
+    if (ix == 0) err_nz_int("incx");
+    if (iy == 0) err_nz_int("incy");
+
+    if (n < 0){
+        if (A->nrows != A->ncols){
+            PyErr_SetString(PyExc_ValueError, "A is not square");
+            return NULL;
+        }
+        n = A->nrows;
+    }
+    if (n == 0) return Py_BuildValue("");
+
+    if (ldA == 0) ldA = MAX(1,A->nrows);
+    if (ldA < MAX(1,n)) err_ld("ldA");
+    if (oA < 0) err_nn_int("offsetA");
+    if (oA + (n-1)*ldA + n > len(A)) err_buf_len("A");
+    if (ox < 0) err_nn_int("offsetx");
+    if (ox + (n-1)*abs(ix) + 1 > len(x)) err_buf_len("x");
+    if (oy < 0) err_nn_int("offsety");
+    if (oy + (n-1)*abs(iy) + 1 > len(y)) err_buf_len("y");
+
+    if (ao && number_from_pyobject(ao, &a, MAT_ID(x)))
+        err_type("alpha");
+    if (bo && number_from_pyobject(bo, &b, MAT_ID(x)))
+        err_type("beta");
+
+    switch (MAT_ID(x)){
+        case DOUBLE:
+            if (!ao) a.d=1.0;
+            if (!bo) b.d=0.0;
+            Py_BEGIN_ALLOW_THREADS
+            dsymv_(&uplo, &n, &a.d, MAT_BUFD(A)+oA, &ldA,
+                MAT_BUFD(x)+ox, &ix, &b.d, MAT_BUFD(y)+oy, &iy);
+            Py_END_ALLOW_THREADS
+            break;
+
+        case COMPLEX:
+            if (!ao) a.z=1.0;
+            if (!bo) b.z=0.0;
+            Py_BEGIN_ALLOW_THREADS
+            zhemv_(&uplo, &n, &a.z, MAT_BUFZ(A)+oA, &ldA,
+                MAT_BUFZ(x)+ox, &ix, &b.z, MAT_BUFZ(y)+oy, &iy);
+            Py_END_ALLOW_THREADS
+            break;
+
+        default:
+            err_invalid_id;
+    }
+
+    return Py_BuildValue("");
+}
+
+
+static char doc_sbmv[] =
+    "Matrix-vector product with a real symmetric band matrix.\n\n"
+    "sbmv(A, x, y, uplo='L', alpha=1.0, beta=0.0, n=A.size[1], \n"
+    "     k=None, ldA=A.size[0], incx=1, incy=1, offsetA=0,\n"
+    "     offsetx=0, offsety=0)\n\n"
+    "PURPOSE\n"
+    "Computes y := alpha*A*x + beta*y with A real symmetric and \n"
+    "banded of order n and with bandwidth k.\n\n"
+    "ARGUMENTS\n"
+    "A         'd' matrix\n\n"
+    "x         'd' matrix\n\n"
+    "y         'd' matrix\n\n"
+    "uplo      'L' or 'U'\n\n"
+    "alpha     real number (int or float)\n\n"
+    "beta      real number (int or float)\n\n"
+    "n         integer.  If negative, the default value is used.\n\n"
+    "k         integer.  If negative, the default value is used.\n"
+    "          The default value is k = max(0,A.size[0]-1).\n\n"
+    "ldA       nonnegative integer.  ldA >= k+1.\n"
+    "          If zero, the default vaule is used.\n\n"
+    "incx      nonzero integer\n\n"
+    "incy      nonzero integer\n\n"
+    "offsetA   nonnegative integer\n\n"
+    "offsetx   nonnegative integer\n\n"
+    "offsety   nonnegative integer\n\n";
+
+static PyObject* sbmv(PyObject *self, PyObject *args, PyObject *kwrds)
+{
+    matrix *A, *x, *y;
+    PyObject *ao=NULL, *bo=NULL;
+    number a, b;
+    int n=-1, k=-1, ldA=0, ix=1, iy=1, oA=0, ox=0, oy=0;
+#if PY_MAJOR_VERSION >= 3
+    int uplo_ = 'L';
+#endif
+    char uplo = 'L';
+    char *kwlist[] = {"A", "x", "y", "uplo", "alpha", "beta", "n", "k",
+        "ldA", "incx", "incy", "offsetA", "offsetx", "offsety", NULL};
+
+#if PY_MAJOR_VERSION >= 3
+    if (!PyArg_ParseTupleAndKeywords(args, kwrds, "OOO|COOiiiiiiii",
+        kwlist, &A, &x, &y, &uplo_, &ao, &bo, &n, &k, &ldA, &ix, &iy,
+        &oA, &ox, &oy))
+        return NULL;
+    uplo = (char) uplo_;
+#else
+    if (!PyArg_ParseTupleAndKeywords(args, kwrds, "OOO|cOOiiiiiiii",
+        kwlist, &A, &x, &y, &uplo, &ao, &bo, &n, &k, &ldA, &ix, &iy,
+        &oA, &ox, &oy))
+        return NULL;
+#endif
+
+    if (!Matrix_Check(A)) err_mtrx("A");
+    if (!Matrix_Check(x)) err_mtrx("x");
+    if (!Matrix_Check(y)) err_mtrx("y");
+    if (MAT_ID(A) != MAT_ID(x) || MAT_ID(A) != MAT_ID(y) ||
+        MAT_ID(x) != MAT_ID(y)) err_conflicting_ids;
+
+    if (uplo != 'L' && uplo != 'U') err_char("uplo", "'L', 'U'");
+
+    if (ix == 0) err_nz_int("incx");
+    if (iy == 0) err_nz_int("incy");
+
+    if (n < 0) n = A->ncols;
+    if (n == 0) return Py_BuildValue("");
+
+    if (k < 0) k = MAX(0, A->nrows-1);
+    if (ldA == 0) ldA = A->nrows;
+    if (ldA < 1+k) err_ld("ldA");
+
+    if (oA < 0) err_nn_int("offsetA");
+    if (oA + (n-1)*ldA + k+1 > len(A)) err_buf_len("A");
+    if (ox < 0) err_nn_int("offsetx");
+    if (ox + (n-1)*abs(ix) + 1 > len(x)) err_buf_len("x");
+    if (oy < 0) err_nn_int("offsety");
+    if (oy + (n-1)*abs(iy) + 1 > len(y)) err_buf_len("y");
+
+    if (ao && number_from_pyobject(ao, &a, MAT_ID(x)))
+        err_type("alpha");
+    if (bo && number_from_pyobject(bo, &b, MAT_ID(x)))
+        err_type("beta");
+
+    switch (MAT_ID(x)){
+        case DOUBLE:
+            if (!ao) a.d=1.0;
+            if (!bo) b.d=0.0;
+            Py_BEGIN_ALLOW_THREADS
+            dsbmv_(&uplo, &n, &k, &a.d, MAT_BUFD(A)+oA, &ldA,
+                MAT_BUFD(x)+ox, &ix, &b.d, MAT_BUFD(y)+oy, &iy);
+            Py_END_ALLOW_THREADS
+            break;
+
+        default:
+            err_invalid_id;
+    }
+
+    return Py_BuildValue("");
+}
+
+
+static char doc_hbmv[] =
+    "Matrix-vector product with a real symmetric or complex Hermitian\n"
+    "band matrix.\n\n"
+    "hbmv(A, x, y, uplo='L', alpha=1.0, beta=0.0, n=A.size[1], \n"
+    "     k=None, ldA=A.size[0], incx=1, incy=1, offsetA=0, \n"
+    "     offsetx=0, offsety=0)\n\n"
+    "PURPOSE\n"
+    "Computes y := alpha*A*x + beta*y with A real symmetric or \n"
+    "complex Hermitian and banded of order n and with bandwidth k.\n\n"
+    "ARGUMENTS\n"
+    "A         'd' or 'z' matrix\n\n"
+    "x         'd' or 'z' matrix.  Must have the same type as A.\n\n"
+    "y         'd' or 'z' matrix.  Must have the same type as A.\n\n"
+    "uplo      'L' or 'U'\n\n"
+    "alpha     number (int, float or complex).  Complex alpha is only\n"
+    "          allowed if A is complex.\n\n"
+    "beta      number (int, float or complex).  Complex beta is only\n"
+    "          allowed if A is complex.\n\n"
+    "n         integer.  If negative, the default value is used.\n\n"
+    "k         integer.  If negative, the default value is used.\n"
+    "          The default value is k = max(0,A.size[0]-1).\n\n"
+    "ldA       nonnegative integer.  ldA >= k+1.\n"
+    "          If zero, the default vaule is used.\n\n"
+    "incx      nonzero integer\n\n"
+    "incy      nonzero integer\n\n"
+    "offsetA   nonnegative integer.\n\n"
+    "offsetx   nonnegative integer.\n\n"
+    "offsety   nonnegative integer.\n\n";
+
+static PyObject* hbmv(PyObject *self, PyObject *args, PyObject *kwrds)
+{
+    matrix *A, *x, *y;
+    PyObject *ao=NULL, *bo=NULL;
+    number a, b;
+    int n=-1, k=-1, ldA=0, ix=1, iy=1, oA=0, ox=0, oy=0;
+#if PY_MAJOR_VERSION >= 3
+    int uplo_ = 'L';
+#endif
+    char uplo = 'L';
+    char *kwlist[] = {"A", "x", "y", "uplo", "alpha", "beta", "n", "k",
+        "ldA", "incx", "incy", "offsetA", "offsetx", "offsety", NULL};
+
+#if PY_MAJOR_VERSION >= 3
+    if (!PyArg_ParseTupleAndKeywords(args, kwrds, "OOO|COOiiiiiiii",
+        kwlist, &A, &x, &y, &uplo_, &ao, &bo, &n, &k, &ldA, &ix, &iy,
+        &oA, &ox, &oy))
+        return NULL;
+    uplo = (char) uplo_;
+#else
+    if (!PyArg_ParseTupleAndKeywords(args, kwrds, "OOO|cOOiiiiiiii",
+        kwlist, &A, &x, &y, &uplo, &ao, &bo, &n, &k, &ldA, &ix, &iy,
+        &oA, &ox, &oy))
+        return NULL;
+#endif
+
+    if (!Matrix_Check(A)) err_mtrx("A");
+    if (!Matrix_Check(x)) err_mtrx("x");
+    if (!Matrix_Check(y)) err_mtrx("y");
+    if (MAT_ID(A) != MAT_ID(x) || MAT_ID(A) != MAT_ID(y) ||
+        MAT_ID(x) != MAT_ID(y)) err_conflicting_ids;
+
+    if (uplo != 'L' && uplo != 'U') err_char("uplo", "'L', 'U'");
+
+    if (ix == 0) err_nz_int("incx");
+    if (iy == 0) err_nz_int("incy");
+
+    if (n < 0) n = A->ncols;
+    if (n == 0) return Py_BuildValue("");
+
+    if (k < 0) k = MAX(0, A->nrows-1);
+    if (ldA == 0) ldA = A->nrows;
+    if (ldA < 1+k) err_ld("ldA");
+
+    if (oA < 0) err_nn_int("offsetA");
+    if (oA + (n-1)*ldA + k+1 > len(A)) err_buf_len("A");
+    if (ox < 0) err_nn_int("offsetx");
+    if (ox + (n-1)*abs(ix) + 1 > len(x)) err_buf_len("x");
+    if (oy < 0) err_nn_int("offsety");
+    if (oy + (n-1)*abs(iy) + 1 > len(y)) err_buf_len("y");
+
+    if (ao && number_from_pyobject(ao, &a, MAT_ID(x)))
+        err_type("alpha");
+    if (bo && number_from_pyobject(bo, &b, MAT_ID(x)))
+        err_type("beta");
+
+    switch (MAT_ID(x)){
+        case DOUBLE:
+            if (!ao) a.d=1.0;
+            if (!bo) b.d=0.0;
+            Py_BEGIN_ALLOW_THREADS
+            dsbmv_(&uplo, &n, &k, &a.d, MAT_BUFD(A)+oA, &ldA,
+                MAT_BUFD(x)+ox, &ix, &b.d, MAT_BUFD(y)+oy, &iy);
+            Py_END_ALLOW_THREADS
+            break;
+
+        case COMPLEX:
+            if (!ao) a.z=1.0;
+            if (!bo) b.z=0.0;
+            Py_BEGIN_ALLOW_THREADS
+            zhbmv_(&uplo, &n, &k, &a.z, MAT_BUFZ(A)+oA, &ldA,
+                MAT_BUFZ(x)+ox, &ix, &b.z, MAT_BUFZ(y)+oy, &iy);
+            Py_END_ALLOW_THREADS
+            break;
+
+        default:
+            err_invalid_id;
+    }
+
+    return Py_BuildValue("");
+}
+
+
+static char doc_trmv[] =
+    "Matrix-vector product with a triangular matrix.\n\n"
+    "trmv(A, x, uplo='L', trans='N', diag='N', n=A.size[0],\n"
+    "     ldA=max(1,A.size[0]), incx=1, offsetA=0, offsetx=0)\n\n"
+    "PURPOSE\n"
+    "If trans is 'N', computes x := A*x.\n"
+    "If trans is 'T', computes x := A^T*x.\n"
+    "If trans is 'C', computes x := A^H*x.\n"
+    "A is triangular of order n.\n\n"
+    "ARGUMENTS\n"
+    "A         'd' or 'z' matrix\n\n"
+    "x         'd' or 'z' matrix.  Must have the same type as A.\n\n"
+    "uplo      'L' or 'U'\n\n"
+    "trans     'N' or 'T'\n\n"
+    "diag      'N' or 'U'\n\n"
+    "n         integer.  If negative, the default value is used.\n"
+    "          If the default value is used, we require that\n"
+    "          A.size[0] = A.size[1].\n\n"
+    "ldA       nonnegative integer.  ldA >= max(1,n).\n"
+    "          If zero the default value is used.\n\n"
+    "incx      nonzero integer\n\n"
+    "offsetA   nonnegative integer\n\n"
+    "offsetx   nonnegative integer";
+
+static PyObject* trmv(PyObject *self, PyObject *args, PyObject *kwrds)
+{
+    matrix *A, *x;
+    int n=-1, ldA=0, ix=1, oA=0, ox=0;
+#if PY_MAJOR_VERSION >= 3
+    int uplo_ = 'L', trans_ = 'N', diag_ = 'N';
+#endif
+    char uplo = 'L', trans = 'N', diag = 'N';
+    char *kwlist[] = {"A", "x", "uplo", "trans", "diag", "n", "ldA",
+        "incx", "offsetA", "offsetx", NULL};
+
+#if PY_MAJOR_VERSION >= 3
+    if (!PyArg_ParseTupleAndKeywords(args, kwrds, "OO|CCCiiiii",
+        kwlist, &A, &x, &uplo_, &trans_, &diag_, &n, &ldA, &ix, &oA, &ox))
+        return NULL;
+    uplo = (char) uplo_;
+    trans = (char) trans_;
+    diag = (char) diag_;
+#else
+    if (!PyArg_ParseTupleAndKeywords(args, kwrds, "OO|ccciiiii",
+        kwlist, &A, &x, &uplo, &trans, &diag, &n, &ldA, &ix, &oA, &ox))
+        return NULL;
+#endif
+
+    if (!Matrix_Check(A)) err_mtrx("A");
+    if (!Matrix_Check(x)) err_mtrx("x");
+    if (MAT_ID(A) != MAT_ID(x)) err_conflicting_ids;
+
+    if (trans != 'N' && trans != 'T' && trans != 'C')
+        err_char("trans", "'N', 'T', 'C'");
+    if (uplo != 'L' && uplo != 'U') err_char("uplo", "'L', 'U'");
+    if (diag != 'N' && diag != 'U') err_char("diag", "'U', 'N'");
+
+    if (ix == 0) err_nz_int("incx");
+
+    if (n < 0){
+        if (A->nrows != A->ncols){
+            PyErr_SetString(PyExc_TypeError, "A is not square");
+            return NULL;
+        }
+        n = A->nrows;
+    }
+    if (n == 0) return Py_BuildValue("");
+
+    if (ldA == 0) ldA = MAX(1,A->nrows);
+    if (ldA < MAX(1,n)) err_ld("ldA");
+    if (oA < 0) err_nn_int("offsetA");
+    if (oA + (n-1)*ldA + n > len(A)) err_buf_len("A");
+    if (ox < 0) err_nn_int("offsetx");
+    if (ox + (n-1)*abs(ix) + 1 > len(x)) err_buf_len("offsetx");
+
+    switch (MAT_ID(x)){
+        case DOUBLE:
+            Py_BEGIN_ALLOW_THREADS
+            dtrmv_(&uplo, &trans, &diag, &n, MAT_BUFD(A)+oA, &ldA,
+                MAT_BUFD(x)+ox, &ix);
+            Py_END_ALLOW_THREADS
+            break;
+
+        case COMPLEX:
+            Py_BEGIN_ALLOW_THREADS
+            ztrmv_(&uplo, &trans, &diag, &n, MAT_BUFZ(A)+oA, &ldA,
+                MAT_BUFZ(x)+ox, &ix);
+            Py_END_ALLOW_THREADS
+            break;
+
+        default:
+            err_invalid_id;
+    }
+
+    return Py_BuildValue("");
+}
+
+
+static char doc_tbmv[] =
+    "Matrix-vector product with a triangular band matrix.\n\n"
+    "tbmv(A, x, uplo='L', trans='N', diag='N', n=A.size[1],\n"
+    "     k=max(0,A.size[0]-1), ldA=A.size[0], incx=1, offsetA=0,\n"
+    "     offsetx=0)\n\n"
+    "PURPOSE\n"
+    "If trans is 'N', computes x := A*x.\n"
+    "If trans is 'T', computes x := A^T*x.\n"
+    "If trans is 'C', computes x := A^H*x.\n"
+    "A is banded triangular of order n and with bandwith k.\n\n"
+    "ARGUMENTS\n"
+    "A         'd' or 'z' matrix\n\n"
+    "x         'd' or 'z' matrix.  Must have the same type as A.\n\n"
+    "uplo      'L' or 'U'\n\n"
+    "trans     'N', 'T' or 'C'\n\n"
+    "diag      'N' or 'U'\n\n"
+    "n         nonnegative integer.  If negative, the default value\n"
+    "          is used.\n\n"
+    "k         nonnegative integer.  If negative, the default value\n"
+    "          is used.\n\n"
+    "ldA       nonnegative integer.  lda >= 1+k.\n"
+    "          If zero the default value is used.\n\n"
+    "incx      nonzero integer\n\n"
+    "offsetA   nonnegative integer\n\n"
+    "offsetx   nonnegative integer";
+
+static PyObject* tbmv(PyObject *self, PyObject *args, PyObject *kwrds)
+{
+    matrix *A, *x;
+    int n=-1, k=-1, ldA=0, ix=1, oA=0, ox=0;
+#if PY_MAJOR_VERSION >= 3
+    int uplo_ = 'L', trans_ = 'N', diag_ = 'N';
+#endif
+    char uplo = 'L', trans = 'N', diag = 'N';
+    char *kwlist[] = {"A", "x", "uplo", "trans", "diag", "n", "k",
+        "ldA", "incx", "offsetA", "offsetx", NULL};
+
+#if PY_MAJOR_VERSION >= 3
+    if (!PyArg_ParseTupleAndKeywords(args, kwrds, "OO|CCCiiiiii",
+        kwlist, &A, &x, &uplo_, &trans_, &diag_, &n, &k, &ldA, &ix, &oA,
+        &ox))
+        return NULL;
+    uplo = (char) uplo_;
+    trans = (char) trans_;
+    diag = (char) diag_;
+#else
+    if (!PyArg_ParseTupleAndKeywords(args, kwrds, "OO|ccciiiiii",
+        kwlist, &A, &x, &uplo, &trans, &diag, &n, &k, &ldA, &ix, &oA,
+        &ox))
+        return NULL;
+#endif
+
+    if (!Matrix_Check(A)) err_mtrx("A");
+    if (!Matrix_Check(x)) err_mtrx("x");
+    if (MAT_ID(A) != MAT_ID(x)) err_conflicting_ids;
+
+    if (trans != 'N' && trans != 'T' && trans != 'C')
+        err_char("trans", "'N', 'T', 'C'");
+    if (uplo != 'L' && uplo != 'U') err_char("uplo", "'L', 'U'");
+    if (diag != 'N' && diag != 'U') err_char("diag", "'U', 'N'");
+
+    if (ix == 0) err_nz_int("incx");
+
+    if (n < 0) n = A->ncols;
+    if (n == 0) return Py_BuildValue("");
+    if (k < 0) k = MAX(0,A->nrows-1);
+
+    if (ldA == 0) ldA = A->nrows;
+    if (ldA < k+1)  err_ld("ldA");
+
+    if (oA < 0) err_nn_int("offsetA");
+    if (oA + (n-1)*ldA + k + 1 > len(A)) err_buf_len("A");
+    if (ox < 0) err_nn_int("offsetx");
+    if (ox + (n-1)*abs(ix) + 1 > len(x)) err_buf_len("x");
+
+    switch (MAT_ID(x)){
+        case DOUBLE:
+            Py_BEGIN_ALLOW_THREADS
+            dtbmv_(&uplo, &trans, &diag, &n, &k, MAT_BUFD(A)+oA, &ldA,
+                MAT_BUFD(x)+ox, &ix);
+            Py_END_ALLOW_THREADS
+            break;
+
+        case COMPLEX:
+            Py_BEGIN_ALLOW_THREADS
+            ztbmv_(&uplo, &trans, &diag, &n, &k, MAT_BUFZ(A)+oA, &ldA,
+                MAT_BUFZ(x)+ox, &ix);
+            Py_END_ALLOW_THREADS
+            break;
+
+        default:
+            err_invalid_id;
+    }
+
+    return Py_BuildValue("");
+}
+
+
+static char doc_trsv[] =
+    "Solution of a triangular set of equations with one righthand side."
+    "\n\n"
+    "trsv(A, x, uplo='L', trans='N', diag='N', n=A.size[0],\n"
+    "     ldA=max(1,A.size[0]), incx=1, offsetA=0, offsetx=0)\n\n"
+    "PURPOSE\n"
+    "If trans is 'N', computes x := A^{-1}*x.\n"
+    "If trans is 'T', computes x := A^{-T}*x.\n"
+    "If trans is 'C', computes x := A^{-H}*x.\n"
+    "A is triangular of order n.  The code does not verify whether A\n"
+    "is nonsingular.\n\n"
+    "ARGUMENTS\n"
+    "A         'd' or 'z' matrix\n\n"
+    "x         'd' or 'z' matrix.  Must have the same type as A.\n\n"
+    "uplo      'L' or 'U'\n\n"
+    "trans     'N', 'T' or 'C'\n\n"
+    "diag      'N' or 'U'\n\n"
+    "n         integer.  If negative, the default value is used.\n"
+    "          If the default value is used, we require that\n"
+    "          A.size[0] = A.size[1].\n\n"
+    "ldA       nonnegative integer.  ldA >= max(1,n).\n"
+    "          If zero, the default value is used.\n\n"
+    "incx      nonzero integer\n\n"
+    "offsetA   nonnegative integer\n\n"
+    "offsetx   nonnegative integer";
+
+static PyObject* trsv(PyObject *self, PyObject *args, PyObject *kwrds)
+{
+    matrix *A, *x;
+    int n=-1, ldA=0, ix=1, oA=0, ox=0;
+#if PY_MAJOR_VERSION >= 3
+    int uplo_ = 'L', trans_ = 'N', diag_ = 'N';
+#endif
+    char uplo = 'L', trans = 'N', diag = 'N';
+    char *kwlist[] = {"A", "x", "uplo", "trans", "diag", "n", "ldA",
+        "incx", "offsetA", "offsetx", NULL};
+
+#if PY_MAJOR_VERSION >= 3
+    if (!PyArg_ParseTupleAndKeywords(args, kwrds, "OO|CCCiiiii",
+        kwlist, &A, &x, &uplo_, &trans_, &diag_, &n, &ldA, &ix, &oA, &ox))
+        return NULL;
+    uplo = (char) uplo_;
+    trans = (char) trans_;
+    diag = (char) diag_;
+#else
+    if (!PyArg_ParseTupleAndKeywords(args, kwrds, "OO|ccciiiii",
+        kwlist, &A, &x, &uplo, &trans, &diag, &n, &ldA, &ix, &oA, &ox))
+        return NULL;
+#endif
+
+    if (!Matrix_Check(A)) err_mtrx("A");
+    if (!Matrix_Check(x)) err_mtrx("x");
+    if (MAT_ID(A) != MAT_ID(x)) err_conflicting_ids;
+
+    if (trans != 'N' && trans != 'T' && trans != 'C')
+        err_char("trans", "'N', 'T', 'C'");
+    if (uplo != 'L' && uplo != 'U') err_char("uplo", "'L', 'U'");
+    if (diag != 'N' && diag != 'U') err_char("diag", "'N', 'U'");
+
+    if (ix == 0) err_nz_int("incx");
+
+    if (n < 0){
+        if (A->nrows != A->ncols){
+            PyErr_SetString(PyExc_TypeError, "A is not square");
+            return NULL;
+        }
+        n = A->nrows;
+    }
+    if (n == 0) return Py_BuildValue("");
+
+    if (ldA == 0) ldA = MAX(1,A->nrows);
+    if (ldA < MAX(1,n)) err_ld("ldA");
+
+    if (oA < 0) err_nn_int("offsetA");
+    if (oA + (n-1)*ldA + n > len(A)) err_buf_len("A");
+    if (ox < 0) err_nn_int("offsetx");
+    if (ox + (n-1)*abs(ix) + 1 > len(x)) err_buf_len("x");
+
+    switch (MAT_ID(x)){
+        case DOUBLE:
+            Py_BEGIN_ALLOW_THREADS
+            dtrsv_(&uplo, &trans, &diag, &n, MAT_BUFD(A)+oA, &ldA,
+                MAT_BUFD(x)+ox, &ix);
+            Py_END_ALLOW_THREADS
+            break;
+
+        case COMPLEX:
+            Py_BEGIN_ALLOW_THREADS
+            ztrsv_(&uplo, &trans, &diag, &n, MAT_BUFZ(A)+oA, &ldA,
+                MAT_BUFZ(x)+ox, &ix);
+            Py_END_ALLOW_THREADS
+            break;
+
+        default:
+            err_invalid_id;
+    }
+
+    return Py_BuildValue("");
+}
+
+
+static char doc_tbsv[] =
+    "Solution of a triangular and banded set of equations.\n\n"
+    "tbsv(A, x, uplo='L', trans='N', diag='N', n=A.size[1],\n"
+    "     k=max(0,A.size[0]-1), ldA=A.size[0], incx=1, offsetA=0,\n"
+    "     offsetx=0)\n\n"
+    "PURPOSE\n"
+    "If trans is 'N', computes x := A^{-1}*x.\n"
+    "If trans is 'T', computes x := A^{-T}*x.\n"
+    "If trans is 'C', computes x := A^{-H}*x.\n"
+    "A is banded triangular of order n and with bandwidth k.\n\n"
+    "ARGUMENTS\n"
+    "A         'd' or 'z' matrix\n\n"
+    "x         'd' or 'z' matrix.  Must have the same type as A.\n\n"
+    "uplo      'L' or 'U'\n\n"
+    "trans     'N', 'T' or 'C'\n\n"
+    "diag      'N' or 'U'\n\n"
+    "n         nonnegative integer.  If negative, the default value\n"
+    "          is used.\n\n"
+    "k         nonnegative integer.  If negative, the default value\n"
+    "          is used.\n\n"
+    "ldA       nonnegative integer.  ldA >= 1+k.\n"
+    "          If zero the default value is used.\n\n"
+    "incx      nonzero integer\n\n"
+    "offsetA   nonnegative integer\n\n"
+    "offsetx   nonnegative integer";
+
+static PyObject* tbsv(PyObject *self, PyObject *args, PyObject *kwrds)
+{
+    matrix *A, *x;
+    int n=-1, k=-1, ldA=0, ix=1, oA=0, ox=0;
+#if PY_MAJOR_VERSION >= 3
+    int uplo_ = 'L', trans_ = 'N', diag_ = 'N';
+#endif
+    char uplo='L', trans='N', diag='N';
+    char *kwlist[] = {"A", "x", "uplo", "trans", "diag", "n", "k",
+        "ldA", "incx", "offsetA", "offsetx", NULL};
+
+#if PY_MAJOR_VERSION >= 3
+    if (!PyArg_ParseTupleAndKeywords(args, kwrds, "OO|CCCiiiiii",
+        kwlist, &A, &x, &uplo_, &trans_, &diag_, &n, &k, &ldA, &ix, &oA,
+        &ox))
+        return NULL;
+    uplo = (char) uplo_;
+    trans = (char) trans_;
+    diag = (char) diag_;
+#else
+    if (!PyArg_ParseTupleAndKeywords(args, kwrds, "OO|ccciiiiii",
+        kwlist, &A, &x, &uplo, &trans, &diag, &n, &k, &ldA, &ix, &oA,
+        &ox))
+        return NULL;
+#endif
+
+    if (!Matrix_Check(A)) err_mtrx("A");
+    if (!Matrix_Check(x)) err_mtrx("x");
+    if (MAT_ID(A) != MAT_ID(x)) err_conflicting_ids;
+
+    if (trans != 'N' && trans != 'T' && trans != 'C')
+        err_char("trans", "'N', 'T', 'C'");
+    if (uplo != 'L' && uplo != 'U') err_char("uplo", "'L', 'U'");
+    if (diag != 'N' && diag != 'U') err_char("diag", "'N', 'U'");
+
+    if (ix == 0) err_nz_int("incx");
+
+    if (n < 0) n = A->ncols;
+    if (n == 0) return Py_BuildValue("");
+    if (k < 0) k = MAX(0, A->nrows-1);
+
+    if (ldA == 0) ldA = A->nrows;
+    if (ldA < k+1) err_ld("ldA");
+
+    if (oA < 0) err_nn_int("offsetA");
+    if (oA + (n-1)*ldA + k + 1 > len(A)) err_buf_len("A");
+    if (ox < 0) err_nn_int("offsetx");
+    if (ox + (n-1)*abs(ix) + 1 > len(x)) err_buf_len("x");
+
+    switch (MAT_ID(x)){
+        case DOUBLE:
+            Py_BEGIN_ALLOW_THREADS
+            dtbsv_(&uplo, &trans, &diag, &n, &k, MAT_BUFD(A)+oA, &ldA,
+                MAT_BUFD(x)+ox, &ix);
+            Py_END_ALLOW_THREADS
+            break;
+
+        case COMPLEX:
+            Py_BEGIN_ALLOW_THREADS
+            ztbsv_(&uplo, &trans, &diag, &n, &k, MAT_BUFZ(A)+oA, &ldA,
+                MAT_BUFZ(x)+ox, &ix);
+            Py_END_ALLOW_THREADS
+            break;
+
+        default:
+            err_invalid_id;
+    }
+
+    return Py_BuildValue("");
+}
+
+
+static char doc_ger[] =
+    "General rank-1 update.\n\n"
+    "ger(x, y, A, alpha=1.0, m=A.size[0], n=A.size[1], incx=1,\n"
+    "    incy=1, ldA=max(1,A.size[0]), offsetx=0, offsety=0,\n"
+    "    offsetA=0)\n\n"
+    "PURPOSE\n"
+    "Computes A := A + alpha*x*y^H with A m by n, real or complex.\n\n"
+    "ARGUMENTS\n"
+    "x         'd' or 'z' matrix\n\n"
+    "y         'd' or 'z' matrix.  Must have the same type as x.\n\n"
+    "A         'd' or 'z' matrix.  Must have the same type as x.\n\n"
+    "alpha     number (int, float or complex).  Complex alpha is only\n"
+    "          allowed if A is complex.\n\n"
+    "m         integer.  If negative, the default value is used.\n\n"
+    "n         integer.  If negative, the default value is used.\n\n"
+    "incx      nonzero integer\n\n"
+    "incy      nonzero integer\n\n"
+    "ldA       nonnegative integer.  ldA >= max(1,m).\n"
+    "          If zero, the default value is used.\n\n"
+    "offsetx   nonnegative integer\n\n"
+    "offsety   nonnegative integer\n\n"
+    "offsetA   nonnegative integer";
+
+static PyObject* ger(PyObject *self, PyObject *args, PyObject *kwrds)
+{
+    matrix *A, *x, *y;
+    PyObject *ao=NULL;
+    number a;
+    int m=-1, n=-1, ldA=0, ix=1, iy=1, oA=0, ox=0, oy=0;
+    char *kwlist[] = {"x", "y", "A", "alpha", "m", "n", "incx", "incy",
+        "ldA", "offsetx", "offsety", "offsetA", NULL};
+
+    if (!PyArg_ParseTupleAndKeywords(args, kwrds, "OOO|Oiiiiiiii",
+        kwlist, &x, &y, &A, &ao, &m, &n, &ix, &iy, &ldA, &ox, &oy, &oA))
+        return NULL;
+
+    if (!Matrix_Check(A)) err_mtrx("A");
+    if (!Matrix_Check(x)) err_mtrx("x");
+    if (!Matrix_Check(y)) err_mtrx("y");
+    if (MAT_ID(A) != MAT_ID(x) || MAT_ID(A) != MAT_ID(y) ||
+        MAT_ID(x) != MAT_ID(y)) err_conflicting_ids;
+
+    if (ix == 0) err_nz_int("incx");
+    if (iy == 0) err_nz_int("incy");
+
+    if (m < 0) m = A->nrows;
+    if (n < 0) n = A->ncols;
+    if (m == 0 || n == 0) return Py_BuildValue("");
+
+    if (ldA == 0) ldA = MAX(1,A->nrows);
+    if (ldA < MAX(1,m)) err_ld("ldA");
+
+    if (oA < 0) err_nn_int("offsetA");
+    if (oA + (n-1)*ldA + m > len(A)) err_buf_len("A");
+    if (ox < 0) err_nn_int("offsetx");
+    if (ox + (m-1)*abs(ix) + 1 > len(x)) err_buf_len("x");
+    if (oy < 0) err_nn_int("offsety");
+    if (oy + (n-1)*abs(iy) + 1 > len(y)) err_buf_len("y");
+
+    if (ao && number_from_pyobject(ao, &a, MAT_ID(x)))
+        err_type("alpha");
+
+    switch (MAT_ID(x)){
+        case DOUBLE:
+            if (!ao) a.d = 1.0;
+            Py_BEGIN_ALLOW_THREADS
+            dger_(&m, &n, &a.d, MAT_BUFD(x)+ox, &ix, MAT_BUFD(y)+oy,
+                &iy, MAT_BUFD(A)+oA, &ldA);
+            Py_END_ALLOW_THREADS
+            break;
+
+        case COMPLEX:
+            if (!ao) a.z = 1.0;
+            Py_BEGIN_ALLOW_THREADS
+            zgerc_(&m, &n, &a.z, MAT_BUFZ(x)+ox, &ix, MAT_BUFZ(y)+oy, &iy,
+                MAT_BUFZ(A)+oA, &ldA);
+            Py_END_ALLOW_THREADS
+            break;
+
+        default:
+            err_invalid_id;
+    }
+
+    return Py_BuildValue("");
+}
+
+
+static char doc_geru[] =
+    "General rank-1 update.\n\n"
+    "geru(x, y, A, m=A.size[0], n=A.size[1], alpha=1.0, incx=1,\n"
+    "     incy=1, ldA=max(1,A.size[0]), offsetx=0, offsety=0,\n"
+    "     offsetA=0)\n\n"
+    "PURPOSE\n"
+    "Computes A := A + alpha*x*y^T with A m by n, real or complex.\n\n"
+    "ARGUMENTS\n"
+    "x         'd' or 'z' matrix\n\n"
+    "y         'd' or 'z' matrix.  Must have the same type as x.\n\n"
+    "A         'd' or 'z' matrix.  Must have the same type as x.\n\n"
+    "alpha     number (int, float or complex).  Complex alpha is only\n"
+    "          allowed if A is complex.\n\n"
+    "m         integer.  If negative, the default value is used.\n\n"
+    "n         integer.  If negative, the default value is used.\n\n"
+    "incx      nonzero integer\n\n"
+    "incy      nonzero integer\n\n"
+    "ldA       nonnegative integer.  ldA >= max(1,m).\n"
+    "          If zero, the default value is used.\n\n"
+    "offsetx   nonnegative integer\n\n"
+    "offsety   nonnegative integer\n\n"
+    "offsetA   nonnegative integer";
+
+static PyObject* geru(PyObject *self, PyObject *args, PyObject *kwrds)
+{
+    matrix *A, *x, *y;
+    PyObject *ao=NULL;
+    number a;
+    int m=-1, n=-1, ldA=0, ix=1, iy=1, oA=0, ox=0, oy=0;
+    char *kwlist[] = {"x", "y", "A", "alpha", "m", "n", "incx", "incy",
+        "ldA", "offsetx", "offsety", "offsetA", NULL};
+
+    if (!PyArg_ParseTupleAndKeywords(args, kwrds, "OOO|Oiiiiiiii",
+        kwlist, &x, &y, &A, &ao, &m, &n, &ix, &iy, &ldA, &ox, &oy, &oA))
+        return NULL;
+
+    if (!Matrix_Check(A)) err_mtrx("A");
+    if (!Matrix_Check(x)) err_mtrx("x");
+    if (!Matrix_Check(y)) err_mtrx("y");
+    if (MAT_ID(A) != MAT_ID(x) || MAT_ID(A) != MAT_ID(y) ||
+        MAT_ID(x) != MAT_ID(y)) err_conflicting_ids;
+
+    if (ix == 0) err_nz_int("incx");
+    if (iy == 0) err_nz_int("incy");
+
+    if (m < 0) m = A->nrows;
+    if (n < 0) n = A->ncols;
+    if (m == 0 || n == 0) return Py_BuildValue("");
+
+    if (ldA == 0) ldA = MAX(1,A->nrows);
+    if (ldA < MAX(1,m)) err_ld("ldA");
+
+    if (oA < 0) err_nn_int("offsetA");
+    if (oA + (n-1)*ldA + m > len(A)) err_buf_len("A");
+    if (ox < 0) err_nn_int("offsetx");
+    if (ox + (m-1)*abs(ix) + 1 > len(x)) err_buf_len("x");
+    if (oy < 0) err_nn_int("offsety");
+    if (oy + (n-1)*abs(iy) + 1 > len(y)) err_buf_len("y");
+
+    if (ao && number_from_pyobject(ao, &a, MAT_ID(x)))
+        err_type("alpha");
+
+    switch (MAT_ID(x)){
+        case DOUBLE:
+            if (!ao) a.d = 1.0;
+            Py_BEGIN_ALLOW_THREADS
+            dger_(&m, &n, &a.d, MAT_BUFD(x)+ox, &ix, MAT_BUFD(y)+oy, &iy,
+                MAT_BUFD(A)+oA, &ldA);
+            Py_END_ALLOW_THREADS
+            break;
+
+        case COMPLEX:
+            if (!ao) a.z = 1.0;
+            Py_BEGIN_ALLOW_THREADS
+            zgeru_(&m, &n, &a.z, MAT_BUFZ(x)+ox, &ix, MAT_BUFZ(y)+oy,
+                &iy, MAT_BUFZ(A)+oA, &ldA);
+            Py_END_ALLOW_THREADS
+            break;
+
+        default:
+            err_invalid_id;
+    }
+
+    return Py_BuildValue("");
+}
+
+
+static char doc_syr[] =
+    "Symmetric rank-1 update.\n\n"
+    "syr(x, A, uplo='L', alpha=1.0, n=A.size[0], incx=1,\n"
+    "    ldA=max(1,A.size[0]), offsetx=0, offsetA=0)\n\n"
+    "PURPOSE\n"
+    "Computes A := A + alpha*x*x^T with A real symmetric of order n."
+    "\n\n"
+    "ARGUMENTS\n"
+    "x         'd' matrix\n\n"
+    "A         'd' matrix\n\n"
+    "uplo      'L' or 'U'\n\n"
+    "alpha     real number (int or float)\n\n"
+    "n         integer.  If negative, the default value is used.\n\n"
+    "incx      nonzero integer\n\n"
+    "ldA       nonnegative integer.  ldA >= max(1,n).\n"
+    "          If zero, the default value is used.\n\n"
+    "offsetx   nonnegative integer\n\n"
+    "offsetA   nonnegative integer";
+
+
+static PyObject* syr(PyObject *self, PyObject *args, PyObject *kwrds)
+{
+    matrix *A, *x;
+    PyObject *ao=NULL;
+    number a;
+    int n=-1, ldA=0, ix=1, oA=0, ox=0;
+#if PY_MAJOR_VERSION >= 3
+    int uplo_ = 'L';
+#endif
+    char uplo='L';
+    char *kwlist[] = {"x", "A", "uplo", "alpha", "n", "incx", "ldA",
+        "offsetx", "offsetA", NULL};
+
+#if PY_MAJOR_VERSION >= 3
+    if (!PyArg_ParseTupleAndKeywords(args, kwrds, "OO|COiiiii", kwlist,
+        &x, &A, &uplo_, &ao, &n, &ix, &ldA, &ox, &oA))
+        return NULL;
+    uplo = (char) uplo_;
+#else
+    if (!PyArg_ParseTupleAndKeywords(args, kwrds, "OO|cOiiiii", kwlist,
+        &x, &A, &uplo, &ao, &n, &ix, &ldA, &ox, &oA))
+        return NULL;
+#endif
+
+    if (!Matrix_Check(A)) err_mtrx("A");
+    if (!Matrix_Check(x)) err_mtrx("x");
+    if (MAT_ID(A) != MAT_ID(x)) err_conflicting_ids;
+
+    if (ix == 0)  err_nz_int("incx");
+
+    if (n < 0){
+        if (A->nrows != A->ncols){
+            PyErr_SetString(PyExc_TypeError, "A is not square");
+            return NULL;
+        }
+        n = A->nrows;
+    }
+    if (n == 0) return Py_BuildValue("");
+
+    if (ldA == 0) ldA = MAX(1,A->nrows);
+    if (ldA < MAX(1,n)) err_ld("ldA");
+
+    if (oA < 0) err_nn_int("offsetA");
+    if (oA + (n-1)*ldA + n > len(A)) err_buf_len("A");
+    if (ox < 0) err_nn_int("offsetx");
+    if (ox + (n-1)*abs(ix) + 1 > len(x)) err_buf_len("x");
+
+    if (uplo != 'L' && uplo != 'U') err_char("uplo", "'L', 'U'");
+
+    if (ao && number_from_pyobject(ao, &a, DOUBLE)) err_type("alpha");
+    if (!ao) a.d = 1.0;
+
+    switch (MAT_ID(x)){
+        case DOUBLE:
+            Py_BEGIN_ALLOW_THREADS
+            dsyr_(&uplo, &n, &a.d, MAT_BUFD(x)+ox, &ix, MAT_BUFD(A)+oA,
+                &ldA);
+            Py_END_ALLOW_THREADS
+            break;
+
+        default:
+            err_invalid_id;
+    }
+
+    return Py_BuildValue("");
+}
+
+
+static char doc_her[] =
+    "Hermitian rank-1 update.\n\n"
+    "her(x, A, uplo='L', alpha=1.0, n=A.size[0], incx=1,\n"
+    "    ldA=max(1,A.size[0]), offsetx=0, offsetA=0)\n\n"
+    "PURPOSE\n"
+    "Computes A := A + alpha*x*x^H with A real symmetric or complex\n"
+    "Hermitian of order n.\n\n"
+    "ARGUMENTS\n"
+    "x         'd' or 'z' matrix\n\n"
+    "A         'd' or 'z' matrix.  Must have the same type as x.\n\n"
+    "uplo      'L' or 'U'\n\n"
+    "alpha     real number (int or float)\n\n"
+    "n         integer.  If negative, the default value is used.\n\n"
+    "incx      nonzero integer\n\n"
+    "ldA       nonnegative integer.  ldA >= max(1,n).\n"
+    "          If zero, the default value is used.\n\n"
+    "offsetx   nonnegative integer\n\n"
+    "offsetA   nonnegative integer";
+
+
+static PyObject* her(PyObject *self, PyObject *args, PyObject *kwrds)
+{
+    matrix *A, *x;
+    PyObject *ao=NULL;
+    number a;
+    int n=-1, ldA=0, ix=1, oA=0, ox=0;
+#if PY_MAJOR_VERSION >= 3
+    int uplo_ = 'L';
+#endif
+    char uplo = 'L';
+    char *kwlist[] = {"x", "A", "uplo", "alpha", "n", "incx", "ldA",
+        "offsetx", "offsetA", NULL};
+
+#if PY_MAJOR_VERSION >= 3
+    if (!PyArg_ParseTupleAndKeywords(args, kwrds, "OO|COiiiii",
+        kwlist, &x, &A, &uplo_, &ao, &n, &ix, &ldA, &ox, &oA))
+        return NULL;
+    uplo = (char) uplo_;
+#else
+    if (!PyArg_ParseTupleAndKeywords(args, kwrds, "OO|cOiiiii",
+        kwlist, &x, &A, &uplo, &ao, &n, &ix, &ldA, &ox, &oA))
+        return NULL;
+#endif
+
+    if (!Matrix_Check(A)) err_mtrx("A");
+    if (!Matrix_Check(x)) err_mtrx("x");
+    if (MAT_ID(A) != MAT_ID(x)) err_conflicting_ids;
+
+    if (ix == 0)  err_nz_int("incx");
+
+    if (n < 0){
+        if (A->nrows != A->ncols){
+            PyErr_SetString(PyExc_TypeError, "A is not square");
+            return NULL;
+        }
+        n = A->nrows;
+    }
+    if (n == 0) return Py_BuildValue("");
+
+    if (ldA == 0) ldA = MAX(1,A->nrows);
+    if (ldA < MAX(1,n)) err_ld("ldA");
+
+    if (oA < 0) err_nn_int("offsetA");
+    if (oA + (n-1)*ldA + n > len(A)) err_buf_len("A");
+    if (ox < 0) err_nn_int("offsetx");
+    if (ox + (n-1)*abs(ix) + 1 > len(x)) err_buf_len("x");
+
+    if (uplo != 'L' && uplo != 'U') err_char("uplo", "'L', 'U'");
+
+    if (ao && number_from_pyobject(ao, &a, DOUBLE)) err_type("alpha");
+    if (!ao) a.d = 1.0;
+
+    switch (MAT_ID(x)){
+        case DOUBLE:
+            Py_BEGIN_ALLOW_THREADS
+            dsyr_(&uplo, &n, &a.d, MAT_BUFD(x)+ox, &ix, MAT_BUFD(A)+oA,
+                &ldA);
+            Py_END_ALLOW_THREADS
+            break;
+
+        case COMPLEX:
+            Py_BEGIN_ALLOW_THREADS
+            zher_(&uplo, &n, &a.d, MAT_BUFZ(x)+ox, &ix, MAT_BUFZ(A)+oA,
+                &ldA);
+            Py_END_ALLOW_THREADS
+            break;
+
+        default:
+            err_invalid_id;
+    }
+
+    return Py_BuildValue("");
+}
+
+
+
+static char doc_syr2[] =
+    "Symmetric rank-2 update.\n\n"
+    "syr2(x, y, A, uplo='L', alpha=1.0, n=A.size[0], incx=1, incy=1,\n"
+    "    ldA=max(1,A.size[0]), offsetx=0, offsety=0, offsetA=0)\n\n"
+    "PURPOSE\n"
+    "Computes A := A + alpha*(x*y^T + y*x^T) with A real symmetric.\n\n"
+    "ARGUMENTS\n"
+    "x         'd' matrix\n\n"
+    "y         'd' matrix\n\n"
+    "A         'd' matrix\n\n"
+    "uplo      'L' or 'U'\n\n"
+    "alpha     real number (int or float)\n\n"
+    "n         integer.  If negative, the default value is used.\n\n"
+    "incx      nonzero integer\n\n"
+    "incy      nonzero integer\n\n"
+    "ldA       nonnegative integer.  ldA >= max(1,n).\n"
+    "          If zero the default value is used.\n\n"
+    "offsetx   nonnegative integer\n\n"
+    "offsety   nonnegative integer\n\n"
+    "offsetA   nonnegative integer";
+
+static PyObject* syr2(PyObject *self, PyObject *args, PyObject *kwrds)
+{
+    matrix *A, *x, *y;
+    PyObject *ao=NULL;
+    number a;
+    int n=-1, ldA=0, ix=1, iy=1, ox=0, oy=0, oA=0;
+#if PY_MAJOR_VERSION >= 3
+    int uplo_ = 'L';
+#endif
+    char uplo = 'L';
+    char *kwlist[] = {"x", "y", "A", "uplo", "alpha", "n", "incx",
+        "incy", "ldA", "offsetx", "offsety", "offsetA", NULL};
+
+#if PY_MAJOR_VERSION >= 3
+    if (!PyArg_ParseTupleAndKeywords(args, kwrds, "OOO|COiiiiiii",
+        kwlist, &x, &y, &A, &uplo_, &ao, &n, &ix, &iy, &ldA, &ox, &oy,
+        &oA))
+        return NULL;
+    uplo = (char) uplo_;
+#else
+    if (!PyArg_ParseTupleAndKeywords(args, kwrds, "OOO|cOiiiiiii",
+        kwlist, &x, &y, &A, &uplo, &ao, &n, &ix, &iy, &ldA, &ox, &oy,
+        &oA))
+        return NULL;
+#endif
+
+    if (!Matrix_Check(A)) err_mtrx("A");
+    if (!Matrix_Check(x)) err_mtrx("x");
+    if (!Matrix_Check(y)) err_mtrx("y");
+    if (MAT_ID(A) != MAT_ID(x) || MAT_ID(A) != MAT_ID(y) ||
+        MAT_ID(x) != MAT_ID(y)) err_conflicting_ids;
+
+    if (ix == 0) err_nz_int("incx");
+    if (iy == 0) err_nz_int("incy");
+
+    if (n < 0){
+        if (A->nrows != A->ncols){
+            PyErr_SetString(PyExc_TypeError, "A is not square");
+            return NULL;
+        }
+        n = A->nrows;
+    }
+    if (n == 0) return Py_BuildValue("");
+
+    if (ldA == 0) ldA = MAX(1,A->nrows);
+    if (ldA < MAX(1,n)) err_ld("ldA");
+    if (oA < 0) err_nn_int("offsetA");
+    if (oA + (n-1)*ldA + n > len(A)) err_buf_len("A");
+    if (ox < 0) err_nn_int("offsetx");
+    if (ox + (n-1)*abs(ix) + 1 > len(x)) err_buf_len("x");
+    if (oy < 0) err_nn_int("offsety");
+    if (oy + (n-1)*abs(iy) + 1 > len(y)) err_buf_len("y");
+
+    if (uplo != 'L' && uplo != 'U') err_char("uplo", "'L','U'");
+
+    if (ao && number_from_pyobject(ao, &a, MAT_ID(x)))
+        err_type("alpha");
+
+    switch (MAT_ID(x)){
+        case DOUBLE:
+            if (!ao) a.d = 1.0;
+            Py_BEGIN_ALLOW_THREADS
+            dsyr2_(&uplo, &n, &a.d, MAT_BUFD(x)+ox, &ix, MAT_BUFD(y)+oy,
+                &iy, MAT_BUFD(A)+oA, &ldA);
+            Py_END_ALLOW_THREADS
+            break;
+
+        default:
+            err_invalid_id;
+    }
+
+    return Py_BuildValue("");
+}
+
+
+static char doc_her2[] =
+    "Hermitian rank-2 update.\n\n"
+    "her2(x, y, A, uplo='L', alpha=1.0, n=A.size[0], incx=1, incy=1,\n"
+    "     ldA=max(1,A.size[0]), offsetx=0, offsety=0, offsetA=0)\n\n"
+    "PURPOSE\n"
+    "Computes A := A + alpha*x*y^H + conj(alpha)*y*x^H with A \n"
+    "real symmetric or complex Hermitian of order n.\n\n"
+    "ARGUMENTS\n"
+    "x         'd' or 'z' matrix\n\n"
+    "y         'd' or 'z' matrix.  Must have the same type as x.\n\n"
+    "A         'd' or 'z' matrix.  Must have the same type as x.\n\n"
+    "uplo      'L' or 'U'\n\n"
+    "alpha     number (int, float or complex).  Complex alpha is only\n"
+    "          allowed if A is complex.\n\n"
+    "n         integer.  If negative, the default value is used.\n\n"
+    "incx      nonzero integer\n\n"
+    "incy      nonzero integer\n\n"
+    "ldA       nonnegative integer.  ldA >= max(1,n).\n"
+    "          If zero the default value is used.\n\n"
+    "offsetx   nonnegative integer\n\n"
+    "offsety   nonnegative integer\n\n"
+    "offsetA   nonnegative integer";
+
+static PyObject* her2(PyObject *self, PyObject *args, PyObject *kwrds)
+{
+    matrix *A, *x, *y;
+    PyObject *ao=NULL;
+    number a;
+    int n=-1, ldA=0, ix=1, iy=1, ox=0, oy=0, oA=0;
+#if PY_MAJOR_VERSION >= 3
+    int uplo_ = 'L';
+#endif
+    char uplo = 'L';
+    char *kwlist[] = {"x", "y", "A", "uplo", "alpha", "n", "incx",
+        "incy", "ldA", "offsetx", "offsety", "offsetA", NULL};
+
+#if PY_MAJOR_VERSION >= 3
+    if (!PyArg_ParseTupleAndKeywords(args, kwrds, "OOO|COiiiiiii",
+        kwlist, &x, &y, &A, &uplo_, &ao, &n, &ix, &iy, &ldA, &ox, &oy,
+        &oA))
+        return NULL;
+    uplo = (char) uplo_;
+#else
+    if (!PyArg_ParseTupleAndKeywords(args, kwrds, "OOO|cOiiiiiii",
+        kwlist, &x, &y, &A, &uplo, &ao, &n, &ix, &iy, &ldA, &ox, &oy,
+        &oA))
+        return NULL;
+#endif
+
+    if (!Matrix_Check(A)) err_mtrx("A");
+    if (!Matrix_Check(x)) err_mtrx("x");
+    if (!Matrix_Check(y)) err_mtrx("y");
+    if (MAT_ID(A) != MAT_ID(x) || MAT_ID(A) != MAT_ID(y) ||
+        MAT_ID(x) != MAT_ID(y)) err_conflicting_ids;
+
+    if (ix == 0) err_nz_int("incx");
+    if (iy == 0) err_nz_int("incy");
+
+    if (n < 0){
+        if (A->nrows != A->ncols){
+            PyErr_SetString(PyExc_TypeError, "A is not square");
+            return NULL;
+        }
+        n = A->nrows;
+    }
+    if (n == 0) return Py_BuildValue("");
+
+    if (ldA == 0) ldA = MAX(1,A->nrows);
+    if (ldA < MAX(1,n)) err_ld("ldA");
+    if (oA < 0) err_nn_int("offsetA");
+    if (oA + (n-1)*ldA + n > len(A)) err_buf_len("A");
+    if (ox < 0) err_nn_int("offsetx");
+    if (ox + (n-1)*abs(ix) + 1 > len(x)) err_buf_len("x");
+    if (oy < 0) err_nn_int("offsety");
+    if (oy + (n-1)*abs(iy) + 1 > len(y)) err_buf_len("y");
+
+    if (uplo != 'L' && uplo != 'U') err_char("uplo", "'L','U'");
+
+    if (ao && number_from_pyobject(ao, &a, MAT_ID(x)))
+        err_type("alpha");
+
+    switch (MAT_ID(x)){
+        case DOUBLE:
+            if (!ao) a.d = 1.0;
+            Py_BEGIN_ALLOW_THREADS
+            dsyr2_(&uplo, &n, &a.d, MAT_BUFD(x)+ox, &ix, MAT_BUFD(y)+oy,
+                &iy, MAT_BUFD(A)+oA, &ldA);
+            Py_END_ALLOW_THREADS
+            break;
+
+        case COMPLEX:
+            if (!ao) a.z = 1.0;
+            Py_BEGIN_ALLOW_THREADS
+            zher2_(&uplo, &n, &a.z, MAT_BUFZ(x)+ox, &ix, MAT_BUFZ(y)+oy,
+                &iy, MAT_BUFZ(A)+oA, &ldA);
+            Py_END_ALLOW_THREADS
+            break;
+
+        default:
+            err_invalid_id;
+    }
+
+    return Py_BuildValue("");
+}
+
+
+static char doc_gemm[] =
+    "General matrix-matrix product.\n\n"
+    "gemm(A, B, C, transA='N', transB='N', alpha=1.0, beta=0.0, \n"
+    "     m=None, n=None, k=None, ldA=max(1,A.size[0]), \n"
+    "     ldB=max(1,B.size[0]), ldC=max(1,C.size[0]), offsetA=0, \n"
+    "     offsetB=0, offsetC=0) \n\n"
+    "PURPOSE\n"
+    "Computes \n"
+    "C := alpha*A*B + beta*C     if transA = 'N' and transB = 'N'.\n"
+    "C := alpha*A^T*B + beta*C   if transA = 'T' and transB = 'N'.\n"
+    "C := alpha*A^H*B + beta*C   if transA = 'C' and transB = 'N'.\n"
+    "C := alpha*A*B^T + beta*C   if transA = 'N' and transB = 'T'.\n"
+    "C := alpha*A^T*B^T + beta*C if transA = 'T' and transB = 'T'.\n"
+    "C := alpha*A^H*B^T + beta*C if transA = 'C' and transB = 'T'.\n"
+    "C := alpha*A*B^H + beta*C   if transA = 'N' and transB = 'C'.\n"
+    "C := alpha*A^T*B^H + beta*C if transA = 'T' and transB = 'C'.\n"
+    "C := alpha*A^H*B^H + beta*C if transA = 'C' and transB = 'C'.\n"
+    "The number of rows of the matrix product is m.  The number of \n"
+    "columns is n.  The inner dimension is k.  If k=0, this reduces \n"
+    "to C := beta*C.\n\n"
+    "ARGUMENTS\n\n"
+    "A         'd' or 'z' matrix\n\n"
+    "B         'd' or 'z' matrix.  Must have the same type as A.\n\n"
+    "C         'd' or 'z' matrix.  Must have the same type as A.\n\n"
+    "transA    'N', 'T' or 'C'\n\n"
+    "transB    'N', 'T' or 'C'\n\n"
+    "alpha     number (int, float or complex).  Complex alpha is only\n"
+    "          allowed if A is complex.\n\n"
+    "beta      number (int, float or complex).  Complex beta is only\n"
+    "          allowed if A is complex.\n\n"
+    "m         integer.  If negative, the default value is used.\n"
+    "          The default value is\n"
+    "          m = (transA == 'N') ? A.size[0] : A.size[1].\n\n"
+    "n         integer.  If negative, the default value is used.\n"
+    "          The default value is\n"
+    "          n = (transB == 'N') ? B.size[1] : B.size[0].\n\n"
+    "k         integer.  If negative, the default value is used.\n"
+    "          The default value is\n"
+    "          (transA == 'N') ? A.size[1] : A.size[0], transA='N'.\n"
+    "          If the default value is used it should also be equal to\n"
+    "          (transB == 'N') ? B.size[0] : B.size[1].\n\n"
+    "ldA       nonnegative integer.  ldA >= max(1,(transA == 'N') ? m : k).\n"
+    "          If zero, the default value is used.\n\n"
+    "ldB       nonnegative integer.  ldB >= max(1,(transB == 'N') ? k : n).\n"
+    "          If zero, the default value is used.\n\n"
+    "ldC       nonnegative integer.  ldC >= max(1,m).\n"
+    "          If zero, the default value is used.\n\n"
+    "offsetA   nonnegative integer\n\n"
+    "offsetB   nonnegative integer\n\n"
+    "offsetC   nonnegative integer";
+
+static PyObject* gemm(PyObject *self, PyObject *args, PyObject *kwrds)
+{
+    matrix *A, *B, *C;
+    PyObject *ao=NULL, *bo=NULL;
+    number a, b;
+    int m=-1, n=-1, k=-1, ldA=0, ldB=0, ldC=0, oA=0, oB=0, oC=0;
+#if PY_MAJOR_VERSION >= 3
+    int transA_ = 'N', transB_ = 'N';
+#endif
+    char transA = 'N', transB = 'N';
+    char *kwlist[] = {"A", "B", "C", "transA", "transB", "alpha",
+        "beta", "m", "n", "k", "ldA", "ldB", "ldC", "offsetA",
+        "offsetB", "offsetC", NULL};
+
+#if PY_MAJOR_VERSION >= 3
+    if (!PyArg_ParseTupleAndKeywords(args, kwrds, "OOO|CCOOiiiiiiiii",
+        kwlist, &A, &B, &C, &transA_, &transB_, &ao, &bo, &m, &n, &k,
+        &ldA, &ldB, &ldC, &oA, &oB, &oC))
+        return NULL;
+    transA = (char) transA_;
+    transB = (char) transB_;
+#else
+    if (!PyArg_ParseTupleAndKeywords(args, kwrds, "OOO|ccOOiiiiiiiii",
+        kwlist, &A, &B, &C, &transA, &transB, &ao, &bo, &m, &n, &k,
+        &ldA, &ldB, &ldC, &oA, &oB, &oC))
+        return NULL;
+#endif
+
+    if (!Matrix_Check(A)) err_mtrx("A");
+    if (!Matrix_Check(B)) err_mtrx("B");
+    if (!Matrix_Check(C)) err_mtrx("C");
+    if (MAT_ID(A) != MAT_ID(B) || MAT_ID(A) != MAT_ID(C) ||
+        MAT_ID(B) != MAT_ID(C)) err_conflicting_ids;
+
+    if (transA != 'N' && transA != 'T' && transA != 'C')
+        err_char("transA", "'N', 'T', 'C'");
+    if (transB != 'N' && transB != 'T' && transB != 'C')
+        err_char("transB", "'N', 'T', 'C'");
+
+    if (m < 0) m = (transA == 'N') ? A->nrows : A->ncols;
+    if (n < 0) n = (transB == 'N') ? B->ncols : B->nrows;
+    if (k < 0){
+        k = (transA == 'N') ? A->ncols : A->nrows;
+        if (k != ((transB == 'N') ? B->nrows : B->ncols)){
+             PyErr_SetString(PyExc_TypeError, "dimensions of A and B "
+                  "do not match");
+             return NULL;
+        }
+    }
+    if (m == 0 || n == 0) return Py_BuildValue("");
+
+    if (ldA == 0) ldA = MAX(1,A->nrows);
+    if (k > 0 && ldA < MAX(1, (transA == 'N') ? m : k)) err_ld("ldA");
+    if (ldB == 0) ldB = MAX(1,B->nrows);
+    if (k > 0 && ldB < MAX(1, (transB == 'N') ? k : n)) err_ld("ldB");
+    if (ldC == 0) ldC = MAX(1,C->nrows);
+    if (ldC < MAX(1,m)) err_ld("ldB");
+
+    if (oA < 0) err_nn_int("offsetA");
+    if (k > 0 && ((transA == 'N' && oA + (k-1)*ldA + m > len(A)) ||
+        ((transA == 'T' || transA == 'C') &&
+        oA + (m-1)*ldA + k > len(A)))) err_buf_len("A");
+    if (oB < 0) err_nn_int("offsetB");
+    if (k > 0 && ((transB == 'N' && oB + (n-1)*ldB + k > len(B)) ||
+        ((transB == 'T' || transB == 'C') &&
+        oB + (k-1)*ldB + n > len(B)))) err_buf_len("B");
+    if (oC < 0) err_nn_int("offsetC");
+    if (oC + (n-1)*ldC + m > len(C)) err_buf_len("C");
+
+    if (ao && number_from_pyobject(ao, &a, MAT_ID(A)))
+        err_type("alpha");
+    if (bo && number_from_pyobject(bo, &b, MAT_ID(A)))
+        err_type("beta");
+
+    switch (MAT_ID(A)){
+        case DOUBLE:
+            if (!ao) a.d = 1.0;
+            if (!bo) b.d = 0.0;
+            Py_BEGIN_ALLOW_THREADS
+            dgemm_(&transA, &transB, &m, &n, &k, &a.d,
+                MAT_BUFD(A)+oA, &ldA, MAT_BUFD(B)+oB, &ldB, &b.d,
+                MAT_BUFD(C)+oC, &ldC);
+            Py_END_ALLOW_THREADS
+            break;
+
+        case COMPLEX:
+            if (!ao) a.z = 1.0;
+            if (!bo) b.z = 0.0;
+            Py_BEGIN_ALLOW_THREADS
+            zgemm_(&transA, &transB, &m, &n, &k, &a.z,
+                MAT_BUFZ(A)+oA, &ldA, MAT_BUFZ(B)+oB, &ldB, &b.z,
+                MAT_BUFZ(C)+oC, &ldC);
+            Py_END_ALLOW_THREADS
+            break;
+
+        default:
+            err_invalid_id;
+    }
+
+    return Py_BuildValue("");
+}
+
+
+static char doc_symm[] =
+    "Matrix-matrix product where one matrix is symmetric."
+    "\n\n"
+    "symm(A, B, C, side='L', uplo='L', alpha=1.0, beta=0.0, \n"
+    "     m=B.size[0], n=B.size[1], ldA=max(1,A.size[0]), \n"
+    "     ldB=max(1,B.size[0]), ldC=max(1,C.size[0]), offsetA=0, \n"
+    "     offsetB=0, offsetC=0)\n\n"
+    "PURPOSE\n"
+    "If side is 'L', computes C := alpha*A*B + beta*C.\n"
+    "If side is 'R', computes C := alpha*B*A + beta*C.\n"
+    "C is m by n and A is real or complex symmetric.  (Use hemm for\n"
+    "Hermitian A).\n\n"
+    "ARGUMENTS\n"
+    "A         'd' or 'z' matrix\n\n"
+    "B         'd' or 'z' matrix.  Must have the same type as A.\n\n"
+    "C         'd' or 'z' matrix.  Must have the same type as A.\n\n"
+    "side      'L' or 'R'\n\n"
+    "uplo      'L' or 'U'\n\n"
+    "alpha     number (int, float or complex).  Complex alpha is only\n"
+    "          allowed if A is complex.\n\n"
+    "beta      number (int, float or complex).  Complex beta is only\n"
+    "          allowed if A is complex.\n\n"
+    "m         integer.  If negative, the default value is used.\n"
+    "          If the default value is used and side = 'L', then m\n"
+    "          must be equal to A.size[0] and A.size[1].\n\n"
+    "n         integer.  If negative, the default value is used.\n"
+    "          If the default value is used and side = 'R', then \n\n"
+    "          must be equal to A.size[0] and A.size[1].\n\n"
+    "ldA       nonnegative integer.\n"
+    "          ldA >= max(1, (side == 'L') ? m : n).  If zero, the\n"
+    "          default value is used.\n\n"
+    "ldB       nonnegative integer.\n"
+    "          ldB >= max(1, (side == 'L') ? n : m).  If zero, the\n"
+    "          default value is used.\n\n"
+    "ldC       nonnegative integer.  ldC >= max(1,m).\n"
+    "          If zero, the default value is used.\n\n"
+    "offsetA   nonnegative integer\n\n"
+    "offsetB   nonnegative integer\n\n"
+    "offsetC   nonnegative integer";
+
+static PyObject* symm(PyObject *self, PyObject *args, PyObject *kwrds)
+{
+    matrix *A, *B, *C;
+    PyObject *ao=NULL, *bo=NULL;
+    number a, b;
+    int m=-1, n=-1, ldA=0, ldB=0, ldC=0, oA=0, oB=0, oC = 0;
+#if PY_MAJOR_VERSION >= 3
+    int side_  = 'L', uplo_ = 'L';
+#endif
+    char side = 'L', uplo = 'L';
+    char *kwlist[] = {"A", "B", "C", "side", "uplo", "alpha", "beta",
+        "m", "n", "ldA", "ldB", "ldC", "offsetA", "offsetB", "offsetC",
+        NULL};
+
+#if PY_MAJOR_VERSION >= 3
+    if (!PyArg_ParseTupleAndKeywords(args, kwrds, "OOO|CCOOiiiiiiii",
+        kwlist, &A, &B, &C, &side_, &uplo_, &ao, &bo, &m, &n, &ldA, &ldB,
+        &ldC, &oA, &oB, &oC))
+        return NULL;
+    side = (char) side_;
+    uplo = (char) uplo_;
+#else
+    if (!PyArg_ParseTupleAndKeywords(args, kwrds, "OOO|ccOOiiiiiiii",
+        kwlist, &A, &B, &C, &side, &uplo, &ao, &bo, &m, &n, &ldA, &ldB,
+        &ldC, &oA, &oB, &oC))
+        return NULL;
+#endif
+
+    if (!Matrix_Check(A)) err_mtrx("A");
+    if (!Matrix_Check(B)) err_mtrx("B");
+    if (!Matrix_Check(C)) err_mtrx("C");
+    if (MAT_ID(A) != MAT_ID(B) || MAT_ID(A) != MAT_ID(C) ||
+        MAT_ID(B) != MAT_ID(C)) err_conflicting_ids;
+
+    if (side != 'L' && side != 'R') err_char("side", "'L', 'R'");
+    if (uplo != 'L' && uplo != 'U') err_char("uplo", "'L', 'U'");
+
+    if (m < 0){
+        m = B->nrows;
+        if (side == 'L' && (m != A->nrows || m != A->ncols)){
+            PyErr_SetString(PyExc_TypeError, "dimensions of A and B "
+                "do not match");
+            return NULL;
+        }
+    }
+    if (n < 0){
+        n = B->ncols;
+        if (side == 'R' && (n != A->nrows || n != A->ncols)){
+            PyErr_SetString(PyExc_TypeError, "dimensions of A and B "
+                "do not match");
+            return NULL;
+        }
+    }
+    if (m == 0 || n == 0) return Py_BuildValue("");
+
+    if (ldA == 0) ldA = MAX(1,A->nrows);
+    if (ldA < MAX(1, (side == 'L') ? m : n)) err_ld("ldA");
+    if (ldB == 0) ldB = MAX(1,B->nrows);
+    if (ldB < MAX(1,m)) err_ld("ldB");
+    if (ldC == 0) ldC = MAX(1,C->nrows);
+    if (ldC < MAX(1,m)) err_ld("ldC");
+
+    if (oA < 0) err_nn_int("offsetA");
+    if ((side == 'L' && oA + (m-1)*ldA + m > len(A)) ||
+        (side == 'R' && oA + (n-1)*ldA + n > len(A))) err_buf_len("A");
+    if (oB < 0) err_nn_int("offsetB");
+    if (oB + (n-1)*ldB + m > len(B)) err_buf_len("B");
+    if (oC < 0) err_nn_int("offsetC");
+    if (oC + (n-1)*ldC + m > len(C)) err_buf_len("C");
+
+    if (ao && number_from_pyobject(ao, &a, MAT_ID(A)))
+        err_type("alpha");
+    if (bo && number_from_pyobject(bo, &b, MAT_ID(A)))
+        err_type("beta");
+
+    switch (MAT_ID(A)){
+        case DOUBLE:
+            if (!ao) a.d = 1.0;
+            if (!bo) b.d = 0.0;
+            Py_BEGIN_ALLOW_THREADS
+            dsymm_(&side, &uplo, &m, &n, &a.d, MAT_BUFD(A)+oA, &ldA,
+                MAT_BUFD(B)+oB, &ldB, &b.d, MAT_BUFD(C)+oC, &ldC);
+            Py_END_ALLOW_THREADS
+            break;
+
+        case COMPLEX:
+            if (!ao) a.z = 1.0;
+            if (!bo) b.z = 0.0;
+            Py_BEGIN_ALLOW_THREADS
+            zsymm_(&side, &uplo, &m, &n, &a.z, MAT_BUFZ(A)+oA, &ldA,
+                MAT_BUFZ(B)+oB, &ldB, &b.z, MAT_BUFZ(C)+oC, &ldC);
+            Py_END_ALLOW_THREADS
+            break;
+
+        default:
+            err_invalid_id;
+    }
+
+    return Py_BuildValue("");
+}
+
+
+static char doc_hemm[] =
+    "Matrix-matrix product where one matrix is real symmetric or\n"
+    "complex Hermitian."
+    "\n\n"
+    "hemm(A, B, C, side='L', uplo='L', alpha=1.0, beta=0.0, \n"
+    "     m=B.size[0], n=B.size[1], ldA=max(1,A.size[0]), \n"
+    "     ldB=max(1,B.size[0]), ldC=max(1,C.size[0]), offsetA=0, \n"
+    "     offsetB=0, offsetC=0)\n\n"
+    "PURPOSE\n"
+    "If side is 'L', computes C := alpha*A*B + beta*C.\n"
+    "If side is 'R', computes C := alpha*B*A + beta*C.\n"
+    "C is m by n and A is real symmetric or complex Hermitian.\n\n"
+    "ARGUMENTS\n"
+    "A         'd' or 'z' matrix\n\n"
+    "B         'd' or 'z' matrix.  Must have the same type as A.\n\n"
+    "C         'd' or 'z' matrix.  Must have the same type as A.\n\n"
+    "side      'L' or 'R'\n\n"
+    "uplo      'L' or 'U'\n\n"
+    "alpha     number (int, float or complex).  Complex alpha is only\n"
+    "          allowed if A is complex.\n\n"
+    "beta      number (int, float or complex).  Complex beta is only\n"
+    "          allowed if A is complex.\n\n"
+    "m         integer.  If negative, the default value is used.\n"
+    "          If the default value is used and side = 'L', then m\n"
+    "          must be equal to A.size[0] and A.size[1].\n\n"
+    "n         integer.  If negative, the default value is used.\n"
+    "          If the default value is used and side = 'R', then \n\n"
+    "          must be equal to A.size[0] and A.size[1].\n\n"
+    "ldA       nonnegative integer.\n"
+    "          ldA >= max(1, (side == 'L') ? m : n).  If zero, the\n"
+    "          default value is used.\n\n"
+    "ldB       nonnegative integer.\n"
+    "          ldB >= max(1, (side == 'L') ? n : m).  If zero, the\n"
+    "          default value is used.\n\n"
+    "ldC       nonnegative integer.  ldC >= max(1,m).\n"
+    "          If zero, the default value is used.\n\n"
+    "offsetA   nonnegative integer\n\n"
+    "offsetB   nonnegative integer\n\n"
+    "offsetC   nonnegative integer";
+
+static PyObject* hemm(PyObject *self, PyObject *args, PyObject *kwrds)
+{
+    matrix *A, *B, *C;
+    PyObject *ao=NULL, *bo=NULL;
+    number a, b;
+    int m=-1, n=-1, ldA=0, ldB=0, ldC=0, oA=0, oB=0, oC = 0;
+#if PY_MAJOR_VERSION >= 3
+    int side_ = 'L', uplo_ = 'L';
+#endif
+    char side = 'L', uplo = 'L';
+    char *kwlist[] = {"A", "B", "C", "side", "uplo", "alpha", "beta",
+        "m", "n", "ldA", "ldB", "ldC", "offsetA", "offsetB", "offsetC",
+        NULL};
+
+#if PY_MAJOR_VERSION >= 3
+    if (!PyArg_ParseTupleAndKeywords(args, kwrds, "OOO|CCOOiiiiiiii",
+        kwlist, &A, &B, &C, &side_, &uplo_, &ao, &bo, &m, &n, &ldA, &ldB,
+        &ldC, &oA, &oB, &oC))
+        return NULL;
+    side = (char) side_;
+    uplo = (char) uplo_;
+#else
+    if (!PyArg_ParseTupleAndKeywords(args, kwrds, "OOO|ccOOiiiiiiii",
+        kwlist, &A, &B, &C, &side, &uplo, &ao, &bo, &m, &n, &ldA, &ldB,
+        &ldC, &oA, &oB, &oC))
+        return NULL;
+#endif
+
+    if (!Matrix_Check(A)) err_mtrx("A");
+    if (!Matrix_Check(B)) err_mtrx("B");
+    if (!Matrix_Check(C)) err_mtrx("C");
+    if (MAT_ID(A) != MAT_ID(B) || MAT_ID(A) != MAT_ID(C) ||
+        MAT_ID(B) != MAT_ID(C)) err_conflicting_ids;
+
+    if (side != 'L' && side != 'R') err_char("side", "'L', 'R'");
+    if (uplo != 'L' && uplo != 'U') err_char("uplo", "'L', 'U'");
+
+    if (m < 0){
+        m = B->nrows;
+        if (side == 'L' && (m != A->nrows || m != A->ncols)){
+            PyErr_SetString(PyExc_TypeError, "dimensions of A and B "
+                "do not match");
+            return NULL;
+        }
+    }
+    if (n < 0){
+        n = B->ncols;
+        if (side == 'R' && (n != A->nrows || n != A->ncols)){
+            PyErr_SetString(PyExc_TypeError, "dimensions of A and B "
+                "do not match");
+            return NULL;
+        }
+    }
+    if (m == 0 || n == 0) return Py_BuildValue("");
+
+    if (ldA == 0) ldA = MAX(1,A->nrows);
+    if (ldA < MAX(1, (side == 'L') ? m : n)) err_ld("ldA");
+    if (ldB == 0) ldB = MAX(1,B->nrows);
+    if (ldB < MAX(1,m)) err_ld("ldB");
+    if (ldC == 0) ldC = MAX(1,C->nrows);
+    if (ldC < MAX(1,m)) err_ld("ldC");
+
+    if (oA < 0) err_nn_int("offsetA");
+    if ((side == 'L' && oA + (m-1)*ldA + m > len(A)) ||
+        (side == 'R' && oA + (n-1)*ldA + n > len(A))) err_buf_len("A");
+    if (oB < 0) err_nn_int("offsetB");
+    if (oB + (n-1)*ldB + m > len(B)) err_buf_len("B");
+    if (oC < 0) err_nn_int("offsetC");
+    if (oC + (n-1)*ldC + m > len(C)) err_buf_len("C");
+
+    if (ao && number_from_pyobject(ao, &a, MAT_ID(A)))
+        err_type("alpha");
+    if (bo && number_from_pyobject(bo, &b, MAT_ID(A)))
+        err_type("beta");
+
+    switch (MAT_ID(A)){
+        case DOUBLE:
+            if (!ao) a.d = 1.0;
+            if (!bo) b.d = 0.0;
+            Py_BEGIN_ALLOW_THREADS
+            dsymm_(&side, &uplo, &m, &n, &a.d, MAT_BUFD(A)+oA, &ldA,
+                MAT_BUFD(B)+oB, &ldB, &b.d, MAT_BUFD(C)+oC, &ldC);
+            Py_END_ALLOW_THREADS
+            break;
+
+        case COMPLEX:
+            if (!ao) a.z = 1.0;
+            if (!bo) b.z = 0.0;
+            Py_BEGIN_ALLOW_THREADS
+            zhemm_(&side, &uplo, &m, &n, &a.z, MAT_BUFZ(A)+oA, &ldA,
+                MAT_BUFZ(B)+oB, &ldB, &b.z, MAT_BUFZ(C)+oC, &ldC);
+            Py_END_ALLOW_THREADS
+            break;
+
+        default:
+            err_invalid_id;
+    }
+
+    return Py_BuildValue("");
+}
+
+
+
+static char doc_syrk[] =
+    "Rank-k update of symmetric matrix.\n\n"
+    "syrk(A, C, uplo='L', trans='N', alpha=1.0, beta=0.0, n=None, \n"
+    "     k=None, ldA=max(1,A.size[0]), ldC=max(1,C.size[0]),\n"
+    "     offsetA=0, offsetB=0)\n\n"
+    "PURPOSE   \n"
+    "If trans is 'N', computes C := alpha*A*A^T + beta*C.\n"
+    "If trans is 'T', computes C := alpha*A^T*A + beta*C.\n"
+    "C is symmetric (real or complex) of order n. \n"
+    "The inner dimension of the matrix product is k.  If k=0 this is\n"
+    "interpreted as C := beta*C.\n\n"
+    "ARGUMENTS\n"
+    "A         'd' or 'z' matrix\n\n"
+    "C         'd' or 'z' matrix.  Must have the same type as A.\n\n"
+    "uplo      'L' or 'U'\n\n"
+    "trans     'N' or 'T'\n\n"
+    "alpha     number (int, float or complex).  Complex alpha is only\n"
+    "          allowed if A is complex.\n\n"
+    "beta      number (int, float or complex).  Complex beta is only\n"
+    "          allowed if A is complex.\n\n"
+    "n         integer.  If negative, the default value is used.\n"
+    "          The default value is\n"
+    "          n = (trans == N) ? A.size[0] : A.size[1].\n\n"
+    "k         integer.  If negative, the default value is used.\n"
+    "          The default value is\n"
+    "          k = (trans == 'N') ? A.size[1] : A.size[0].\n\n"
+    "ldA       nonnegative integer.\n"
+    "          ldA >= max(1, (trans == 'N') ? n : k).  If zero,\n"
+    "          the default value is used.\n\n"
+    "ldC       nonnegative integer.  ldC >= max(1,n).\n"
+    "          If zero, the default value is used.\n\n"
+    "offsetA   nonnegative integer\n\n"
+    "offsetC   nonnegative integer";
+
+static PyObject* syrk(PyObject *self, PyObject *args, PyObject *kwrds)
+{
+    matrix *A, *C;
+    PyObject *ao=NULL, *bo=NULL;
+    number a, b;
+    int n=-1, k=-1, ldA=0, ldC=0, oA = 0, oC = 0;
+#if PY_MAJOR_VERSION >= 3
+    int trans_ = 'N', uplo_ = 'L';
+#endif
+    char trans = 'N', uplo = 'L';
+    char *kwlist[] = {"A", "C", "uplo", "trans", "alpha", "beta", "n",
+        "k", "ldA", "ldC", "offsetA", "offsetC", NULL};
+
+#if PY_MAJOR_VERSION >= 3
+    if (!PyArg_ParseTupleAndKeywords(args, kwrds, "OO|CCOOiiiiii",
+        kwlist, &A, &C, &uplo_, &trans_, &ao, &bo, &n, &k, &ldA, &ldC,
+	&oA, &oC))
+        return NULL;
+    uplo = (char) uplo_; 
+    trans = (char) trans_; 
+#else
+    if (!PyArg_ParseTupleAndKeywords(args, kwrds, "OO|ccOOiiiiii",
+        kwlist, &A, &C, &uplo, &trans, &ao, &bo, &n, &k, &ldA, &ldC,
+	&oA, &oC))
+        return NULL;
+#endif
+
+    if (!Matrix_Check(A)) err_mtrx("A");
+    if (!Matrix_Check(C)) err_mtrx("C");
+    if (MAT_ID(A) != MAT_ID(C)) err_conflicting_ids;
+
+    if (uplo != 'L' && uplo != 'U') err_char("uplo", "'L', 'U'");
+    if (MAT_ID(A) == DOUBLE && trans != 'N' && trans != 'T' &&
+        trans != 'C') err_char("trans", "'N', 'T', 'C'");
+    if (MAT_ID(A) == COMPLEX && trans != 'N' && trans != 'T')
+	err_char("trans", "'N', 'T'");
+
+    if (n < 0) n = (trans == 'N') ? A->nrows : A->ncols;
+    if (k < 0) k = (trans == 'N') ? A->ncols : A->nrows;
+    if (n == 0) return Py_BuildValue("");
+
+    if (ldA == 0) ldA = MAX(1,A->nrows);
+    if (k > 0 && ldA < MAX(1, (trans == 'N') ? n : k)) err_ld("ldA");
+    if (ldC == 0) ldC = MAX(1,C->nrows);
+    if (ldC < MAX(1,n)) err_ld("ldC");
+    if (oA < 0) err_nn_int("offsetA");
+    if (k > 0 && ((trans == 'N' && oA + (k-1)*ldA + n > len(A)) ||
+        ((trans == 'T' || trans == 'C') &&
+	oA + (n-1)*ldA + k > len(A))))
+        err_buf_len("A");
+    if (oC < 0) err_nn_int("offsetC");
+    if (oC + (n-1)*ldC + n > len(C)) err_buf_len("C");
+
+    if (ao && number_from_pyobject(ao, &a, MAT_ID(A)))
+        err_type("alpha");
+    if (bo && number_from_pyobject(bo, &b, MAT_ID(A)))
+        err_type("beta");
+
+    switch (MAT_ID(A)){
+        case DOUBLE:
+            if (!ao) a.d = 1.0;
+            if (!bo) b.d = 0.0;
+            Py_BEGIN_ALLOW_THREADS
+            dsyrk_(&uplo, &trans, &n, &k, &a.d, MAT_BUFD(A)+oA, &ldA,
+                &b.d, MAT_BUFD(C)+oC, &ldC);
+            Py_END_ALLOW_THREADS
+            break;
+
+        case COMPLEX:
+            if (!ao) a.z = 1.0;
+            if (!bo) b.z = 0.0;
+            Py_BEGIN_ALLOW_THREADS
+            zsyrk_(&uplo, &trans, &n, &k, &a.z, MAT_BUFZ(A)+oA, &ldA,
+                &b.z, MAT_BUFZ(C)+oC, &ldC);
+            Py_END_ALLOW_THREADS
+            break;
+
+        default:
+            err_invalid_id;
+    }
+
+    return Py_BuildValue("");
+}
+
+
+static char doc_herk[] =
+    "Rank-k update of Hermitian matrix.\n\n"
+    "herk(A, C, uplo='L', trans='N', alpha=1.0, beta=0.0, n=None, \n"
+    "     k=None, ldA=max(1,A.size[0]), ldC=max(1,C.size[0]),\n"
+    "     offsetA=0, offsetB=0)\n\n"
+    "PURPOSE   \n"
+    "If trans is 'N', computes C := alpha*A*A^H + beta*C.\n"
+    "If trans is 'C', computes C := alpha*A^H*A + beta*C.\n"
+    "C is real symmetric or Hermitian of order n.  The inner \n"
+    "dimension of the matrix product is k.\n"
+    "If k=0 this is interpreted as C := beta*C.\n\n"
+    "ARGUMENTS\n"
+    "A         'd' or 'z' matrix\n\n"
+    "C         'd' or 'z' matrix.  Must have the same type as A.\n\n"
+    "uplo      'L' or 'U'\n\n"
+    "trans     'N' or 'C'\n\n"
+    "alpha     real number (int or float)\n\n"
+    "beta      number (int, float or complex)\n\n"
+    "n         integer.  If negative, the default value is used.\n"
+    "          The default value is\n"
+    "          n = (trans == N) ? A.size[0] : A.size[1].\n\n"
+    "k         integer.  If negative, the default value is used.\n"
+    "          The default value is\n"
+    "          k = (trans == 'N') ? A.size[1] : A.size[0].\n\n"
+    "ldA       nonnegative integer.\n"
+    "          ldA >= max(1, (trans == 'N') ? n : k).  If zero,\n"
+    "          the default value is used.\n\n"
+    "ldC       nonnegative integer.  ldC >= max(1,n).\n"
+    "          If zero, the default value is used.\n\n"
+    "offsetA   nonnegative integer\n\n"
+    "offsetC   nonnegative integer";
+
+static PyObject* herk(PyObject *self, PyObject *args, PyObject *kwrds)
+{
+    matrix *A, *C;
+    PyObject *ao=NULL, *bo=NULL;
+    number a, b;
+    int n=-1, k=-1, ldA=0, ldC=0, oA = 0, oC = 0;
+#if PY_MAJOR_VERSION >= 3
+    int trans_ = 'N', uplo_ = 'L';
+#endif
+    char trans = 'N', uplo = 'L';
+    char *kwlist[] = {"A", "C", "uplo", "trans", "alpha", "beta", "n",
+        "k", "ldA", "ldC", "offsetA", "offsetC", NULL};
+
+#if PY_MAJOR_VERSION >= 3
+    if (!PyArg_ParseTupleAndKeywords(args, kwrds, "OO|CCOOiiiiii",
+        kwlist, &A, &C, &uplo_, &trans_, &ao, &bo, &n, &k, &ldA, &ldC,
+	&oA, &oC))
+        return NULL;
+    uplo = (char) uplo_;
+    trans = (char) trans_;
+#else
+    if (!PyArg_ParseTupleAndKeywords(args, kwrds, "OO|ccOOiiiiii",
+        kwlist, &A, &C, &uplo, &trans, &ao, &bo, &n, &k, &ldA, &ldC,
+	&oA, &oC))
+        return NULL;
+#endif
+
+    if (!Matrix_Check(A)) err_mtrx("A");
+    if (!Matrix_Check(C)) err_mtrx("C");
+    if (MAT_ID(A) != MAT_ID(C)) err_conflicting_ids;
+
+    if (uplo != 'L' && uplo != 'U') err_char("uplo", "'L', 'U'");
+    if (MAT_ID(A) == DOUBLE && trans != 'N' && trans != 'T' &&
+        trans != 'C') err_char("trans", "'N', 'T', 'C'");
+    if (MAT_ID(A) == COMPLEX && trans != 'N' && trans != 'C')
+	err_char("trans", "'N', 'C'");
+
+    if (n < 0) n = (trans == 'N') ? A->nrows : A->ncols;
+    if (k < 0) k = (trans == 'N') ? A->ncols : A->nrows;
+    if (n == 0) return Py_BuildValue("");
+
+    if (ldA == 0) ldA = MAX(1,A->nrows);
+    if (k > 0 && ldA < MAX(1, (trans == 'N') ? n : k)) err_ld("ldA");
+    if (ldC == 0) ldC = MAX(1,C->nrows);
+    if (ldC < MAX(1,n)) err_ld("ldC");
+    if (oA < 0) err_nn_int("offsetA");
+    if (k > 0 && ((trans == 'N' && oA + (k-1)*ldA + n > len(A)) ||
+        ((trans == 'T' || trans == 'C') &&
+	oA + (n-1)*ldA + k > len(A))))
+        err_buf_len("A");
+    if (oC < 0) err_nn_int("offsetC");
+    if (oC + (n-1)*ldC + n > len(C)) err_buf_len("C");
+
+    if (ao && number_from_pyobject(ao, &a, DOUBLE)) err_type("alpha");
+    if (bo && number_from_pyobject(bo, &b, DOUBLE)) err_type("beta");
+    if (!ao) a.d = 1.0;
+    if (!bo) b.d = 0.0;
+
+    switch (MAT_ID(A)){
+        case DOUBLE:
+            Py_BEGIN_ALLOW_THREADS
+            dsyrk_(&uplo, &trans, &n, &k, &a.d, MAT_BUFD(A)+oA, &ldA,
+                &b.d, MAT_BUFD(C)+oC, &ldC);
+            Py_END_ALLOW_THREADS
+            break;
+
+        case COMPLEX:
+            Py_BEGIN_ALLOW_THREADS
+            zherk_(&uplo, &trans, &n, &k, &a.d, MAT_BUFZ(A)+oA, &ldA,
+                &b.d, MAT_BUFZ(C)+oC, &ldC);
+            Py_END_ALLOW_THREADS
+            break;
+
+        default:
+            err_invalid_id;
+    }
+
+    return Py_BuildValue("");
+}
+
+
+static char doc_syr2k[] =
+    "Rank-2k update of symmetric matrix.\n\n"
+    "syr2k(A, B, C, uplo='L', trans='N', alpha=1.0, beta=0.0, n=None,\n"
+    "      k=None, ldA=max(1,A.size[0]), ldB=max(1,B.size[0]), \n"
+    "      ldC=max(1,C.size[0])), offsetA=0, offsetB=0, offsetC=0)\n\n"
+    "PURPOSE\n"
+    "If trans is 'N', computes C := alpha*(A*B^T + B*A^T) + beta*C.\n"
+    "If trans is 'T', computes C := alpha*(A^T*B + B^T*A) + beta*C.\n"
+    "C is symmetric (real or complex) of order n.\n"
+    "The inner dimension of the matrix product is k.  If k=0 this is\n"
+    "interpreted as C := beta*C.\n\n"
+    "ARGUMENTS\n"
+    "A         'd' or 'z' matrix\n\n"
+    "B         'd' or 'z' matrix.  Must have the same type as A.\n\n"
+    "C         'd' or 'z' matrix.  Must have the same type as A.\n\n"
+    "uplo      'L' or 'U'\n\n"
+    "trans     'N', 'T' or 'C' ('C' is only allowed when in the real\n"
+    "          case and means the same as 'T')\n\n"
+    "alpha     number (int, float or complex).  Complex alpha is only\n"
+    "          allowed if A is complex.\n\n"
+    "beta      number (int, float or complex).  Complex beta is only\n"
+    "          allowed if A is complex.\n\n"
+    "n         integer.  If negative, the default value is used.\n"
+    "          The default value is\n"
+    "          n = (trans == 'N') ? A.size[0] : A.size[1].\n"
+    "          If the default value is used, it should be equal to\n"
+    "          (trans == 'N') ? B.size[0] : B.size[1].\n\n"
+    "k         integer.  If negative, the default value is used.\n"
+    "          The default value is\n"
+    "          k = (trans == 'N') ? A.size[1] : A.size[0].\n"
+    "          If the default value is used, it should be equal to\n"
+    "          (trans == 'N') ? B.size[1] : B.size[0].\n\n"
+    "ldA       nonnegative integer.\n"
+    "          ldA >= max(1, (trans=='N') ? n : k).\n"
+    "          If zero, the default value is used.\n\n"
+    "ldB       nonnegative integer.\n"
+    "          ldB >= max(1, (trans=='N') ? n : k).\n"
+    "          If zero, the default value is used.\n\n"
+    "ldC       nonnegative integer.  ldC >= max(1,n).\n"
+    "          If zero, the default value is used.\n\n"
+    "offsetA   nonnegative integer\n\n"
+    "offsetB   nonnegative integer\n\n"
+    "offsetC   nonnegative integer";
+
+static PyObject* syr2k(PyObject *self, PyObject *args, PyObject *kwrds)
+{
+    matrix *A, *B, *C;
+    PyObject *ao=NULL, *bo=NULL;
+    number a, b;
+    int n=-1, k=-1, ldA=0, ldB=0, ldC=0, oA = 0, oB = 0, oC = 0;
+#if PY_MAJOR_VERSION >= 3
+    int trans_ = 'N', uplo_ = 'L';
+#endif
+    char trans = 'N', uplo = 'L';
+    char *kwlist[] = {"A", "B", "C", "uplo", "trans", "alpha", "beta",
+        "n", "k", "ldA", "ldB", "ldC", "offsetA", "offsetB", "offsetC",
+        NULL};
+
+#if PY_MAJOR_VERSION >= 3
+    if (!PyArg_ParseTupleAndKeywords(args, kwrds, "OOO|CCOOiiiiiiii",
+        kwlist, &A, &B, &C, &uplo_, &trans_, &ao, &bo, &n, &k, &ldA, &ldB,
+	&ldC, &oA, &oB, &oC))
+        return NULL;
+    uplo = (char) uplo_;
+    trans = (char) trans_;
+#else
+    if (!PyArg_ParseTupleAndKeywords(args, kwrds, "OOO|ccOOiiiiiiii",
+        kwlist, &A, &B, &C, &uplo, &trans, &ao, &bo, &n, &k, &ldA, &ldB,
+	&ldC, &oA, &oB, &oC))
+        return NULL;
+#endif
+
+    if (!Matrix_Check(A)) err_mtrx("A");
+    if (!Matrix_Check(B)) err_mtrx("B");
+    if (!Matrix_Check(C)) err_mtrx("C");
+    if (MAT_ID(A) != MAT_ID(B) || MAT_ID(A) != MAT_ID(C) ||
+        MAT_ID(B) != MAT_ID(C)) err_conflicting_ids;
+
+    if (uplo != 'L' && uplo != 'U') err_char("uplo", "'L', 'U'");
+    if (MAT_ID(A) == DOUBLE && trans != 'N' && trans != 'T' &&
+        trans != 'C') err_char("trans", "'N', 'T', 'C'");
+    if (MAT_ID(A) == COMPLEX && trans != 'N' && trans != 'T')
+	err_char("trans", "'N', 'T'");
+
+    if (n < 0){
+        n = (trans == 'N') ? A->nrows : A->ncols;
+        if (n != ((trans == 'N') ? B->nrows : B->ncols)){
+            PyErr_SetString(PyExc_TypeError, "dimensions of A and B "
+                "do not match");
+            return NULL;
+        }
+    }
+    if (n == 0) return Py_BuildValue("");
+    if (k < 0){
+        k = (trans == 'N') ? A->ncols : A->nrows;
+        if (k != ((trans == 'N') ? B->ncols : B->nrows)){
+            PyErr_SetString(PyExc_TypeError, "dimensions of A and B "
+                "do not match");
+            return NULL;
+        }
+    }
+
+    if (ldA == 0) ldA = MAX(1,A->nrows);
+    if (k > 0 && ldA < MAX(1, (trans == 'N') ? n : k)) err_ld("ldA");
+    if (ldB == 0) ldB = MAX(1,B->nrows);
+    if (k > 0 && ldB < MAX(1, (trans == 'N') ? n : k)) err_ld("ldB");
+    if (ldC == 0) ldC = MAX(1,C->nrows);
+    if (ldC < MAX(1,n)) err_ld("ldC");
+
+    if (oA < 0) err_nn_int("offsetA");
+    if (k > 0 && ((trans == 'N' && oA + (k-1)*ldA + n > len(A)) ||
+        ((trans == 'T' || trans == 'C') &&
+	oA + (n-1)*ldA + k > len(A))))
+        err_buf_len("A");
+    if (oB < 0) err_nn_int("offsetB");
+    if (k > 0 && ((trans == 'N' && oB + (k-1)*ldB + n > len(B)) ||
+        ((trans == 'T' || trans == 'C') &&
+	oB + (n-1)*ldB + k > len(B))))
+        err_buf_len("B");
+    if (oC < 0) err_nn_int("offsetC");
+    if (oC + (n-1)*ldC + n > len(C))  err_buf_len("C");
+
+
+    if (ao && number_from_pyobject(ao, &a, MAT_ID(A)))
+        err_type("alpha");
+    if (bo && number_from_pyobject(bo, &b, MAT_ID(A)))
+        err_type("beta");
+
+    switch (MAT_ID(A)){
+        case DOUBLE:
+            if (!ao) a.d = 1.0;
+            if (!bo) b.d = 0.0;
+            Py_BEGIN_ALLOW_THREADS
+            dsyr2k_(&uplo, &trans, &n, &k, &a.d, MAT_BUFD(A)+oA, &ldA,
+                MAT_BUFD(B)+oB, &ldB, &b.d, MAT_BUFD(C)+oC, &ldC);
+            Py_END_ALLOW_THREADS
+            break;
+
+        case COMPLEX:
+            if (!ao) a.z = 1.0;
+            if (!bo) b.z = 0.0;
+            Py_BEGIN_ALLOW_THREADS
+            zsyr2k_(&uplo, &trans, &n, &k, &a.z, MAT_BUFZ(A)+oA, &ldA,
+                MAT_BUFZ(B)+oB, &ldB, &b.z, MAT_BUFZ(C)+oC, &ldC);
+            Py_END_ALLOW_THREADS
+            break;
+
+        default:
+            err_invalid_id;
+    }
+
+    return Py_BuildValue("");
+}
+
+
+
+static char doc_her2k[] =
+    "Rank-2k update of Hermitian matrix.\n\n"
+    "her2k(A, B, C, alpha=1.0, beta=0.0, uplo='L', trans='N', n=None,\n"
+    "      k=None, ldA=max(1,A.size[0]), ldB=max(1,B.size[0]),\n"
+    "      ldC=max(1,C.size[0])), offsetA=0, offsetB=0, offsetC=0)\n\n"
+    "PURPOSE\n"
+    "Computes\n"
+    "C := alpha*A*B^H + conj(alpha)*B*A^H + beta*C  (trans=='N')\n"
+    "C := alpha*A^H*B + conj(alpha)*B^H*A + beta*C  (trans=='C')\n"
+    "C is real symmetric or complex Hermitian of order n.  The inner\n"
+    "dimension of the matrix product is k.  If k=0 this is interpreted\n"
+    "as C := beta*C.\n\n"
+    "ARGUMENTS\n"
+    "A         'd' or 'z' matrix\n\n"
+    "B         'd' or 'z' matrix.  Must have the same type as A.\n\n"
+    "C         'd' or 'z' matrix.  Must have the same type as A.\n\n"
+    "uplo      'L' or 'U'\n\n"
+    "trans     'N' or 'C'\n\n"
+    "alpha     number (int, float or complex).  Complex alpha is only\n"
+    "          allowed if A is complex.\n\n"
+    "beta      real number (int or float)\n\n"
+    "n         integer.  If negative, the default value is used.\n"
+    "          The default value is\n"
+    "          n = (trans == 'N') ? A.size[0] : A.size[1].\n"
+    "          If the default value is used, it should be equal to\n"
+    "          (trans == 'N') ? B.size[0] : B.size[1].\n\n"
+    "k         integer.  If negative, the default value is used.\n"
+    "          The default value is\n"
+    "          k = (trans == 'N') ? A.size[1] : A.size[0].\n"
+    "          If the default value is used, it should be equal to\n"
+    "          (trans == 'N') ? B.size[1] : B.size[0].\n\n"
+    "ldA       nonnegative integer.\n"
+    "          ldA >= max(1, (trans=='N') ? n : k).\n"
+    "          If zero, the default value is used.\n\n"
+    "ldB       nonnegative integer.\n"
+    "          ldB >= max(1, (trans=='N') ? n : k).\n"
+    "          If zero, the default value is used.\n\n"
+    "ldC       nonnegative integer.  ldC >= max(1,n).\n"
+    "          If zero, the default value is used.\n\n"
+    "offsetA   nonnegative integer\n\n"
+    "offsetB   nonnegative integer\n\n"
+    "offsetC   nonnegative integer";
+
+static PyObject* her2k(PyObject *self, PyObject *args, PyObject *kwrds)
+{
+    matrix *A, *B, *C;
+    PyObject *ao=NULL, *bo=NULL;
+    number a, b;
+    int n=-1, k=-1, ldA=0, ldB=0, ldC=0, oA = 0, oB = 0, oC = 0;
+#if PY_MAJOR_VERSION >= 3
+    int trans_ = 'N', uplo_ = 'L';
+#endif
+    char trans = 'N', uplo = 'L';
+    char *kwlist[] = {"A", "B", "C", "uplo", "trans", "alpha", "beta",
+        "n", "k", "ldA", "ldB", "ldC", "offsetA", "offsetB", "offsetC",
+        NULL};
+
+#if PY_MAJOR_VERSION >= 3
+    if (!PyArg_ParseTupleAndKeywords(args, kwrds, "OOO|CCOOiiiiiiii",
+        kwlist, &A, &B, &C, &uplo_, &trans_, &ao, &bo, &n, &k, &ldA, &ldB,
+	&ldC, &oA, &oB, &oC))
+        return NULL;
+    uplo = (char) uplo_;
+    trans = (char) trans_;
+#else
+    if (!PyArg_ParseTupleAndKeywords(args, kwrds, "OOO|ccOOiiiiiiii",
+        kwlist, &A, &B, &C, &uplo, &trans, &ao, &bo, &n, &k, &ldA, &ldB,
+	&ldC, &oA, &oB, &oC))
+        return NULL;
+#endif
+
+    if (!Matrix_Check(A)) err_mtrx("A");
+    if (!Matrix_Check(B)) err_mtrx("B");
+    if (!Matrix_Check(C)) err_mtrx("C");
+    if (MAT_ID(A) != MAT_ID(B) || MAT_ID(A) != MAT_ID(C) ||
+        MAT_ID(B) != MAT_ID(C)) err_conflicting_ids;
+
+    if (uplo != 'L' && uplo != 'U') err_char("uplo", "'L', 'U'");
+    if (MAT_ID(A) == DOUBLE && trans != 'N' && trans != 'T' &&
+        trans != 'C') err_char("trans", "'N', 'T', 'C'");
+    if (MAT_ID(A) == COMPLEX && trans != 'N' && trans != 'C')
+	err_char("trans", "'N', 'C'");
+
+    if (n < 0){
+        n = (trans == 'N') ? A->nrows : A->ncols;
+        if (n != ((trans == 'N') ? B->nrows : B->ncols)){
+            PyErr_SetString(PyExc_TypeError, "dimensions of A and B "
+                "do not match");
+            return NULL;
+        }
+    }
+    if (n == 0) return Py_BuildValue("");
+    if (k < 0){
+        k = (trans == 'N') ? A->ncols : A->nrows;
+        if (k != ((trans == 'N') ? B->ncols : B->nrows)){
+            PyErr_SetString(PyExc_TypeError, "dimensions of A and B "
+                "do not match");
+            return NULL;
+        }
+    }
+
+    if (ldA == 0) ldA = MAX(1,A->nrows);
+    if (k > 0 && ldA < MAX(1, (trans == 'N') ? n : k)) err_ld("ldA");
+    if (ldB == 0) ldB = MAX(1,B->nrows);
+    if (k > 0 && ldB < MAX(1, (trans == 'N') ? n : k)) err_ld("ldB");
+    if (ldC == 0) ldC = MAX(1,C->nrows);
+    if (ldC < MAX(1,n)) err_ld("ldC");
+
+    if (oA < 0) err_nn_int("offsetA");
+    if (k > 0 && ((trans == 'N' && oA + (k-1)*ldA + n > len(A)) ||
+        ((trans == 'T' || trans == 'C') &&
+	oA + (n-1)*ldA + k > len(A))))
+        err_buf_len("A");
+    if (oB < 0) err_nn_int("offsetB");
+    if (k > 0 && ((trans == 'N' && oB + (k-1)*ldB + n > len(B)) ||
+        ((trans == 'T' || trans == 'C') &&
+	oB + (n-1)*ldB + k > len(B))))
+        err_buf_len("B");
+    if (oC < 0) err_nn_int("offsetC");
+    if (oC + (n-1)*ldC + n > len(C))  err_buf_len("C");
+
+
+    if (ao && number_from_pyobject(ao, &a, MAT_ID(A)))
+        err_type("alpha");
+    if (bo && number_from_pyobject(bo, &b, MAT_ID(A)))
+        err_type("beta");
+    if (!bo) b.d = 0.0;
+
+    switch (MAT_ID(A)){
+        case DOUBLE:
+            if (!ao) a.d = 1.0;
+            Py_BEGIN_ALLOW_THREADS
+            dsyr2k_(&uplo, &trans, &n, &k, &a.d, MAT_BUFD(A)+oA, &ldA,
+                MAT_BUFD(B)+oB, &ldB, &b.d, MAT_BUFD(C)+oC, &ldC);
+            Py_END_ALLOW_THREADS
+            break;
+
+        case COMPLEX:
+	    if (!ao) a.z = 1.0;
+            Py_BEGIN_ALLOW_THREADS
+            zher2k_(&uplo, &trans, &n, &k, &a.z, MAT_BUFZ(A)+oA, &ldA,
+                MAT_BUFZ(B)+oB, &ldB, &b.d, MAT_BUFZ(C)+oC, &ldC);
+            Py_END_ALLOW_THREADS
+            break;
+
+        default:
+            err_invalid_id;
+    }
+
+    return Py_BuildValue("");
+}
+
+
+static char doc_trmm[] =
+    "Matrix-matrix product where one matrix is triangular.\n\n"
+    "trmm(A, B, side='L', uplo='L', transA='N', diag='N', alpha=1.0,\n"
+    "     m=None, n=None, ldA=max(1,A.size[0]), ldB=max(1,B.size[0]),\n"
+    "     offsetA=0, offsetB=0)\n\n"
+    "PURPOSE\n"
+    "Computes\n"
+    "B := alpha*A*B   if transA is 'N' and side = 'L'.\n"
+    "B := alpha*B*A   if transA is 'N' and side = 'R'.\n"
+    "B := alpha*A^T*B if transA is 'T' and side = 'L'.\n"
+    "B := alpha*B*A^T if transA is 'T' and side = 'R'.\n"
+    "B := alpha*A^H*B if transA is 'C' and side = 'L'.\n"
+    "B := alpha*B*A^H if transA is 'C' and side = 'R'.\n"
+    "B is m by n and A is triangular.\n\n"
+    "ARGUMENTS\n"
+    "A         'd' or 'z' matrix\n\n"
+    "B         'd' or 'z' matrix.  Must have the same type as A.\n\n"
+    "side      'L' or 'R'\n\n"
+    "uplo      'L' or 'U'\n\n"
+    "transA    'N' or 'T'\n\n"
+    "diag      'N' or 'U'\n\n"
+    "alpha     number (int, float or complex).  Complex alpha is only\n"
+    "          allowed if A is complex.\n\n"
+    "m         integer.  If negative, the default value is used.\n"
+    "          The default value is\n"
+    "          m = (side == 'L') ? A.size[0] : B.size[0].\n"
+    "          If the default value is used and side is 'L', m must\n"
+    "          be equal to A.size[1].\n\n"
+    "n         integer.  If negative, the default value is used.\n"
+    "          The default value is\n"
+    "          n = (side == 'L') ? B.size[1] : A.size[0].\n"
+    "          If the default value is used and side is 'R', n must\n"
+    "          be equal to A.size[1].\n\n"
+    "ldA       nonnegative integer.\n"
+    "          ldA >= max(1, (side == 'L') ? m : n).\n"
+    "          If zero, the default value is used. \n\n"
+    "ldB       nonnegative integer.  ldB >= max(1,m).\n"
+    "          If zero, the default value is used.\n\n"
+    "offsetA   nonnegative integer\n\n"
+    "offsetB   nonnegative integer";
+
+static PyObject* trmm(PyObject *self, PyObject *args, PyObject *kwrds)
+{
+    matrix *A, *B;
+    PyObject *ao=NULL;
+    number a;
+    int m=-1, n=-1, ldA=0, ldB=0, oA=0, oB=0;
+#if PY_MAJOR_VERSION >= 3
+    int side_ = 'L', uplo_ = 'L', transA_ = 'N', diag_ = 'N';
+#endif
+    char side = 'L', uplo = 'L', transA = 'N', diag = 'N';
+    char *kwlist[] = {"A", "B", "side", "uplo", "transA", "diag",
+        "alpha", "m", "n", "ldA", "ldB", "offsetA", "offsetB", NULL};
+
+#if PY_MAJOR_VERSION >= 3
+    if (!PyArg_ParseTupleAndKeywords(args, kwrds, "OO|CCCCOiiiiii",
+        kwlist, &A, &B, &side_, &uplo_, &transA_, &diag_, &ao, &m, &n, 
+        &ldA, &ldB, &oA, &oB))
+        return NULL;
+    side = (char) side_;
+    uplo = (char) uplo_;
+    transA = (char) transA_;
+    diag = (char) diag_;
+#else
+    if (!PyArg_ParseTupleAndKeywords(args, kwrds, "OO|ccccOiiiiii",
+        kwlist, &A, &B, &side, &uplo, &transA, &diag, &ao, &m, &n, &ldA,
+        &ldB, &oA, &oB))
+        return NULL;
+#endif
+
+    if (!Matrix_Check(A)) err_mtrx("A");
+    if (!Matrix_Check(B)) err_mtrx("B");
+    if (MAT_ID(A) != MAT_ID(B)) err_conflicting_ids;
+
+    if (side != 'L' && side != 'R') err_char("side", "'L', 'R'");
+    if (uplo != 'L' && uplo != 'U') err_char("uplo", "'L', 'U'");
+    if (diag != 'N' && diag != 'U') err_char("diag", "'N', 'U'");
+    if (transA != 'N' && transA != 'T' && transA != 'C')
+        err_char("transA", "'N', 'T', 'C'");
+
+    if (n < 0){
+        n = (side == 'L') ? B->ncols : A->nrows;
+        if (side != 'L' && n != A->ncols){
+            PyErr_SetString(PyExc_TypeError, "A must be square");
+            return NULL;
+        }
+    }
+    if (m < 0){
+        m = (side == 'L') ? A->nrows: B->nrows;
+        if (side == 'L' && m != A->ncols){
+            PyErr_SetString(PyExc_TypeError, "A must be square");
+            return NULL;
+        }
+    }
+    if (m == 0 || n == 0) return Py_BuildValue("");
+
+    if (ldA == 0) ldA = MAX(1,A->nrows);
+    if (ldA < MAX(1, (side == 'L') ? m : n)) err_ld("ldA");
+    if (ldB == 0) ldB = MAX(1,B->nrows);
+    if (ldB < MAX(1, m)) err_ld("ldB");
+    if (oA < 0) err_nn_int("offsetA");
+    if ((side == 'L' && oA + (m-1)*ldA + m > len(A)) ||
+        (side == 'R' && oA + (n-1)*ldA + n > len(A))) err_buf_len("A");
+    if (oB < 0) err_nn_int("offsetB");
+    if (oB + (n-1)*ldB + m > len(B)) err_buf_len("B");
+
+    if (ao && number_from_pyobject(ao, &a, MAT_ID(A)))
+        err_type("alpha");
+
+    switch (MAT_ID(A)){
+        case DOUBLE:
+            if (!ao) a.d = 1.0;
+            Py_BEGIN_ALLOW_THREADS
+            dtrmm_(&side, &uplo, &transA, &diag, &m, &n, &a.d,
+                MAT_BUFD(A)+oA, &ldA, MAT_BUFD(B)+oB, &ldB);
+            Py_END_ALLOW_THREADS
+            break;
+
+        case COMPLEX:
+   	    if (!ao) a.z = 1.0;
+            Py_BEGIN_ALLOW_THREADS
+            ztrmm_(&side, &uplo, &transA, &diag, &m, &n, &a.z,
+                MAT_BUFZ(A)+oA, &ldA, MAT_BUFZ(B)+oB, &ldB);
+            Py_END_ALLOW_THREADS
+            break;
+
+        default:
+            err_invalid_id;
+    }
+
+    return Py_BuildValue("");
+}
+
+
+
+static char doc_trsm[] =
+    "Solution of a triangular system of equations with multiple \n"
+    "righthand sides.\n\n"
+    "trsm(A, B, side='L', uplo='L', transA='N', diag='N', alpha=1.0,\n"
+    "     m=None, n=None, ldA=max(1,A.size[0]), ldB=max(1,B.size[0]),\n"
+    "     offsetA=0, offsetB=0)\n\n"
+    "PURPOSE\n"
+    "Computes\n"
+    "B := alpha*A^{-1}*B if transA is 'N' and side = 'L'.\n"
+    "B := alpha*B*A^{-1} if transA is 'N' and side = 'R'.\n"
+    "B := alpha*A^{-T}*B if transA is 'T' and side = 'L'.\n"
+    "B := alpha*B*A^{-T} if transA is 'T' and side = 'R'.\n"
+    "B := alpha*A^{-H}*B if transA is 'C' and side = 'L'.\n"
+    "B := alpha*B*A^{-H} if transA is 'C' and side = 'R'.\n"
+    "B is m by n and A is triangular.  The code does not verify \n"
+    "whether A is nonsingular.\n\n"
+    "ARGUMENTS\n"
+    "A         'd' or 'z' matrix\n\n"
+    "B         'd' or 'z' matrix.  Must have the same type as A.\n\n"
+    "side      'L' or 'R'\n\n"
+    "uplo      'L' or 'U'\n\n"
+    "transA    'N' or 'T'\n\n"
+    "diag      'N' or 'U'\n\n"
+    "alpha     number (int, float or complex).  Complex alpha is only\n"
+    "          allowed if A is complex.\n\n"
+    "m         integer.  If negative, the default value is used.\n"
+    "          The default value is\n"
+    "          m = (side == 'L') ? A.size[0] : B.size[0].\n"
+    "          If the default value is used and side is 'L', m must\n"
+    "          be equal to A.size[1].\n\n"
+    "n         integer.  If negative, the default value is used.\n"
+    "          The default value is\n"
+    "          n = (side == 'L') ? B.size[1] : A.size[0].\n"
+    "          If the default value is used and side is 'R', n must\n"
+    "          be equal to A.size[1].\n\n"
+    "ldA       nonnegative integer.\n"
+    "          ldA >= max(1, (side == 'L') ? m : n).\n"
+    "          If zero, the default value is used.\n\n"
+    "ldB       nonnegative integer.  ldB >= max(1,m).\n"
+    "          If zero, the default value is used.\n\n"
+    "offsetA   nonnegative integer\n\n"
+    "offsetB   nonnegative integer";
+
+static PyObject* trsm(PyObject *self, PyObject *args, PyObject *kwrds)
+{
+    matrix *A, *B;
+    PyObject *ao=NULL;
+    number a;
+    int m=-1, n=-1, ldA=0, ldB=0, oA=0, oB=0;
+#if PY_MAJOR_VERSION >= 3
+    int side_ = 'L', uplo_ = 'L', transA_ = 'N', diag_ = 'N';
+#endif
+    char side = 'L', uplo = 'L', transA = 'N', diag = 'N';
+    char *kwlist[] = {"A", "B", "side", "uplo", "transA", "diag",
+        "alpha", "m", "n", "ldA", "ldB", "offsetA", "offsetB", NULL};
+
+#if PY_MAJOR_VERSION >= 3
+    if (!PyArg_ParseTupleAndKeywords(args, kwrds, "OO|CCCCOiiiiii",
+        kwlist, &A, &B, &side_, &uplo_, &transA_, &diag_, &ao, &m, &n, 
+        &ldA, &ldB, &oA, &oB))
+        return NULL;
+    side = (char) side_;
+    uplo = (char) uplo_;
+    transA = (char) transA_;
+    diag = (char) diag_;
+#else
+    if (!PyArg_ParseTupleAndKeywords(args, kwrds, "OO|ccccOiiiiii",
+        kwlist, &A, &B, &side, &uplo, &transA, &diag, &ao, &m, &n, &ldA,
+        &ldB, &oA, &oB))
+        return NULL;
+#endif
+
+    if (!Matrix_Check(A)) err_mtrx("A");
+    if (!Matrix_Check(B)) err_mtrx("B");
+    if (MAT_ID(A) != MAT_ID(B)) err_conflicting_ids;
+
+    if (side != 'L' && side != 'R') err_char("side", "'L', 'R'");
+    if (uplo != 'L' && uplo != 'U') err_char("uplo", "'L', 'U'");
+    if (diag != 'N' && diag != 'U') err_char("diag", "'N', 'U'");
+    if (transA != 'N' && transA != 'T' && transA != 'C')
+        err_char("transA", "'N', 'T', 'C'");
+
+    if (n < 0){
+        n = (side == 'L') ? B->ncols : A->nrows;
+        if (side != 'L' && n != A->ncols){
+            PyErr_SetString(PyExc_TypeError, "A must be square");
+            return NULL;
+        }
+    }
+    if (m < 0){
+        m = (side == 'L') ? A->nrows: B->nrows;
+        if (side == 'L' && m != A->ncols){
+            PyErr_SetString(PyExc_TypeError, "A must be square");
+            return NULL;
+        }
+    }
+    if (n == 0 || m == 0) return Py_BuildValue("");
+
+    if (ldA == 0) ldA = MAX(1,A->nrows);
+    if (ldA < MAX(1, (side == 'L') ? m : n)) err_ld("ldA");
+    if (ldB == 0) ldB = MAX(1,B->nrows);
+    if (ldB < MAX(1,m)) err_ld("ldB");
+    if (oA < 0) err_nn_int("offsetA");
+    if ((side == 'L' && oA + (m-1)*ldA + m > len(A)) ||
+        (side == 'R' && oA + (n-1)*ldA + n > len(A))) err_buf_len("A");
+    if (oB < 0) err_nn_int("offsetB");
+    if (oB < 0 || oB + (n-1)*ldB + m > len(B)) err_buf_len("B");
+
+    if (ao && number_from_pyobject(ao, &a, MAT_ID(A)))
+        err_type("alpha");
+
+    switch (MAT_ID(A)){
+        case DOUBLE:
+            if (!ao) a.d = 1.0;
+             Py_BEGIN_ALLOW_THREADS
+            dtrsm_(&side, &uplo, &transA, &diag, &m, &n, &a.d,
+                MAT_BUFD(A)+oA, &ldA, MAT_BUFD(B)+oB, &ldB);
+            Py_END_ALLOW_THREADS
+            break;
+
+        case COMPLEX:
+  	    if (!ao) a.z = 1.0;
+            Py_BEGIN_ALLOW_THREADS
+            ztrsm_(&side, &uplo, &transA, &diag, &m, &n, &a.z,
+                MAT_BUFZ(A)+oA, &ldA, MAT_BUFZ(B)+oB, &ldB);
+            Py_END_ALLOW_THREADS
+            break;
+
+        default:
+            err_invalid_id;
+    }
+
+    return Py_BuildValue("");
+}
+
+
+static PyMethodDef blas_functions[] = {
+  {"swap", (PyCFunction) swap,  METH_VARARGS|METH_KEYWORDS, doc_swap},
+  {"scal", (PyCFunction) scal,  METH_VARARGS|METH_KEYWORDS, doc_scal},
+  {"copy", (PyCFunction) copy,  METH_VARARGS|METH_KEYWORDS, doc_copy},
+  {"axpy", (PyCFunction) axpy,  METH_VARARGS|METH_KEYWORDS, doc_axpy},
+  {"dot",  (PyCFunction) dot,   METH_VARARGS|METH_KEYWORDS, doc_dot},
+  {"dotu", (PyCFunction) dotu,  METH_VARARGS|METH_KEYWORDS, doc_dotu},
+  {"nrm2", (PyCFunction) nrm2,  METH_VARARGS|METH_KEYWORDS, doc_nrm2},
+  {"asum", (PyCFunction) asum,  METH_VARARGS|METH_KEYWORDS, doc_asum},
+  {"iamax",(PyCFunction) iamax, METH_VARARGS|METH_KEYWORDS, doc_iamax},
+  {"gemv", (PyCFunction) gemv,  METH_VARARGS|METH_KEYWORDS, doc_gemv},
+  {"gbmv", (PyCFunction) gbmv,  METH_VARARGS|METH_KEYWORDS, doc_gbmv},
+  {"symv", (PyCFunction) symv,  METH_VARARGS|METH_KEYWORDS, doc_symv},
+  {"hemv", (PyCFunction) hemv,  METH_VARARGS|METH_KEYWORDS, doc_hemv},
+  {"sbmv", (PyCFunction) sbmv,  METH_VARARGS|METH_KEYWORDS, doc_sbmv},
+  {"hbmv", (PyCFunction) hbmv,  METH_VARARGS|METH_KEYWORDS, doc_hbmv},
+  {"trmv", (PyCFunction) trmv,  METH_VARARGS|METH_KEYWORDS, doc_trmv},
+  {"tbmv", (PyCFunction) tbmv,  METH_VARARGS|METH_KEYWORDS, doc_tbmv},
+  {"trsv", (PyCFunction) trsv,  METH_VARARGS|METH_KEYWORDS, doc_trsv},
+  {"tbsv", (PyCFunction) tbsv,  METH_VARARGS|METH_KEYWORDS, doc_tbsv},
+  {"ger",  (PyCFunction) ger,   METH_VARARGS|METH_KEYWORDS, doc_ger},
+  {"geru", (PyCFunction) geru,  METH_VARARGS|METH_KEYWORDS, doc_geru},
+  {"syr",  (PyCFunction) syr,   METH_VARARGS|METH_KEYWORDS, doc_syr},
+  {"her",  (PyCFunction) her,   METH_VARARGS|METH_KEYWORDS, doc_her},
+  {"syr2", (PyCFunction) syr2,  METH_VARARGS|METH_KEYWORDS, doc_syr2},
+  {"her2", (PyCFunction) her2,  METH_VARARGS|METH_KEYWORDS, doc_her2},
+  {"gemm", (PyCFunction) gemm,  METH_VARARGS|METH_KEYWORDS, doc_gemm},
+  {"symm", (PyCFunction) symm,  METH_VARARGS|METH_KEYWORDS, doc_symm},
+  {"hemm", (PyCFunction) hemm,  METH_VARARGS|METH_KEYWORDS, doc_hemm},
+  {"syrk", (PyCFunction) syrk,  METH_VARARGS|METH_KEYWORDS, doc_syrk},
+  {"herk", (PyCFunction) herk,  METH_VARARGS|METH_KEYWORDS, doc_herk},
+  {"syr2k",(PyCFunction) syr2k, METH_VARARGS|METH_KEYWORDS, doc_syr2k},
+  {"her2k",(PyCFunction) her2k, METH_VARARGS|METH_KEYWORDS, doc_her2k},
+  {"trmm", (PyCFunction) trmm,  METH_VARARGS|METH_KEYWORDS, doc_trmm},
+  {"trsm", (PyCFunction) trsm,  METH_VARARGS|METH_KEYWORDS, doc_trsm},
+  {NULL}  /* Sentinel */
+};
+
+#if PY_MAJOR_VERSION >= 3
+
+static PyModuleDef blas_module = {
+    PyModuleDef_HEAD_INIT,
+    "blas",
+    blas__doc__,
+    -1,
+    blas_functions,
+    NULL, NULL, NULL, NULL
+};
+
+PyMODINIT_FUNC PyInit_blas(void)
+{
+  PyObject *m;
+  if (!(m = PyModule_Create(&blas_module))) return NULL;
+  if (import_cvxopt() < 0) return NULL;
+  return m;
+}
+
+#else 
+
+PyMODINIT_FUNC initblas(void)
+{
+  PyObject *m;
+  m = Py_InitModule3("cvxopt.blas", blas_functions, blas__doc__);
+  if (import_cvxopt() < 0) return ;
+}
+
+#endif