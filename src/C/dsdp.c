<<<<<<< HEAD
/*
 * Copyright 2012-2015 M. Andersen and L. Vandenberghe.
 * Copyright 2010-2011 L. Vandenberghe.
 * Copyright 2004-2009 J. Dahl and L. Vandenberghe.
 *
 * This file is part of CVXOPT version 1.1.8.
 *
 * CVXOPT is free software; you can redistribute it and/or modify
 * it under the terms of the GNU General Public License as published by
 * the Free Software Foundation; either version 3 of the License, or
 * (at your option) any later version.
 *
 * CVXOPT is distributed in the hope that it will be useful,
 * but WITHOUT ANY WARRANTY; without even the implied warranty of
 * MERCHANTABILITY or FITNESS FOR A PARTICULAR PURPOSE.  See the
 * GNU General Public License for more details.
 *
 * You should have received a copy of the GNU General Public License
 * along with this program.  If not, see <http://www.gnu.org/licenses/>.
 */

#include "cvxopt.h"
#include "misc.h"
#include "dsdp5.h"
#include "math.h"

PyDoc_STRVAR(dsdp__doc__,"Interface to DSDP version 5.8.\n\n"
    "Software for Semidefinite Programming.\n\n"
    "Three control parameters can be modified by making an entry in \n"
    "dictionary dsdp.options:\n"
    "    options['DSDP_Monitor']: set to k in order to show \n"
    "        progress after every kth iteration (default: 0). \n"
    "    options['DSDP_MaxIts']:  maximum number of iterations\n"
    "    options['DSDP_GapTolerance']: the relative tolerance used\n"
    "        in the exit condition (default: 1e-5).\n\n"
    "DSDSP is available from www-unix.mcs.anl.gov/DSDP.");

static  PyObject *dsdp_module;

static char doc_dsdp[] =
    "Solves a semidefinite program using DSDP.\n\n"
    "(status, x, r, zl, zs) = sdp(c, Gl=None, hl=None, Gs=None, hs=None"
    ",\n"
    "                             gamma=1e8, beta=1e7)"
    "\n\n"
    "PURPOSE\n"
    "Solves the SDP\n\n"
    "    minimize    c'*x + gamma*r\n"
    "    subject to  Gl*x <= hl + r\n"
    "                mat(Gs[k]*x) <= hs[k] + r*I, k=1,...,L\n"
    "                -beta <= x <= beta,  r >= 0\n\n"
    "and its dual\n\n"
    "    maximize    -hl'*zl - sum_k tr(hs[k]*zs[k]) - beta*||zb||_1\n"
    "    subject to  Gl'*zl + sum_k Gs[k]'*vec(zs[k]) + zb + c = 0\n"
    "                sum(zl) + sum_k tr(zs[k]) <= gamma \n"
    "                zl >= 0,  zs[k] >=0, k=1,...,L. \n\n"
    "For an mxm matrix y, vec(y) denotes the m^2-vector with the\n"
    "entries of y stored columnwise.   mat(y) is the inverse\n"
    "operation.\n\n"
    "ARGUMENTS\n"
    "c         n by 1 dense 'd' matrix\n\n"
    "Gl        ml by n dense or sparse 'd' matrixi.  The default\n"
    "          value is a matrix with zero rows.\n\n"
    "hl        ml by 1 dense 'd' matrix.  The default value is a\n"
    "          vector of length zero.\n\n"
    "Gs        list of L dense or sparse 'd' matrices.  If the kth\n"
    "          linear matrix inequality has size mk, then Gs[k] is a\n"
    "          matrix of size mk**2 by n, and mat(Gs[k][:,i]) is the\n"
    "          coefficient of the ith variable i in inequality k.\n"
    "          Only the lower triangular entries in mat(Gs[k][:,i])\n"
    "          are accessed.  The default value of Gs is an empty list."
    "\n\n"
    "hs        list of L square dense 'd' matrices.  hs[k] is the\n"
    "          righthand side in the kth linear matrix inequality.\n"
    "          Only the lower triangular entries of hs[k] are\n"
    "          accessed.  The default value of hs is an empty list.\n\n"
    "beta      positive double\n\n"
    "gamma     positive double\n\n"
    "status    the DSDP solution status: 'DSDP_PDFEASIBLE', \n"
    "          'DSDP_UNBOUNDED', 'DSDP_INFEASIBLE', or\n"
    "          'DSDP_UNKNOWN'.\n\n"
    "x         the primal solution, as a dense 'd' matrix of size\n"
    "          n by 1\n\n"
    "r         the optimal value of the variable r\n\n"
    "zl        the dual solution as a dense 'd' matrix of size\n"
    "          ml by 1\n\n"
    "zs        the dual solution as a list of L square dense 'd'\n"
    "          matrices.  Each matrix represents a symmetric matrix\n"
    "          in unpacked lower triangular format.";


typedef struct {     /* symmetric matrix X in DSDP packed storage */
    int n;           /* order of X */
    char issparse;
    double *val;     /* lower triangular nonzeros of X.  Stored in row
                      * major order as an n*(n+1)/2-array if X is dense,
                      * and in arbitrary order if X is sparse.*/
    int *ind;        /* NULL if X is dense; otherwise, the indices of
                      *	the elements of val in the n*(n+1)/2 array of
                      *	the lower triangular entries of X stored
                      *	rowwise. */
    int nnz;         /* length of val */
} dsdp_matrix;

extern void dcopy_(int *n, double *x, int *incx, double *y, int *incy);

static PyObject* solvesdp(PyObject *self, PyObject *args,
    PyObject *kwrds)
{
    matrix *c, *hl=NULL, *hk, *x=NULL, *zl=NULL, *zsk=NULL;
    PyObject *Gl=NULL, *Gs=NULL, *hs=NULL, *Gk, *t=NULL, *zs=NULL,
        *param, *key, *value;
    int i, j, k, n, ml, l, mk, nnz, *lp_colptr=NULL, *lp_rowind=NULL,
      incx, incy, lngth, maxm;
    int_t pos=0;
    double *lp_values=NULL, *zlvals=NULL, *zk=NULL, r, beta=-1.0,
        gamma=-1.0, tol;
    dsdp_matrix **lmis=NULL;
    div_t qr;
    DSDP sdp;
    LPCone lpcone;
    SDPCone sdpcone;
    DSDPTerminationReason info;
    DSDPSolutionType status;
    char err_str[100];
#if PY_MAJOR_VERSION >= 3
    const char *keystr; 
#else
    char *keystr; 
#endif
    char *kwlist[] = {"c", "Gl", "hl", "Gs", "hs", "gamma", "beta",
        NULL};

    if (!PyArg_ParseTupleAndKeywords(args, kwrds, "O|OOOOdd", kwlist,
        &c, &Gl, &hl, &Gs, &hs, &gamma, &beta)) return NULL;

    if (!Matrix_Check(c) || MAT_NCOLS(c) != 1 || MAT_ID(c) != DOUBLE)
        PY_ERR_TYPE("c must be a dense 'd' matrix with one column");
    n = MAT_NROWS(c);

    if (Gl && ((!Matrix_Check(Gl) && !SpMatrix_Check(Gl)) ||
        X_NCOLS(Gl) != n || X_ID(Gl) != DOUBLE))
        PY_ERR_TYPE("invalid type or dimensions for Gl");
    ml = Gl ? X_NROWS(Gl) : 0;
    if ((!hl && ml) || (hl && (!Matrix_Check(hl) || MAT_NCOLS(hl) != 1
        || MAT_NROWS(hl) != ml || MAT_ID(hl) != DOUBLE)))
        PY_ERR_TYPE("invalid type or dimensions for hl");

    if (Gs && !PyList_Check(Gs)) PY_ERR_TYPE("Gs must be a list");
    l = Gs ? PyList_Size(Gs) : 0;
    if (hs && !PyList_Check(hs)) PY_ERR_TYPE("hs must be a list");
    if ((!hs && l) || (hs && PyList_Size(hs) != l))
        PY_ERR_TYPE("Gs and hs must be lists of equal length");
    for (maxm=0, k=0; k<l; k++) {
        Gk = PyList_GetItem(Gs, k);
        hk = (matrix *) PyList_GetItem(hs, k);
        if ((!Matrix_Check(Gk) && !SpMatrix_Check(Gk)) ||
            X_ID(Gk) != DOUBLE)
            PY_ERR_TYPE("Gs must be a list of 'd' matrices with n "
                "columns");
        if (!Matrix_Check(hk) || MAT_ID(hk) != DOUBLE ||
            ((mk = MAT_NCOLS(hk)) != MAT_NROWS(hk)))
            PY_ERR_TYPE("hs must be a list of square dense 'd' "
                "matrices");
        if (X_NROWS(Gk) != mk*mk || X_NCOLS(Gk) != n)
            PY_ERR_TYPE("incompatible dimensions for elements of Gs");
        maxm = MAX(mk, maxm);
    }

    if (DSDPCreate(n, &sdp) || DSDPCreateLPCone(sdp, &lpcone) ||
        DSDPCreateSDPCone(sdp, l, &sdpcone)){
        t = PyErr_NoMemory();
        goto done;
    }

    if (!(param = PyObject_GetAttrString(dsdp_module, "options")) ||
        !PyDict_Check(param)){
        PyErr_SetString(PyExc_AttributeError, "missing dsdp.options "
            " dictionary");
        t = NULL;
        goto done;
    }
    while (PyDict_Next(param, &pos, &key, &value))
#if PY_MAJOR_VERSION >= 3
	if (PyUnicode_Check(key)) {
	    keystr = _PyUnicode_AsString(key);
#else
        if ((keystr = PyString_AsString(key))){
#endif
            if (!strcmp(keystr, "DSDP_Monitor")){
#if PY_MAJOR_VERSION >= 3
                if (!PyLong_Check(value)) {
#else
                if (!PyInt_Check(value)) {
#endif
                    sprintf(err_str, "invalid value for integer "
                        "DSDP parameter: DSDP_Monitor");
                    PyErr_SetString(PyExc_ValueError, err_str);
                    t = NULL;
                    Py_DECREF(param);
                    goto done;
                }
#if PY_MAJOR_VERSION >= 3
                else DSDPSetStandardMonitor(sdp, PyLong_AsLong(value));
#else
                else DSDPSetStandardMonitor(sdp, PyInt_AsLong(value));
#endif
            }
            if (!strcmp(keystr, "DSDP_MaxIts")){
#if PY_MAJOR_VERSION >= 3
                if (!PyLong_Check(value) || (k = PyLong_AsLong(value)) < 0){
#else
                if (!PyInt_Check(value) || (k = PyInt_AsLong(value)) < 0){
#endif
                    sprintf(err_str, "invalid value for nonnegative "
                        "integer DSDP parameter: DSDP_MaxIts");
                    PyErr_SetString(PyExc_ValueError, err_str);
                    t = NULL;
                    Py_DECREF(param);
                    goto done;
                }
		else DSDPSetMaxIts(sdp, k);
            }
            if (!strcmp(keystr, "DSDP_GapTolerance")){
#if PY_MAJOR_VERSION >= 3
                if ((!PyFloat_Check(value) && !PyLong_Check(value)) ||
#else
                if ((!PyFloat_Check(value) && !PyInt_Check(value)) ||
#endif
                    (tol = PyFloat_AsDouble(value)) <= 0.0) {
                    sprintf(err_str, "invalid value for float "
                        "DSDP parameter: DSDP_GapTolerance");
                    PyErr_SetString(PyExc_ValueError, err_str);
                    t = NULL;
                    Py_DECREF(param);
                    goto done;
                }
                else DSDPSetGapTolerance(sdp, tol);
            }
        }
    Py_DECREF(param);

    if (gamma > 0) DSDPSetPenaltyParameter(sdp, gamma);
    if (beta > 0) DSDPSetYBounds(sdp, -beta, beta);

    /* cost function */
    for (k=0; k<n; k++) DSDPSetDualObjective(sdp, k+1, -MAT_BUFD(c)[k]);

    /* linear inequalities: store [Gl, hl] in CCS format */
    nnz = ml ? ml + (Matrix_Check(Gl) ? ml*n : SP_NNZ(Gl)) : 0;
    if (!(lp_colptr = (int *) calloc(n+2, sizeof(int))) ||
        !(lp_rowind = (int *) calloc(nnz, sizeof(int))) ||
        !(lp_values = (double *) calloc(nnz, sizeof(double)))){
        t = PyErr_NoMemory();
        goto done;
    }
    lp_colptr[0] = 0;
    if (ml){
	if (Matrix_Check(Gl)){
            memcpy(lp_values, MAT_BUFD(Gl), ml*n*sizeof(double));
            for (k=0; k<n; k++){
                for (j=0; j<ml; j++) lp_rowind[ml*k+j] = j;
                lp_colptr[k+1] = lp_colptr[k] + ml;
            }
        }
        else {
            memcpy(lp_values, SP_VALD(Gl), SP_NNZ(Gl)*sizeof(double));
            for (k=0; k<n; k++){
                for (j=SP_COL(Gl)[k]; j<SP_COL(Gl)[k+1]; j++)
                    lp_rowind[j] = (int) SP_ROW(Gl)[j];
                lp_colptr[k+1] = lp_colptr[k] + (int) (SP_COL(Gl)[k+1] -
                    SP_COL(Gl)[k]);
            }
        }
        memcpy(lp_values+lp_colptr[n], MAT_BUFD(hl), ml*sizeof(double));
        for (k=0; k<ml; k++) lp_rowind[lp_colptr[n]+k] = k;
        lp_colptr[n+1] = lp_colptr[n] + ml;
    }
    if (LPConeSetData2(lpcone, ml, lp_colptr, lp_rowind, lp_values)){
        t = PyErr_NoMemory();
        goto done;
    }
    /* LPConeView(lpcone); */

    /* linear matrix inequalities: store mat(hs[k]), mat(Gs[k][:,i])
     * as an lx(n+1) array of dsdp matrices. */
    if (!(lmis = (dsdp_matrix **) calloc(l, sizeof(dsdp_matrix *)))){
        t = PyErr_NoMemory();
        goto done;
    }
    for (k=0; k<l; k++) lmis[k] = NULL;
    for (k=0; k<l; k++){
        Gk = PyList_GetItem(Gs, k);
        hk = (matrix *) PyList_GetItem(hs, k);
        if (!(lmis[k] = (dsdp_matrix *) calloc(n+1,
            sizeof(dsdp_matrix)))){
            t = PyErr_NoMemory();
            goto done;
        }

	/* lmis[k][0] is hs[k] as a dsdp matrix */
        mk = MAT_NROWS(hk);
        lmis[k][0].n = mk;
        lmis[k][0].issparse = 0;
        if (!(lmis[k][0].val = (double *) calloc(mk*(mk+1)/2,
            sizeof(double)))){
            t = PyErr_NoMemory();
            goto done;
        }
        lmis[k][0].ind = NULL;
        lmis[k][0].nnz = mk*(mk+1)/2;
        for (j=0; j<mk; j++){
            lngth = j+1;  incx = mk;  incy = 1;
            dcopy_(&lngth, MAT_BUFD(hk)+j, &incx,
                lmis[k][0].val+j*(j+1)/2, &incy);
        }

        /* lmis[k][i+1] is mat(Gs[k][i]) as a dsdp matrix */
        for (i=0; i<n; i++){
            lmis[k][i+1].n = mk;
            if (Matrix_Check(Gk)){
                lmis[k][i+1].issparse = 0;
                if (!(lmis[k][i+1].val = (double *) calloc(mk*(mk+1)/2,
                    sizeof(double)))){
                    t = PyErr_NoMemory();
                    goto done;
                }
                lmis[k][i+1].ind = NULL;
                lmis[k][i+1].nnz = mk*(mk+1)/2;
                for (j=0; j<mk; j++){
                    lngth = j+1;  incx = mk;  incy = 1;
                    dcopy_(&lngth, MAT_BUFD(Gk)+i*mk*mk+j, &incx,
                        lmis[k][i+1].val+j*(j+1)/2, &incy);
                }
            } else {
                lmis[k][i+1].issparse = 1;
                /* nnz is number of lower triangular nonzeros in
                 * Gk[:,i] */
                for (nnz=0, j=SP_COL(Gk)[i]; j<SP_COL(Gk)[i+1]; j++){
                    qr = div(SP_ROW(Gk)[j], mk);
                    if (qr.quot <= qr.rem) nnz++;
                }
                lmis[k][i+1].nnz = nnz;
                if (!(lmis[k][i+1].val = (double *) calloc(nnz,
                    sizeof(double))) || !(lmis[k][i+1].ind = (int *)
                    calloc(nnz, sizeof(int)))){
                    t = PyErr_NoMemory();
                    goto done;
                }
                /* lmis[k][i+1].val, lmis[k][i+1].ind are the lower
                 * triangular nonzeros/indices of Gk[:,i].  The indices
		 * refer to the postions in the lower triangular part
		 * stored in row major order as an mk*(mk+1)/2 array. */
                for (nnz=0, j=SP_COL(Gk)[i]; j<SP_COL(Gk)[i+1]; j++){
                    qr = div(SP_ROW(Gk)[j], mk);
                    if (qr.quot <= qr.rem){
                        lmis[k][i+1].val[nnz] = SP_VALD(Gk)[j];
                        lmis[k][i+1].ind[nnz] = qr.rem*(qr.rem+1)/2 +
                            qr.quot;
                        nnz++;
                    }
                }
            }
        }
    }
    for (k=0; k<l; k++) for(i=0; i<n+1; i++){
        if (lmis[k][i].issparse){
            SDPConeSetASparseVecMat(sdpcone, k, i, lmis[k][i].n, 1.0, 0,
                lmis[k][i].ind, lmis[k][i].val, lmis[k][i].nnz);
        }
        else {
            SDPConeSetADenseVecMat(sdpcone, k, i, lmis[k][i].n, 1.0,
                lmis[k][i].val, lmis[k][i].nnz);
        }
        /* SDPConeViewDataMatrix(sdpcone, k, i);  */
    }

    DSDPSetup(sdp);
    if (DSDPSolve(sdp)){
        PyErr_SetString(PyExc_ArithmeticError, "DSDP error");
        t = NULL;
        goto done;
    }
    DSDPStopReason(sdp, &info);
    if (info != DSDP_CONVERGED && info != DSDP_SMALL_STEPS &&
        info != DSDP_INDEFINITE_SCHUR_MATRIX && info != DSDP_MAX_IT
        && info != DSDP_NUMERICAL_ERROR && info != DSDP_UPPERBOUND ){
        PyErr_SetObject(PyExc_ArithmeticError, Py_BuildValue("i",info));
        t = NULL;
        goto done;
    }

    if (!(zs = PyList_New(l)) || !(x = (matrix *) Matrix_New(n, 1,
        DOUBLE)) || !(zl = (matrix *) Matrix_New(ml, 1, DOUBLE)) ||
        !(zk = (double *) calloc(maxm*(maxm+1)/2, sizeof(double))) ||
        !(t = PyTuple_New(5))) {
        Py_XDECREF(x);  Py_XDECREF(zl);  Py_XDECREF(zs);  Py_XDECREF(t);
        t = PyErr_NoMemory();
        goto done;
    }
    DSDPGetSolutionType(sdp, &status);

    if (info == DSDP_CONVERGED) {
        switch (status){
            case DSDP_PDFEASIBLE:
                PyTuple_SET_ITEM(t, 0, (PyObject *)
#if PY_MAJOR_VERSION >= 3
                    PyUnicode_FromString("DSDP_PDFEASIBLE"));
#else
                    PyString_FromString("DSDP_PDFEASIBLE"));
#endif
                break;
            case DSDP_UNBOUNDED:
                PyTuple_SET_ITEM(t, 0, (PyObject *)
#if PY_MAJOR_VERSION >= 3
                    PyUnicode_FromString("DSDP_UNBOUNDED"));
#else
                    PyString_FromString("DSDP_UNBOUNDED"));
#endif
                break;
            case DSDP_INFEASIBLE:
                PyTuple_SET_ITEM(t, 0, (PyObject *)
#if PY_MAJOR_VERSION >= 3
                    PyUnicode_FromString("DSDP_INFEASIBLE"));
#else
                    PyString_FromString("DSDP_INFEASIBLE"));
#endif
                break;
            case DSDP_PDUNKNOWN:
                PyTuple_SET_ITEM(t, 0, (PyObject *)
#if PY_MAJOR_VERSION >= 3
                    PyUnicode_FromString("DSDP_UNKNOWN"));
#else
                    PyString_FromString("DSDP_UNKNOWN"));
#endif
                break;
        }
    } else {
        PyTuple_SET_ITEM(t, 0, (PyObject *)
#if PY_MAJOR_VERSION >= 3
        PyUnicode_FromString("DSDP_UNKNOWN"));
#else
        PyString_FromString("DSDP_UNKNOWN"));
#endif
    }

    DSDPGetY(sdp, MAT_BUFD(x), n);
    PyTuple_SET_ITEM(t, 1, (PyObject *) x);

    DSDPGetR(sdp, &r);
    PyTuple_SET_ITEM(t, 2, Py_BuildValue("d", r));

    DSDPComputeX(sdp);
    LPConeGetXArray(lpcone, &zlvals, &k);
    memcpy(MAT_BUFD(zl), zlvals, ml*sizeof(double));
    PyTuple_SET_ITEM(t, 3, (PyObject *) zl);

    for (k=0; k<l; k++){
        hk = (matrix *) PyList_GetItem(hs, k);
        mk = MAT_NROWS(hk);
        if (!(zsk = (matrix *) Matrix_New(mk, mk, DOUBLE))){
            Py_XDECREF(x);  Py_XDECREF(zl);  Py_XDECREF(zs);
            Py_XDECREF(t);
            t = PyErr_NoMemory();
            goto done;
        }
        SDPConeComputeX(sdpcone, k, mk, zk, maxm*(maxm+1)/2);
        for (j=0; j<mk; j++){
            lngth=j+1;  incx=1;  incy=mk;
            dcopy_(&lngth, zk+j*(j+1)/2, &incx, MAT_BUFD(zsk)+j, &incy);
        }
        PyList_SetItem(zs, k, (PyObject *) zsk);
    }
    PyTuple_SET_ITEM(t, 4, (PyObject *) zs);

    done:
        free(lp_colptr);  free(lp_rowind);  free(lp_values);  free(zk);
        DSDPDestroy(sdp);
        if (lmis) for (k=0; k<l; k++){
            if (lmis[k]) for (i=0; i<n+1; i++){
                if (lmis[k][i].issparse) free(lmis[k][i].ind);
                free(lmis[k][i].val);
            }
        }
        free(lmis);
        return t;
}

static PyMethodDef dsdp_functions[] = {
    {"sdp", (PyCFunction) solvesdp, METH_VARARGS|METH_KEYWORDS, doc_dsdp},
    {NULL}  /* Sentinel */
};


#if PY_MAJOR_VERSION >= 3

static PyModuleDef dsdp_module_def = {
    PyModuleDef_HEAD_INIT,
    "dsdp",
    dsdp__doc__,
    -1,
    dsdp_functions,
    NULL, NULL, NULL, NULL
};

PyMODINIT_FUNC PyInit_dsdp(void)
{
  if (!(dsdp_module = PyModule_Create(&dsdp_module_def))) return NULL;
  PyModule_AddObject(dsdp_module, "options", PyDict_New());
  if (import_cvxopt() < 0) return NULL;
  return dsdp_module;
}

#else

PyMODINIT_FUNC initdsdp(void)
{
    dsdp_module = Py_InitModule3("cvxopt.dsdp", dsdp_functions,
        dsdp__doc__);
    PyModule_AddObject(dsdp_module, "options", PyDict_New());
    if (import_cvxopt() < 0) return;
}

#endif
=======
/*
 * Copyright 2012-2016 M. Andersen and L. Vandenberghe.
 * Copyright 2010-2011 L. Vandenberghe.
 * Copyright 2004-2009 J. Dahl and L. Vandenberghe.
 *
 * This file is part of CVXOPT.
 *
 * CVXOPT is free software; you can redistribute it and/or modify
 * it under the terms of the GNU General Public License as published by
 * the Free Software Foundation; either version 3 of the License, or
 * (at your option) any later version.
 *
 * CVXOPT is distributed in the hope that it will be useful,
 * but WITHOUT ANY WARRANTY; without even the implied warranty of
 * MERCHANTABILITY or FITNESS FOR A PARTICULAR PURPOSE.  See the
 * GNU General Public License for more details.
 *
 * You should have received a copy of the GNU General Public License
 * along with this program.  If not, see <http://www.gnu.org/licenses/>.
 */

#include "cvxopt.h"
#include "misc.h"
#include "dsdp5.h"
#include "math.h"

PyDoc_STRVAR(dsdp__doc__,"Interface to DSDP version 5.8.\n\n"
    "Software for Semidefinite Programming.\n\n"
    "Three control parameters can be modified by making an entry in \n"
    "dictionary dsdp.options:\n"
    "    options['DSDP_Monitor']: set to k in order to show \n"
    "        progress after every kth iteration (default: 0). \n"
    "    options['DSDP_MaxIts']:  maximum number of iterations\n"
    "    options['DSDP_GapTolerance']: the relative tolerance used\n"
    "        in the exit condition (default: 1e-5).\n\n"
    "DSDSP is available from www-unix.mcs.anl.gov/DSDP.");

static  PyObject *dsdp_module;

static char doc_dsdp[] =
    "Solves a semidefinite program using DSDP.\n\n"
    "(status, x, r, zl, zs) = sdp(c, Gl=None, hl=None, Gs=None, hs=None"
    ",\n"
    "                             gamma=1e8, beta=1e7)"
    "\n\n"
    "PURPOSE\n"
    "Solves the SDP\n\n"
    "    minimize    c'*x + gamma*r\n"
    "    subject to  Gl*x <= hl + r\n"
    "                mat(Gs[k]*x) <= hs[k] + r*I, k=1,...,L\n"
    "                -beta <= x <= beta,  r >= 0\n\n"
    "and its dual\n\n"
    "    maximize    -hl'*zl - sum_k tr(hs[k]*zs[k]) - beta*||zb||_1\n"
    "    subject to  Gl'*zl + sum_k Gs[k]'*vec(zs[k]) + zb + c = 0\n"
    "                sum(zl) + sum_k tr(zs[k]) <= gamma \n"
    "                zl >= 0,  zs[k] >=0, k=1,...,L. \n\n"
    "For an mxm matrix y, vec(y) denotes the m^2-vector with the\n"
    "entries of y stored columnwise.   mat(y) is the inverse\n"
    "operation.\n\n"
    "ARGUMENTS\n"
    "c         n by 1 dense 'd' matrix\n\n"
    "Gl        ml by n dense or sparse 'd' matrixi.  The default\n"
    "          value is a matrix with zero rows.\n\n"
    "hl        ml by 1 dense 'd' matrix.  The default value is a\n"
    "          vector of length zero.\n\n"
    "Gs        list of L dense or sparse 'd' matrices.  If the kth\n"
    "          linear matrix inequality has size mk, then Gs[k] is a\n"
    "          matrix of size mk**2 by n, and mat(Gs[k][:,i]) is the\n"
    "          coefficient of the ith variable i in inequality k.\n"
    "          Only the lower triangular entries in mat(Gs[k][:,i])\n"
    "          are accessed.  The default value of Gs is an empty list."
    "\n\n"
    "hs        list of L square dense 'd' matrices.  hs[k] is the\n"
    "          righthand side in the kth linear matrix inequality.\n"
    "          Only the lower triangular entries of hs[k] are\n"
    "          accessed.  The default value of hs is an empty list.\n\n"
    "beta      positive double\n\n"
    "gamma     positive double\n\n"
    "status    the DSDP solution status: 'DSDP_PDFEASIBLE', \n"
    "          'DSDP_UNBOUNDED', 'DSDP_INFEASIBLE', or\n"
    "          'DSDP_UNKNOWN'.\n\n"
    "x         the primal solution, as a dense 'd' matrix of size\n"
    "          n by 1\n\n"
    "r         the optimal value of the variable r\n\n"
    "zl        the dual solution as a dense 'd' matrix of size\n"
    "          ml by 1\n\n"
    "zs        the dual solution as a list of L square dense 'd'\n"
    "          matrices.  Each matrix represents a symmetric matrix\n"
    "          in unpacked lower triangular format.";


typedef struct {     /* symmetric matrix X in DSDP packed storage */
    int n;           /* order of X */
    char issparse;
    double *val;     /* lower triangular nonzeros of X.  Stored in row
                      * major order as an n*(n+1)/2-array if X is dense,
                      * and in arbitrary order if X is sparse.*/
    int *ind;        /* NULL if X is dense; otherwise, the indices of
                      *	the elements of val in the n*(n+1)/2 array of
                      *	the lower triangular entries of X stored
                      *	rowwise. */
    int nnz;         /* length of val */
} dsdp_matrix;

extern void dcopy_(int *n, double *x, int *incx, double *y, int *incy);

static PyObject* solvesdp(PyObject *self, PyObject *args,
    PyObject *kwrds)
{
    matrix *c, *hl=NULL, *hk, *x=NULL, *zl=NULL, *zsk=NULL;
    PyObject *Gl=NULL, *Gs=NULL, *hs=NULL, *Gk, *t=NULL, *zs=NULL,
        *param, *key, *value;
    int i, j, k, n, ml, l, mk, nnz, *lp_colptr=NULL, *lp_rowind=NULL,
      incx, incy, lngth, maxm;
    int_t pos=0;
    double *lp_values=NULL, *zlvals=NULL, *zk=NULL, r, beta=-1.0,
        gamma=-1.0, tol;
    dsdp_matrix **lmis=NULL;
    div_t qr;
    DSDP sdp;
    LPCone lpcone;
    SDPCone sdpcone;
    DSDPTerminationReason info;
    DSDPSolutionType status;
    char err_str[100];
#if PY_MAJOR_VERSION >= 3
    const char *keystr; 
#else
    char *keystr; 
#endif
    char *kwlist[] = {"c", "Gl", "hl", "Gs", "hs", "gamma", "beta",
        NULL};

    if (!PyArg_ParseTupleAndKeywords(args, kwrds, "O|OOOOdd", kwlist,
        &c, &Gl, &hl, &Gs, &hs, &gamma, &beta)) return NULL;

    if (!Matrix_Check(c) || MAT_NCOLS(c) != 1 || MAT_ID(c) != DOUBLE)
        PY_ERR_TYPE("c must be a dense 'd' matrix with one column");
    n = MAT_NROWS(c);

    if (Gl && ((!Matrix_Check(Gl) && !SpMatrix_Check(Gl)) ||
        X_NCOLS(Gl) != n || X_ID(Gl) != DOUBLE))
        PY_ERR_TYPE("invalid type or dimensions for Gl");
    ml = Gl ? X_NROWS(Gl) : 0;
    if ((!hl && ml) || (hl && (!Matrix_Check(hl) || MAT_NCOLS(hl) != 1
        || MAT_NROWS(hl) != ml || MAT_ID(hl) != DOUBLE)))
        PY_ERR_TYPE("invalid type or dimensions for hl");

    if (Gs && !PyList_Check(Gs)) PY_ERR_TYPE("Gs must be a list");
    l = Gs ? PyList_Size(Gs) : 0;
    if (hs && !PyList_Check(hs)) PY_ERR_TYPE("hs must be a list");
    if ((!hs && l) || (hs && PyList_Size(hs) != l))
        PY_ERR_TYPE("Gs and hs must be lists of equal length");
    for (maxm=0, k=0; k<l; k++) {
        Gk = PyList_GetItem(Gs, k);
        hk = (matrix *) PyList_GetItem(hs, k);
        if ((!Matrix_Check(Gk) && !SpMatrix_Check(Gk)) ||
            X_ID(Gk) != DOUBLE)
            PY_ERR_TYPE("Gs must be a list of 'd' matrices with n "
                "columns");
        if (!Matrix_Check(hk) || MAT_ID(hk) != DOUBLE ||
            ((mk = MAT_NCOLS(hk)) != MAT_NROWS(hk)))
            PY_ERR_TYPE("hs must be a list of square dense 'd' "
                "matrices");
        if (X_NROWS(Gk) != mk*mk || X_NCOLS(Gk) != n)
            PY_ERR_TYPE("incompatible dimensions for elements of Gs");
        maxm = MAX(mk, maxm);
    }

    if (DSDPCreate(n, &sdp) || DSDPCreateLPCone(sdp, &lpcone) ||
        DSDPCreateSDPCone(sdp, l, &sdpcone)){
        t = PyErr_NoMemory();
        goto done;
    }

    if (!(param = PyObject_GetAttrString(dsdp_module, "options")) ||
        !PyDict_Check(param)){
        PyErr_SetString(PyExc_AttributeError, "missing dsdp.options "
            " dictionary");
        t = NULL;
        goto done;
    }
    while (PyDict_Next(param, &pos, &key, &value))
#if PY_MAJOR_VERSION >= 3
	if (PyUnicode_Check(key)) {
	    keystr = _PyUnicode_AsString(key);
#else
        if ((keystr = PyString_AsString(key))){
#endif
            if (!strcmp(keystr, "DSDP_Monitor")){
#if PY_MAJOR_VERSION >= 3
                if (!PyLong_Check(value)) {
#else
                if (!PyInt_Check(value)) {
#endif
                    sprintf(err_str, "invalid value for integer "
                        "DSDP parameter: DSDP_Monitor");
                    PyErr_SetString(PyExc_ValueError, err_str);
                    t = NULL;
                    Py_DECREF(param);
                    goto done;
                }
#if PY_MAJOR_VERSION >= 3
                else DSDPSetStandardMonitor(sdp, PyLong_AsLong(value));
#else
                else DSDPSetStandardMonitor(sdp, PyInt_AsLong(value));
#endif
            }
            if (!strcmp(keystr, "DSDP_MaxIts")){
#if PY_MAJOR_VERSION >= 3
                if (!PyLong_Check(value) || (k = PyLong_AsLong(value)) < 0){
#else
                if (!PyInt_Check(value) || (k = PyInt_AsLong(value)) < 0){
#endif
                    sprintf(err_str, "invalid value for nonnegative "
                        "integer DSDP parameter: DSDP_MaxIts");
                    PyErr_SetString(PyExc_ValueError, err_str);
                    t = NULL;
                    Py_DECREF(param);
                    goto done;
                }
		else DSDPSetMaxIts(sdp, k);
            }
            if (!strcmp(keystr, "DSDP_GapTolerance")){
#if PY_MAJOR_VERSION >= 3
                if ((!PyFloat_Check(value) && !PyLong_Check(value)) ||
#else
                if ((!PyFloat_Check(value) && !PyInt_Check(value)) ||
#endif
                    (tol = PyFloat_AsDouble(value)) <= 0.0) {
                    sprintf(err_str, "invalid value for float "
                        "DSDP parameter: DSDP_GapTolerance");
                    PyErr_SetString(PyExc_ValueError, err_str);
                    t = NULL;
                    Py_DECREF(param);
                    goto done;
                }
                else DSDPSetGapTolerance(sdp, tol);
            }
        }
    Py_DECREF(param);

    if (gamma > 0) DSDPSetPenaltyParameter(sdp, gamma);
    if (beta > 0) DSDPSetYBounds(sdp, -beta, beta);

    /* cost function */
    for (k=0; k<n; k++) DSDPSetDualObjective(sdp, k+1, -MAT_BUFD(c)[k]);

    /* linear inequalities: store [Gl, hl] in CCS format */
    nnz = ml ? ml + (Matrix_Check(Gl) ? ml*n : SP_NNZ(Gl)) : 0;
    if (!(lp_colptr = (int *) calloc(n+2, sizeof(int))) ||
        !(lp_rowind = (int *) calloc(nnz, sizeof(int))) ||
        !(lp_values = (double *) calloc(nnz, sizeof(double)))){
        t = PyErr_NoMemory();
        goto done;
    }
    lp_colptr[0] = 0;
    if (ml){
	if (Matrix_Check(Gl)){
            memcpy(lp_values, MAT_BUFD(Gl), ml*n*sizeof(double));
            for (k=0; k<n; k++){
                for (j=0; j<ml; j++) lp_rowind[ml*k+j] = j;
                lp_colptr[k+1] = lp_colptr[k] + ml;
            }
        }
        else {
            memcpy(lp_values, SP_VALD(Gl), SP_NNZ(Gl)*sizeof(double));
            for (k=0; k<n; k++){
                for (j=SP_COL(Gl)[k]; j<SP_COL(Gl)[k+1]; j++)
                    lp_rowind[j] = (int) SP_ROW(Gl)[j];
                lp_colptr[k+1] = lp_colptr[k] + (int) (SP_COL(Gl)[k+1] -
                    SP_COL(Gl)[k]);
            }
        }
        memcpy(lp_values+lp_colptr[n], MAT_BUFD(hl), ml*sizeof(double));
        for (k=0; k<ml; k++) lp_rowind[lp_colptr[n]+k] = k;
        lp_colptr[n+1] = lp_colptr[n] + ml;
    }
    if (LPConeSetData2(lpcone, ml, lp_colptr, lp_rowind, lp_values)){
        t = PyErr_NoMemory();
        goto done;
    }
    /* LPConeView(lpcone); */

    /* linear matrix inequalities: store mat(hs[k]), mat(Gs[k][:,i])
     * as an lx(n+1) array of dsdp matrices. */
    if (!(lmis = (dsdp_matrix **) calloc(l, sizeof(dsdp_matrix *)))){
        t = PyErr_NoMemory();
        goto done;
    }
    for (k=0; k<l; k++) lmis[k] = NULL;
    for (k=0; k<l; k++){
        Gk = PyList_GetItem(Gs, k);
        hk = (matrix *) PyList_GetItem(hs, k);
        if (!(lmis[k] = (dsdp_matrix *) calloc(n+1,
            sizeof(dsdp_matrix)))){
            t = PyErr_NoMemory();
            goto done;
        }

	/* lmis[k][0] is hs[k] as a dsdp matrix */
        mk = MAT_NROWS(hk);
        lmis[k][0].n = mk;
        lmis[k][0].issparse = 0;
        if (!(lmis[k][0].val = (double *) calloc(mk*(mk+1)/2,
            sizeof(double)))){
            t = PyErr_NoMemory();
            goto done;
        }
        lmis[k][0].ind = NULL;
        lmis[k][0].nnz = mk*(mk+1)/2;
        for (j=0; j<mk; j++){
            lngth = j+1;  incx = mk;  incy = 1;
            dcopy_(&lngth, MAT_BUFD(hk)+j, &incx,
                lmis[k][0].val+j*(j+1)/2, &incy);
        }

        /* lmis[k][i+1] is mat(Gs[k][i]) as a dsdp matrix */
        for (i=0; i<n; i++){
            lmis[k][i+1].n = mk;
            if (Matrix_Check(Gk)){
                lmis[k][i+1].issparse = 0;
                if (!(lmis[k][i+1].val = (double *) calloc(mk*(mk+1)/2,
                    sizeof(double)))){
                    t = PyErr_NoMemory();
                    goto done;
                }
                lmis[k][i+1].ind = NULL;
                lmis[k][i+1].nnz = mk*(mk+1)/2;
                for (j=0; j<mk; j++){
                    lngth = j+1;  incx = mk;  incy = 1;
                    dcopy_(&lngth, MAT_BUFD(Gk)+i*mk*mk+j, &incx,
                        lmis[k][i+1].val+j*(j+1)/2, &incy);
                }
            } else {
                lmis[k][i+1].issparse = 1;
                /* nnz is number of lower triangular nonzeros in
                 * Gk[:,i] */
                for (nnz=0, j=SP_COL(Gk)[i]; j<SP_COL(Gk)[i+1]; j++){
                    qr = div(SP_ROW(Gk)[j], mk);
                    if (qr.quot <= qr.rem) nnz++;
                }
                lmis[k][i+1].nnz = nnz;
                if (!(lmis[k][i+1].val = (double *) calloc(nnz,
                    sizeof(double))) || !(lmis[k][i+1].ind = (int *)
                    calloc(nnz, sizeof(int)))){
                    t = PyErr_NoMemory();
                    goto done;
                }
                /* lmis[k][i+1].val, lmis[k][i+1].ind are the lower
                 * triangular nonzeros/indices of Gk[:,i].  The indices
		 * refer to the postions in the lower triangular part
		 * stored in row major order as an mk*(mk+1)/2 array. */
                for (nnz=0, j=SP_COL(Gk)[i]; j<SP_COL(Gk)[i+1]; j++){
                    qr = div(SP_ROW(Gk)[j], mk);
                    if (qr.quot <= qr.rem){
                        lmis[k][i+1].val[nnz] = SP_VALD(Gk)[j];
                        lmis[k][i+1].ind[nnz] = qr.rem*(qr.rem+1)/2 +
                            qr.quot;
                        nnz++;
                    }
                }
            }
        }
    }
    for (k=0; k<l; k++) for(i=0; i<n+1; i++){
        if (lmis[k][i].issparse){
            SDPConeSetASparseVecMat(sdpcone, k, i, lmis[k][i].n, 1.0, 0,
                lmis[k][i].ind, lmis[k][i].val, lmis[k][i].nnz);
        }
        else {
            SDPConeSetADenseVecMat(sdpcone, k, i, lmis[k][i].n, 1.0,
                lmis[k][i].val, lmis[k][i].nnz);
        }
        /* SDPConeViewDataMatrix(sdpcone, k, i);  */
    }

    DSDPSetup(sdp);
    if (DSDPSolve(sdp)){
        PyErr_SetString(PyExc_ArithmeticError, "DSDP error");
        t = NULL;
        goto done;
    }
    DSDPStopReason(sdp, &info);
    if (info != DSDP_CONVERGED && info != DSDP_SMALL_STEPS &&
        info != DSDP_INDEFINITE_SCHUR_MATRIX && info != DSDP_MAX_IT
        && info != DSDP_NUMERICAL_ERROR && info != DSDP_UPPERBOUND ){
        PyErr_SetObject(PyExc_ArithmeticError, Py_BuildValue("i",info));
        t = NULL;
        goto done;
    }

    if (!(zs = PyList_New(l)) || !(x = (matrix *) Matrix_New(n, 1,
        DOUBLE)) || !(zl = (matrix *) Matrix_New(ml, 1, DOUBLE)) ||
        !(zk = (double *) calloc(maxm*(maxm+1)/2, sizeof(double))) ||
        !(t = PyTuple_New(5))) {
        Py_XDECREF(x);  Py_XDECREF(zl);  Py_XDECREF(zs);  Py_XDECREF(t);
        t = PyErr_NoMemory();
        goto done;
    }
    DSDPGetSolutionType(sdp, &status);

    if (info == DSDP_CONVERGED) {
        switch (status){
            case DSDP_PDFEASIBLE:
                PyTuple_SET_ITEM(t, 0, (PyObject *)
#if PY_MAJOR_VERSION >= 3
                    PyUnicode_FromString("DSDP_PDFEASIBLE"));
#else
                    PyString_FromString("DSDP_PDFEASIBLE"));
#endif
                break;
            case DSDP_UNBOUNDED:
                PyTuple_SET_ITEM(t, 0, (PyObject *)
#if PY_MAJOR_VERSION >= 3
                    PyUnicode_FromString("DSDP_UNBOUNDED"));
#else
                    PyString_FromString("DSDP_UNBOUNDED"));
#endif
                break;
            case DSDP_INFEASIBLE:
                PyTuple_SET_ITEM(t, 0, (PyObject *)
#if PY_MAJOR_VERSION >= 3
                    PyUnicode_FromString("DSDP_INFEASIBLE"));
#else
                    PyString_FromString("DSDP_INFEASIBLE"));
#endif
                break;
            case DSDP_PDUNKNOWN:
                PyTuple_SET_ITEM(t, 0, (PyObject *)
#if PY_MAJOR_VERSION >= 3
                    PyUnicode_FromString("DSDP_UNKNOWN"));
#else
                    PyString_FromString("DSDP_UNKNOWN"));
#endif
                break;
        }
    } else {
        PyTuple_SET_ITEM(t, 0, (PyObject *)
#if PY_MAJOR_VERSION >= 3
        PyUnicode_FromString("DSDP_UNKNOWN"));
#else
        PyString_FromString("DSDP_UNKNOWN"));
#endif
    }

    DSDPGetY(sdp, MAT_BUFD(x), n);
    PyTuple_SET_ITEM(t, 1, (PyObject *) x);

    DSDPGetR(sdp, &r);
    PyTuple_SET_ITEM(t, 2, Py_BuildValue("d", r));

    DSDPComputeX(sdp);
    LPConeGetXArray(lpcone, &zlvals, &k);
    memcpy(MAT_BUFD(zl), zlvals, ml*sizeof(double));
    PyTuple_SET_ITEM(t, 3, (PyObject *) zl);

    for (k=0; k<l; k++){
        hk = (matrix *) PyList_GetItem(hs, k);
        mk = MAT_NROWS(hk);
        if (!(zsk = (matrix *) Matrix_New(mk, mk, DOUBLE))){
            Py_XDECREF(x);  Py_XDECREF(zl);  Py_XDECREF(zs);
            Py_XDECREF(t);
            t = PyErr_NoMemory();
            goto done;
        }
        SDPConeComputeX(sdpcone, k, mk, zk, maxm*(maxm+1)/2);
        for (j=0; j<mk; j++){
            lngth=j+1;  incx=1;  incy=mk;
            dcopy_(&lngth, zk+j*(j+1)/2, &incx, MAT_BUFD(zsk)+j, &incy);
        }
        PyList_SetItem(zs, k, (PyObject *) zsk);
    }
    PyTuple_SET_ITEM(t, 4, (PyObject *) zs);

    done:
        free(lp_colptr);  free(lp_rowind);  free(lp_values);  free(zk);
        DSDPDestroy(sdp);
        if (lmis) for (k=0; k<l; k++){
            if (lmis[k]) for (i=0; i<n+1; i++){
                if (lmis[k][i].issparse) free(lmis[k][i].ind);
                free(lmis[k][i].val);
            }
        }
        free(lmis);
        return t;
}

static PyMethodDef dsdp_functions[] = {
    {"sdp", (PyCFunction) solvesdp, METH_VARARGS|METH_KEYWORDS, doc_dsdp},
    {NULL}  /* Sentinel */
};


#if PY_MAJOR_VERSION >= 3

static PyModuleDef dsdp_module_def = {
    PyModuleDef_HEAD_INIT,
    "dsdp",
    dsdp__doc__,
    -1,
    dsdp_functions,
    NULL, NULL, NULL, NULL
};

PyMODINIT_FUNC PyInit_dsdp(void)
{
  if (!(dsdp_module = PyModule_Create(&dsdp_module_def))) return NULL;
  PyModule_AddObject(dsdp_module, "options", PyDict_New());
  if (import_cvxopt() < 0) return NULL;
  return dsdp_module;
}

#else

PyMODINIT_FUNC initdsdp(void)
{
    dsdp_module = Py_InitModule3("cvxopt.dsdp", dsdp_functions,
        dsdp__doc__);
    PyModule_AddObject(dsdp_module, "options", PyDict_New());
    if (import_cvxopt() < 0) return;
}

#endif
>>>>>>> d8bd930d
<|MERGE_RESOLUTION|>--- conflicted
+++ resolved
@@ -1,1051 +1,524 @@
-<<<<<<< HEAD
-/*
- * Copyright 2012-2015 M. Andersen and L. Vandenberghe.
- * Copyright 2010-2011 L. Vandenberghe.
- * Copyright 2004-2009 J. Dahl and L. Vandenberghe.
- *
- * This file is part of CVXOPT version 1.1.8.
- *
- * CVXOPT is free software; you can redistribute it and/or modify
- * it under the terms of the GNU General Public License as published by
- * the Free Software Foundation; either version 3 of the License, or
- * (at your option) any later version.
- *
- * CVXOPT is distributed in the hope that it will be useful,
- * but WITHOUT ANY WARRANTY; without even the implied warranty of
- * MERCHANTABILITY or FITNESS FOR A PARTICULAR PURPOSE.  See the
- * GNU General Public License for more details.
- *
- * You should have received a copy of the GNU General Public License
- * along with this program.  If not, see <http://www.gnu.org/licenses/>.
- */
-
-#include "cvxopt.h"
-#include "misc.h"
-#include "dsdp5.h"
-#include "math.h"
-
-PyDoc_STRVAR(dsdp__doc__,"Interface to DSDP version 5.8.\n\n"
-    "Software for Semidefinite Programming.\n\n"
-    "Three control parameters can be modified by making an entry in \n"
-    "dictionary dsdp.options:\n"
-    "    options['DSDP_Monitor']: set to k in order to show \n"
-    "        progress after every kth iteration (default: 0). \n"
-    "    options['DSDP_MaxIts']:  maximum number of iterations\n"
-    "    options['DSDP_GapTolerance']: the relative tolerance used\n"
-    "        in the exit condition (default: 1e-5).\n\n"
-    "DSDSP is available from www-unix.mcs.anl.gov/DSDP.");
-
-static  PyObject *dsdp_module;
-
-static char doc_dsdp[] =
-    "Solves a semidefinite program using DSDP.\n\n"
-    "(status, x, r, zl, zs) = sdp(c, Gl=None, hl=None, Gs=None, hs=None"
-    ",\n"
-    "                             gamma=1e8, beta=1e7)"
-    "\n\n"
-    "PURPOSE\n"
-    "Solves the SDP\n\n"
-    "    minimize    c'*x + gamma*r\n"
-    "    subject to  Gl*x <= hl + r\n"
-    "                mat(Gs[k]*x) <= hs[k] + r*I, k=1,...,L\n"
-    "                -beta <= x <= beta,  r >= 0\n\n"
-    "and its dual\n\n"
-    "    maximize    -hl'*zl - sum_k tr(hs[k]*zs[k]) - beta*||zb||_1\n"
-    "    subject to  Gl'*zl + sum_k Gs[k]'*vec(zs[k]) + zb + c = 0\n"
-    "                sum(zl) + sum_k tr(zs[k]) <= gamma \n"
-    "                zl >= 0,  zs[k] >=0, k=1,...,L. \n\n"
-    "For an mxm matrix y, vec(y) denotes the m^2-vector with the\n"
-    "entries of y stored columnwise.   mat(y) is the inverse\n"
-    "operation.\n\n"
-    "ARGUMENTS\n"
-    "c         n by 1 dense 'd' matrix\n\n"
-    "Gl        ml by n dense or sparse 'd' matrixi.  The default\n"
-    "          value is a matrix with zero rows.\n\n"
-    "hl        ml by 1 dense 'd' matrix.  The default value is a\n"
-    "          vector of length zero.\n\n"
-    "Gs        list of L dense or sparse 'd' matrices.  If the kth\n"
-    "          linear matrix inequality has size mk, then Gs[k] is a\n"
-    "          matrix of size mk**2 by n, and mat(Gs[k][:,i]) is the\n"
-    "          coefficient of the ith variable i in inequality k.\n"
-    "          Only the lower triangular entries in mat(Gs[k][:,i])\n"
-    "          are accessed.  The default value of Gs is an empty list."
-    "\n\n"
-    "hs        list of L square dense 'd' matrices.  hs[k] is the\n"
-    "          righthand side in the kth linear matrix inequality.\n"
-    "          Only the lower triangular entries of hs[k] are\n"
-    "          accessed.  The default value of hs is an empty list.\n\n"
-    "beta      positive double\n\n"
-    "gamma     positive double\n\n"
-    "status    the DSDP solution status: 'DSDP_PDFEASIBLE', \n"
-    "          'DSDP_UNBOUNDED', 'DSDP_INFEASIBLE', or\n"
-    "          'DSDP_UNKNOWN'.\n\n"
-    "x         the primal solution, as a dense 'd' matrix of size\n"
-    "          n by 1\n\n"
-    "r         the optimal value of the variable r\n\n"
-    "zl        the dual solution as a dense 'd' matrix of size\n"
-    "          ml by 1\n\n"
-    "zs        the dual solution as a list of L square dense 'd'\n"
-    "          matrices.  Each matrix represents a symmetric matrix\n"
-    "          in unpacked lower triangular format.";
-
-
-typedef struct {     /* symmetric matrix X in DSDP packed storage */
-    int n;           /* order of X */
-    char issparse;
-    double *val;     /* lower triangular nonzeros of X.  Stored in row
-                      * major order as an n*(n+1)/2-array if X is dense,
-                      * and in arbitrary order if X is sparse.*/
-    int *ind;        /* NULL if X is dense; otherwise, the indices of
-                      *	the elements of val in the n*(n+1)/2 array of
-                      *	the lower triangular entries of X stored
-                      *	rowwise. */
-    int nnz;         /* length of val */
-} dsdp_matrix;
-
-extern void dcopy_(int *n, double *x, int *incx, double *y, int *incy);
-
-static PyObject* solvesdp(PyObject *self, PyObject *args,
-    PyObject *kwrds)
-{
-    matrix *c, *hl=NULL, *hk, *x=NULL, *zl=NULL, *zsk=NULL;
-    PyObject *Gl=NULL, *Gs=NULL, *hs=NULL, *Gk, *t=NULL, *zs=NULL,
-        *param, *key, *value;
-    int i, j, k, n, ml, l, mk, nnz, *lp_colptr=NULL, *lp_rowind=NULL,
-      incx, incy, lngth, maxm;
-    int_t pos=0;
-    double *lp_values=NULL, *zlvals=NULL, *zk=NULL, r, beta=-1.0,
-        gamma=-1.0, tol;
-    dsdp_matrix **lmis=NULL;
-    div_t qr;
-    DSDP sdp;
-    LPCone lpcone;
-    SDPCone sdpcone;
-    DSDPTerminationReason info;
-    DSDPSolutionType status;
-    char err_str[100];
-#if PY_MAJOR_VERSION >= 3
-    const char *keystr; 
-#else
-    char *keystr; 
-#endif
-    char *kwlist[] = {"c", "Gl", "hl", "Gs", "hs", "gamma", "beta",
-        NULL};
-
-    if (!PyArg_ParseTupleAndKeywords(args, kwrds, "O|OOOOdd", kwlist,
-        &c, &Gl, &hl, &Gs, &hs, &gamma, &beta)) return NULL;
-
-    if (!Matrix_Check(c) || MAT_NCOLS(c) != 1 || MAT_ID(c) != DOUBLE)
-        PY_ERR_TYPE("c must be a dense 'd' matrix with one column");
-    n = MAT_NROWS(c);
-
-    if (Gl && ((!Matrix_Check(Gl) && !SpMatrix_Check(Gl)) ||
-        X_NCOLS(Gl) != n || X_ID(Gl) != DOUBLE))
-        PY_ERR_TYPE("invalid type or dimensions for Gl");
-    ml = Gl ? X_NROWS(Gl) : 0;
-    if ((!hl && ml) || (hl && (!Matrix_Check(hl) || MAT_NCOLS(hl) != 1
-        || MAT_NROWS(hl) != ml || MAT_ID(hl) != DOUBLE)))
-        PY_ERR_TYPE("invalid type or dimensions for hl");
-
-    if (Gs && !PyList_Check(Gs)) PY_ERR_TYPE("Gs must be a list");
-    l = Gs ? PyList_Size(Gs) : 0;
-    if (hs && !PyList_Check(hs)) PY_ERR_TYPE("hs must be a list");
-    if ((!hs && l) || (hs && PyList_Size(hs) != l))
-        PY_ERR_TYPE("Gs and hs must be lists of equal length");
-    for (maxm=0, k=0; k<l; k++) {
-        Gk = PyList_GetItem(Gs, k);
-        hk = (matrix *) PyList_GetItem(hs, k);
-        if ((!Matrix_Check(Gk) && !SpMatrix_Check(Gk)) ||
-            X_ID(Gk) != DOUBLE)
-            PY_ERR_TYPE("Gs must be a list of 'd' matrices with n "
-                "columns");
-        if (!Matrix_Check(hk) || MAT_ID(hk) != DOUBLE ||
-            ((mk = MAT_NCOLS(hk)) != MAT_NROWS(hk)))
-            PY_ERR_TYPE("hs must be a list of square dense 'd' "
-                "matrices");
-        if (X_NROWS(Gk) != mk*mk || X_NCOLS(Gk) != n)
-            PY_ERR_TYPE("incompatible dimensions for elements of Gs");
-        maxm = MAX(mk, maxm);
-    }
-
-    if (DSDPCreate(n, &sdp) || DSDPCreateLPCone(sdp, &lpcone) ||
-        DSDPCreateSDPCone(sdp, l, &sdpcone)){
-        t = PyErr_NoMemory();
-        goto done;
-    }
-
-    if (!(param = PyObject_GetAttrString(dsdp_module, "options")) ||
-        !PyDict_Check(param)){
-        PyErr_SetString(PyExc_AttributeError, "missing dsdp.options "
-            " dictionary");
-        t = NULL;
-        goto done;
-    }
-    while (PyDict_Next(param, &pos, &key, &value))
-#if PY_MAJOR_VERSION >= 3
-	if (PyUnicode_Check(key)) {
-	    keystr = _PyUnicode_AsString(key);
-#else
-        if ((keystr = PyString_AsString(key))){
-#endif
-            if (!strcmp(keystr, "DSDP_Monitor")){
-#if PY_MAJOR_VERSION >= 3
-                if (!PyLong_Check(value)) {
-#else
-                if (!PyInt_Check(value)) {
-#endif
-                    sprintf(err_str, "invalid value for integer "
-                        "DSDP parameter: DSDP_Monitor");
-                    PyErr_SetString(PyExc_ValueError, err_str);
-                    t = NULL;
-                    Py_DECREF(param);
-                    goto done;
-                }
-#if PY_MAJOR_VERSION >= 3
-                else DSDPSetStandardMonitor(sdp, PyLong_AsLong(value));
-#else
-                else DSDPSetStandardMonitor(sdp, PyInt_AsLong(value));
-#endif
-            }
-            if (!strcmp(keystr, "DSDP_MaxIts")){
-#if PY_MAJOR_VERSION >= 3
-                if (!PyLong_Check(value) || (k = PyLong_AsLong(value)) < 0){
-#else
-                if (!PyInt_Check(value) || (k = PyInt_AsLong(value)) < 0){
-#endif
-                    sprintf(err_str, "invalid value for nonnegative "
-                        "integer DSDP parameter: DSDP_MaxIts");
-                    PyErr_SetString(PyExc_ValueError, err_str);
-                    t = NULL;
-                    Py_DECREF(param);
-                    goto done;
-                }
-		else DSDPSetMaxIts(sdp, k);
-            }
-            if (!strcmp(keystr, "DSDP_GapTolerance")){
-#if PY_MAJOR_VERSION >= 3
-                if ((!PyFloat_Check(value) && !PyLong_Check(value)) ||
-#else
-                if ((!PyFloat_Check(value) && !PyInt_Check(value)) ||
-#endif
-                    (tol = PyFloat_AsDouble(value)) <= 0.0) {
-                    sprintf(err_str, "invalid value for float "
-                        "DSDP parameter: DSDP_GapTolerance");
-                    PyErr_SetString(PyExc_ValueError, err_str);
-                    t = NULL;
-                    Py_DECREF(param);
-                    goto done;
-                }
-                else DSDPSetGapTolerance(sdp, tol);
-            }
-        }
-    Py_DECREF(param);
-
-    if (gamma > 0) DSDPSetPenaltyParameter(sdp, gamma);
-    if (beta > 0) DSDPSetYBounds(sdp, -beta, beta);
-
-    /* cost function */
-    for (k=0; k<n; k++) DSDPSetDualObjective(sdp, k+1, -MAT_BUFD(c)[k]);
-
-    /* linear inequalities: store [Gl, hl] in CCS format */
-    nnz = ml ? ml + (Matrix_Check(Gl) ? ml*n : SP_NNZ(Gl)) : 0;
-    if (!(lp_colptr = (int *) calloc(n+2, sizeof(int))) ||
-        !(lp_rowind = (int *) calloc(nnz, sizeof(int))) ||
-        !(lp_values = (double *) calloc(nnz, sizeof(double)))){
-        t = PyErr_NoMemory();
-        goto done;
-    }
-    lp_colptr[0] = 0;
-    if (ml){
-	if (Matrix_Check(Gl)){
-            memcpy(lp_values, MAT_BUFD(Gl), ml*n*sizeof(double));
-            for (k=0; k<n; k++){
-                for (j=0; j<ml; j++) lp_rowind[ml*k+j] = j;
-                lp_colptr[k+1] = lp_colptr[k] + ml;
-            }
-        }
-        else {
-            memcpy(lp_values, SP_VALD(Gl), SP_NNZ(Gl)*sizeof(double));
-            for (k=0; k<n; k++){
-                for (j=SP_COL(Gl)[k]; j<SP_COL(Gl)[k+1]; j++)
-                    lp_rowind[j] = (int) SP_ROW(Gl)[j];
-                lp_colptr[k+1] = lp_colptr[k] + (int) (SP_COL(Gl)[k+1] -
-                    SP_COL(Gl)[k]);
-            }
-        }
-        memcpy(lp_values+lp_colptr[n], MAT_BUFD(hl), ml*sizeof(double));
-        for (k=0; k<ml; k++) lp_rowind[lp_colptr[n]+k] = k;
-        lp_colptr[n+1] = lp_colptr[n] + ml;
-    }
-    if (LPConeSetData2(lpcone, ml, lp_colptr, lp_rowind, lp_values)){
-        t = PyErr_NoMemory();
-        goto done;
-    }
-    /* LPConeView(lpcone); */
-
-    /* linear matrix inequalities: store mat(hs[k]), mat(Gs[k][:,i])
-     * as an lx(n+1) array of dsdp matrices. */
-    if (!(lmis = (dsdp_matrix **) calloc(l, sizeof(dsdp_matrix *)))){
-        t = PyErr_NoMemory();
-        goto done;
-    }
-    for (k=0; k<l; k++) lmis[k] = NULL;
-    for (k=0; k<l; k++){
-        Gk = PyList_GetItem(Gs, k);
-        hk = (matrix *) PyList_GetItem(hs, k);
-        if (!(lmis[k] = (dsdp_matrix *) calloc(n+1,
-            sizeof(dsdp_matrix)))){
-            t = PyErr_NoMemory();
-            goto done;
-        }
-
-	/* lmis[k][0] is hs[k] as a dsdp matrix */
-        mk = MAT_NROWS(hk);
-        lmis[k][0].n = mk;
-        lmis[k][0].issparse = 0;
-        if (!(lmis[k][0].val = (double *) calloc(mk*(mk+1)/2,
-            sizeof(double)))){
-            t = PyErr_NoMemory();
-            goto done;
-        }
-        lmis[k][0].ind = NULL;
-        lmis[k][0].nnz = mk*(mk+1)/2;
-        for (j=0; j<mk; j++){
-            lngth = j+1;  incx = mk;  incy = 1;
-            dcopy_(&lngth, MAT_BUFD(hk)+j, &incx,
-                lmis[k][0].val+j*(j+1)/2, &incy);
-        }
-
-        /* lmis[k][i+1] is mat(Gs[k][i]) as a dsdp matrix */
-        for (i=0; i<n; i++){
-            lmis[k][i+1].n = mk;
-            if (Matrix_Check(Gk)){
-                lmis[k][i+1].issparse = 0;
-                if (!(lmis[k][i+1].val = (double *) calloc(mk*(mk+1)/2,
-                    sizeof(double)))){
-                    t = PyErr_NoMemory();
-                    goto done;
-                }
-                lmis[k][i+1].ind = NULL;
-                lmis[k][i+1].nnz = mk*(mk+1)/2;
-                for (j=0; j<mk; j++){
-                    lngth = j+1;  incx = mk;  incy = 1;
-                    dcopy_(&lngth, MAT_BUFD(Gk)+i*mk*mk+j, &incx,
-                        lmis[k][i+1].val+j*(j+1)/2, &incy);
-                }
-            } else {
-                lmis[k][i+1].issparse = 1;
-                /* nnz is number of lower triangular nonzeros in
-                 * Gk[:,i] */
-                for (nnz=0, j=SP_COL(Gk)[i]; j<SP_COL(Gk)[i+1]; j++){
-                    qr = div(SP_ROW(Gk)[j], mk);
-                    if (qr.quot <= qr.rem) nnz++;
-                }
-                lmis[k][i+1].nnz = nnz;
-                if (!(lmis[k][i+1].val = (double *) calloc(nnz,
-                    sizeof(double))) || !(lmis[k][i+1].ind = (int *)
-                    calloc(nnz, sizeof(int)))){
-                    t = PyErr_NoMemory();
-                    goto done;
-                }
-                /* lmis[k][i+1].val, lmis[k][i+1].ind are the lower
-                 * triangular nonzeros/indices of Gk[:,i].  The indices
-		 * refer to the postions in the lower triangular part
-		 * stored in row major order as an mk*(mk+1)/2 array. */
-                for (nnz=0, j=SP_COL(Gk)[i]; j<SP_COL(Gk)[i+1]; j++){
-                    qr = div(SP_ROW(Gk)[j], mk);
-                    if (qr.quot <= qr.rem){
-                        lmis[k][i+1].val[nnz] = SP_VALD(Gk)[j];
-                        lmis[k][i+1].ind[nnz] = qr.rem*(qr.rem+1)/2 +
-                            qr.quot;
-                        nnz++;
-                    }
-                }
-            }
-        }
-    }
-    for (k=0; k<l; k++) for(i=0; i<n+1; i++){
-        if (lmis[k][i].issparse){
-            SDPConeSetASparseVecMat(sdpcone, k, i, lmis[k][i].n, 1.0, 0,
-                lmis[k][i].ind, lmis[k][i].val, lmis[k][i].nnz);
-        }
-        else {
-            SDPConeSetADenseVecMat(sdpcone, k, i, lmis[k][i].n, 1.0,
-                lmis[k][i].val, lmis[k][i].nnz);
-        }
-        /* SDPConeViewDataMatrix(sdpcone, k, i);  */
-    }
-
-    DSDPSetup(sdp);
-    if (DSDPSolve(sdp)){
-        PyErr_SetString(PyExc_ArithmeticError, "DSDP error");
-        t = NULL;
-        goto done;
-    }
-    DSDPStopReason(sdp, &info);
-    if (info != DSDP_CONVERGED && info != DSDP_SMALL_STEPS &&
-        info != DSDP_INDEFINITE_SCHUR_MATRIX && info != DSDP_MAX_IT
-        && info != DSDP_NUMERICAL_ERROR && info != DSDP_UPPERBOUND ){
-        PyErr_SetObject(PyExc_ArithmeticError, Py_BuildValue("i",info));
-        t = NULL;
-        goto done;
-    }
-
-    if (!(zs = PyList_New(l)) || !(x = (matrix *) Matrix_New(n, 1,
-        DOUBLE)) || !(zl = (matrix *) Matrix_New(ml, 1, DOUBLE)) ||
-        !(zk = (double *) calloc(maxm*(maxm+1)/2, sizeof(double))) ||
-        !(t = PyTuple_New(5))) {
-        Py_XDECREF(x);  Py_XDECREF(zl);  Py_XDECREF(zs);  Py_XDECREF(t);
-        t = PyErr_NoMemory();
-        goto done;
-    }
-    DSDPGetSolutionType(sdp, &status);
-
-    if (info == DSDP_CONVERGED) {
-        switch (status){
-            case DSDP_PDFEASIBLE:
-                PyTuple_SET_ITEM(t, 0, (PyObject *)
-#if PY_MAJOR_VERSION >= 3
-                    PyUnicode_FromString("DSDP_PDFEASIBLE"));
-#else
-                    PyString_FromString("DSDP_PDFEASIBLE"));
-#endif
-                break;
-            case DSDP_UNBOUNDED:
-                PyTuple_SET_ITEM(t, 0, (PyObject *)
-#if PY_MAJOR_VERSION >= 3
-                    PyUnicode_FromString("DSDP_UNBOUNDED"));
-#else
-                    PyString_FromString("DSDP_UNBOUNDED"));
-#endif
-                break;
-            case DSDP_INFEASIBLE:
-                PyTuple_SET_ITEM(t, 0, (PyObject *)
-#if PY_MAJOR_VERSION >= 3
-                    PyUnicode_FromString("DSDP_INFEASIBLE"));
-#else
-                    PyString_FromString("DSDP_INFEASIBLE"));
-#endif
-                break;
-            case DSDP_PDUNKNOWN:
-                PyTuple_SET_ITEM(t, 0, (PyObject *)
-#if PY_MAJOR_VERSION >= 3
-                    PyUnicode_FromString("DSDP_UNKNOWN"));
-#else
-                    PyString_FromString("DSDP_UNKNOWN"));
-#endif
-                break;
-        }
-    } else {
-        PyTuple_SET_ITEM(t, 0, (PyObject *)
-#if PY_MAJOR_VERSION >= 3
-        PyUnicode_FromString("DSDP_UNKNOWN"));
-#else
-        PyString_FromString("DSDP_UNKNOWN"));
-#endif
-    }
-
-    DSDPGetY(sdp, MAT_BUFD(x), n);
-    PyTuple_SET_ITEM(t, 1, (PyObject *) x);
-
-    DSDPGetR(sdp, &r);
-    PyTuple_SET_ITEM(t, 2, Py_BuildValue("d", r));
-
-    DSDPComputeX(sdp);
-    LPConeGetXArray(lpcone, &zlvals, &k);
-    memcpy(MAT_BUFD(zl), zlvals, ml*sizeof(double));
-    PyTuple_SET_ITEM(t, 3, (PyObject *) zl);
-
-    for (k=0; k<l; k++){
-        hk = (matrix *) PyList_GetItem(hs, k);
-        mk = MAT_NROWS(hk);
-        if (!(zsk = (matrix *) Matrix_New(mk, mk, DOUBLE))){
-            Py_XDECREF(x);  Py_XDECREF(zl);  Py_XDECREF(zs);
-            Py_XDECREF(t);
-            t = PyErr_NoMemory();
-            goto done;
-        }
-        SDPConeComputeX(sdpcone, k, mk, zk, maxm*(maxm+1)/2);
-        for (j=0; j<mk; j++){
-            lngth=j+1;  incx=1;  incy=mk;
-            dcopy_(&lngth, zk+j*(j+1)/2, &incx, MAT_BUFD(zsk)+j, &incy);
-        }
-        PyList_SetItem(zs, k, (PyObject *) zsk);
-    }
-    PyTuple_SET_ITEM(t, 4, (PyObject *) zs);
-
-    done:
-        free(lp_colptr);  free(lp_rowind);  free(lp_values);  free(zk);
-        DSDPDestroy(sdp);
-        if (lmis) for (k=0; k<l; k++){
-            if (lmis[k]) for (i=0; i<n+1; i++){
-                if (lmis[k][i].issparse) free(lmis[k][i].ind);
-                free(lmis[k][i].val);
-            }
-        }
-        free(lmis);
-        return t;
-}
-
-static PyMethodDef dsdp_functions[] = {
-    {"sdp", (PyCFunction) solvesdp, METH_VARARGS|METH_KEYWORDS, doc_dsdp},
-    {NULL}  /* Sentinel */
-};
-
-
-#if PY_MAJOR_VERSION >= 3
-
-static PyModuleDef dsdp_module_def = {
-    PyModuleDef_HEAD_INIT,
-    "dsdp",
-    dsdp__doc__,
-    -1,
-    dsdp_functions,
-    NULL, NULL, NULL, NULL
-};
-
-PyMODINIT_FUNC PyInit_dsdp(void)
-{
-  if (!(dsdp_module = PyModule_Create(&dsdp_module_def))) return NULL;
-  PyModule_AddObject(dsdp_module, "options", PyDict_New());
-  if (import_cvxopt() < 0) return NULL;
-  return dsdp_module;
-}
-
-#else
-
-PyMODINIT_FUNC initdsdp(void)
-{
-    dsdp_module = Py_InitModule3("cvxopt.dsdp", dsdp_functions,
-        dsdp__doc__);
-    PyModule_AddObject(dsdp_module, "options", PyDict_New());
-    if (import_cvxopt() < 0) return;
-}
-
-#endif
-=======
-/*
- * Copyright 2012-2016 M. Andersen and L. Vandenberghe.
- * Copyright 2010-2011 L. Vandenberghe.
- * Copyright 2004-2009 J. Dahl and L. Vandenberghe.
- *
- * This file is part of CVXOPT.
- *
- * CVXOPT is free software; you can redistribute it and/or modify
- * it under the terms of the GNU General Public License as published by
- * the Free Software Foundation; either version 3 of the License, or
- * (at your option) any later version.
- *
- * CVXOPT is distributed in the hope that it will be useful,
- * but WITHOUT ANY WARRANTY; without even the implied warranty of
- * MERCHANTABILITY or FITNESS FOR A PARTICULAR PURPOSE.  See the
- * GNU General Public License for more details.
- *
- * You should have received a copy of the GNU General Public License
- * along with this program.  If not, see <http://www.gnu.org/licenses/>.
- */
-
-#include "cvxopt.h"
-#include "misc.h"
-#include "dsdp5.h"
-#include "math.h"
-
-PyDoc_STRVAR(dsdp__doc__,"Interface to DSDP version 5.8.\n\n"
-    "Software for Semidefinite Programming.\n\n"
-    "Three control parameters can be modified by making an entry in \n"
-    "dictionary dsdp.options:\n"
-    "    options['DSDP_Monitor']: set to k in order to show \n"
-    "        progress after every kth iteration (default: 0). \n"
-    "    options['DSDP_MaxIts']:  maximum number of iterations\n"
-    "    options['DSDP_GapTolerance']: the relative tolerance used\n"
-    "        in the exit condition (default: 1e-5).\n\n"
-    "DSDSP is available from www-unix.mcs.anl.gov/DSDP.");
-
-static  PyObject *dsdp_module;
-
-static char doc_dsdp[] =
-    "Solves a semidefinite program using DSDP.\n\n"
-    "(status, x, r, zl, zs) = sdp(c, Gl=None, hl=None, Gs=None, hs=None"
-    ",\n"
-    "                             gamma=1e8, beta=1e7)"
-    "\n\n"
-    "PURPOSE\n"
-    "Solves the SDP\n\n"
-    "    minimize    c'*x + gamma*r\n"
-    "    subject to  Gl*x <= hl + r\n"
-    "                mat(Gs[k]*x) <= hs[k] + r*I, k=1,...,L\n"
-    "                -beta <= x <= beta,  r >= 0\n\n"
-    "and its dual\n\n"
-    "    maximize    -hl'*zl - sum_k tr(hs[k]*zs[k]) - beta*||zb||_1\n"
-    "    subject to  Gl'*zl + sum_k Gs[k]'*vec(zs[k]) + zb + c = 0\n"
-    "                sum(zl) + sum_k tr(zs[k]) <= gamma \n"
-    "                zl >= 0,  zs[k] >=0, k=1,...,L. \n\n"
-    "For an mxm matrix y, vec(y) denotes the m^2-vector with the\n"
-    "entries of y stored columnwise.   mat(y) is the inverse\n"
-    "operation.\n\n"
-    "ARGUMENTS\n"
-    "c         n by 1 dense 'd' matrix\n\n"
-    "Gl        ml by n dense or sparse 'd' matrixi.  The default\n"
-    "          value is a matrix with zero rows.\n\n"
-    "hl        ml by 1 dense 'd' matrix.  The default value is a\n"
-    "          vector of length zero.\n\n"
-    "Gs        list of L dense or sparse 'd' matrices.  If the kth\n"
-    "          linear matrix inequality has size mk, then Gs[k] is a\n"
-    "          matrix of size mk**2 by n, and mat(Gs[k][:,i]) is the\n"
-    "          coefficient of the ith variable i in inequality k.\n"
-    "          Only the lower triangular entries in mat(Gs[k][:,i])\n"
-    "          are accessed.  The default value of Gs is an empty list."
-    "\n\n"
-    "hs        list of L square dense 'd' matrices.  hs[k] is the\n"
-    "          righthand side in the kth linear matrix inequality.\n"
-    "          Only the lower triangular entries of hs[k] are\n"
-    "          accessed.  The default value of hs is an empty list.\n\n"
-    "beta      positive double\n\n"
-    "gamma     positive double\n\n"
-    "status    the DSDP solution status: 'DSDP_PDFEASIBLE', \n"
-    "          'DSDP_UNBOUNDED', 'DSDP_INFEASIBLE', or\n"
-    "          'DSDP_UNKNOWN'.\n\n"
-    "x         the primal solution, as a dense 'd' matrix of size\n"
-    "          n by 1\n\n"
-    "r         the optimal value of the variable r\n\n"
-    "zl        the dual solution as a dense 'd' matrix of size\n"
-    "          ml by 1\n\n"
-    "zs        the dual solution as a list of L square dense 'd'\n"
-    "          matrices.  Each matrix represents a symmetric matrix\n"
-    "          in unpacked lower triangular format.";
-
-
-typedef struct {     /* symmetric matrix X in DSDP packed storage */
-    int n;           /* order of X */
-    char issparse;
-    double *val;     /* lower triangular nonzeros of X.  Stored in row
-                      * major order as an n*(n+1)/2-array if X is dense,
-                      * and in arbitrary order if X is sparse.*/
-    int *ind;        /* NULL if X is dense; otherwise, the indices of
-                      *	the elements of val in the n*(n+1)/2 array of
-                      *	the lower triangular entries of X stored
-                      *	rowwise. */
-    int nnz;         /* length of val */
-} dsdp_matrix;
-
-extern void dcopy_(int *n, double *x, int *incx, double *y, int *incy);
-
-static PyObject* solvesdp(PyObject *self, PyObject *args,
-    PyObject *kwrds)
-{
-    matrix *c, *hl=NULL, *hk, *x=NULL, *zl=NULL, *zsk=NULL;
-    PyObject *Gl=NULL, *Gs=NULL, *hs=NULL, *Gk, *t=NULL, *zs=NULL,
-        *param, *key, *value;
-    int i, j, k, n, ml, l, mk, nnz, *lp_colptr=NULL, *lp_rowind=NULL,
-      incx, incy, lngth, maxm;
-    int_t pos=0;
-    double *lp_values=NULL, *zlvals=NULL, *zk=NULL, r, beta=-1.0,
-        gamma=-1.0, tol;
-    dsdp_matrix **lmis=NULL;
-    div_t qr;
-    DSDP sdp;
-    LPCone lpcone;
-    SDPCone sdpcone;
-    DSDPTerminationReason info;
-    DSDPSolutionType status;
-    char err_str[100];
-#if PY_MAJOR_VERSION >= 3
-    const char *keystr; 
-#else
-    char *keystr; 
-#endif
-    char *kwlist[] = {"c", "Gl", "hl", "Gs", "hs", "gamma", "beta",
-        NULL};
-
-    if (!PyArg_ParseTupleAndKeywords(args, kwrds, "O|OOOOdd", kwlist,
-        &c, &Gl, &hl, &Gs, &hs, &gamma, &beta)) return NULL;
-
-    if (!Matrix_Check(c) || MAT_NCOLS(c) != 1 || MAT_ID(c) != DOUBLE)
-        PY_ERR_TYPE("c must be a dense 'd' matrix with one column");
-    n = MAT_NROWS(c);
-
-    if (Gl && ((!Matrix_Check(Gl) && !SpMatrix_Check(Gl)) ||
-        X_NCOLS(Gl) != n || X_ID(Gl) != DOUBLE))
-        PY_ERR_TYPE("invalid type or dimensions for Gl");
-    ml = Gl ? X_NROWS(Gl) : 0;
-    if ((!hl && ml) || (hl && (!Matrix_Check(hl) || MAT_NCOLS(hl) != 1
-        || MAT_NROWS(hl) != ml || MAT_ID(hl) != DOUBLE)))
-        PY_ERR_TYPE("invalid type or dimensions for hl");
-
-    if (Gs && !PyList_Check(Gs)) PY_ERR_TYPE("Gs must be a list");
-    l = Gs ? PyList_Size(Gs) : 0;
-    if (hs && !PyList_Check(hs)) PY_ERR_TYPE("hs must be a list");
-    if ((!hs && l) || (hs && PyList_Size(hs) != l))
-        PY_ERR_TYPE("Gs and hs must be lists of equal length");
-    for (maxm=0, k=0; k<l; k++) {
-        Gk = PyList_GetItem(Gs, k);
-        hk = (matrix *) PyList_GetItem(hs, k);
-        if ((!Matrix_Check(Gk) && !SpMatrix_Check(Gk)) ||
-            X_ID(Gk) != DOUBLE)
-            PY_ERR_TYPE("Gs must be a list of 'd' matrices with n "
-                "columns");
-        if (!Matrix_Check(hk) || MAT_ID(hk) != DOUBLE ||
-            ((mk = MAT_NCOLS(hk)) != MAT_NROWS(hk)))
-            PY_ERR_TYPE("hs must be a list of square dense 'd' "
-                "matrices");
-        if (X_NROWS(Gk) != mk*mk || X_NCOLS(Gk) != n)
-            PY_ERR_TYPE("incompatible dimensions for elements of Gs");
-        maxm = MAX(mk, maxm);
-    }
-
-    if (DSDPCreate(n, &sdp) || DSDPCreateLPCone(sdp, &lpcone) ||
-        DSDPCreateSDPCone(sdp, l, &sdpcone)){
-        t = PyErr_NoMemory();
-        goto done;
-    }
-
-    if (!(param = PyObject_GetAttrString(dsdp_module, "options")) ||
-        !PyDict_Check(param)){
-        PyErr_SetString(PyExc_AttributeError, "missing dsdp.options "
-            " dictionary");
-        t = NULL;
-        goto done;
-    }
-    while (PyDict_Next(param, &pos, &key, &value))
-#if PY_MAJOR_VERSION >= 3
-	if (PyUnicode_Check(key)) {
-	    keystr = _PyUnicode_AsString(key);
-#else
-        if ((keystr = PyString_AsString(key))){
-#endif
-            if (!strcmp(keystr, "DSDP_Monitor")){
-#if PY_MAJOR_VERSION >= 3
-                if (!PyLong_Check(value)) {
-#else
-                if (!PyInt_Check(value)) {
-#endif
-                    sprintf(err_str, "invalid value for integer "
-                        "DSDP parameter: DSDP_Monitor");
-                    PyErr_SetString(PyExc_ValueError, err_str);
-                    t = NULL;
-                    Py_DECREF(param);
-                    goto done;
-                }
-#if PY_MAJOR_VERSION >= 3
-                else DSDPSetStandardMonitor(sdp, PyLong_AsLong(value));
-#else
-                else DSDPSetStandardMonitor(sdp, PyInt_AsLong(value));
-#endif
-            }
-            if (!strcmp(keystr, "DSDP_MaxIts")){
-#if PY_MAJOR_VERSION >= 3
-                if (!PyLong_Check(value) || (k = PyLong_AsLong(value)) < 0){
-#else
-                if (!PyInt_Check(value) || (k = PyInt_AsLong(value)) < 0){
-#endif
-                    sprintf(err_str, "invalid value for nonnegative "
-                        "integer DSDP parameter: DSDP_MaxIts");
-                    PyErr_SetString(PyExc_ValueError, err_str);
-                    t = NULL;
-                    Py_DECREF(param);
-                    goto done;
-                }
-		else DSDPSetMaxIts(sdp, k);
-            }
-            if (!strcmp(keystr, "DSDP_GapTolerance")){
-#if PY_MAJOR_VERSION >= 3
-                if ((!PyFloat_Check(value) && !PyLong_Check(value)) ||
-#else
-                if ((!PyFloat_Check(value) && !PyInt_Check(value)) ||
-#endif
-                    (tol = PyFloat_AsDouble(value)) <= 0.0) {
-                    sprintf(err_str, "invalid value for float "
-                        "DSDP parameter: DSDP_GapTolerance");
-                    PyErr_SetString(PyExc_ValueError, err_str);
-                    t = NULL;
-                    Py_DECREF(param);
-                    goto done;
-                }
-                else DSDPSetGapTolerance(sdp, tol);
-            }
-        }
-    Py_DECREF(param);
-
-    if (gamma > 0) DSDPSetPenaltyParameter(sdp, gamma);
-    if (beta > 0) DSDPSetYBounds(sdp, -beta, beta);
-
-    /* cost function */
-    for (k=0; k<n; k++) DSDPSetDualObjective(sdp, k+1, -MAT_BUFD(c)[k]);
-
-    /* linear inequalities: store [Gl, hl] in CCS format */
-    nnz = ml ? ml + (Matrix_Check(Gl) ? ml*n : SP_NNZ(Gl)) : 0;
-    if (!(lp_colptr = (int *) calloc(n+2, sizeof(int))) ||
-        !(lp_rowind = (int *) calloc(nnz, sizeof(int))) ||
-        !(lp_values = (double *) calloc(nnz, sizeof(double)))){
-        t = PyErr_NoMemory();
-        goto done;
-    }
-    lp_colptr[0] = 0;
-    if (ml){
-	if (Matrix_Check(Gl)){
-            memcpy(lp_values, MAT_BUFD(Gl), ml*n*sizeof(double));
-            for (k=0; k<n; k++){
-                for (j=0; j<ml; j++) lp_rowind[ml*k+j] = j;
-                lp_colptr[k+1] = lp_colptr[k] + ml;
-            }
-        }
-        else {
-            memcpy(lp_values, SP_VALD(Gl), SP_NNZ(Gl)*sizeof(double));
-            for (k=0; k<n; k++){
-                for (j=SP_COL(Gl)[k]; j<SP_COL(Gl)[k+1]; j++)
-                    lp_rowind[j] = (int) SP_ROW(Gl)[j];
-                lp_colptr[k+1] = lp_colptr[k] + (int) (SP_COL(Gl)[k+1] -
-                    SP_COL(Gl)[k]);
-            }
-        }
-        memcpy(lp_values+lp_colptr[n], MAT_BUFD(hl), ml*sizeof(double));
-        for (k=0; k<ml; k++) lp_rowind[lp_colptr[n]+k] = k;
-        lp_colptr[n+1] = lp_colptr[n] + ml;
-    }
-    if (LPConeSetData2(lpcone, ml, lp_colptr, lp_rowind, lp_values)){
-        t = PyErr_NoMemory();
-        goto done;
-    }
-    /* LPConeView(lpcone); */
-
-    /* linear matrix inequalities: store mat(hs[k]), mat(Gs[k][:,i])
-     * as an lx(n+1) array of dsdp matrices. */
-    if (!(lmis = (dsdp_matrix **) calloc(l, sizeof(dsdp_matrix *)))){
-        t = PyErr_NoMemory();
-        goto done;
-    }
-    for (k=0; k<l; k++) lmis[k] = NULL;
-    for (k=0; k<l; k++){
-        Gk = PyList_GetItem(Gs, k);
-        hk = (matrix *) PyList_GetItem(hs, k);
-        if (!(lmis[k] = (dsdp_matrix *) calloc(n+1,
-            sizeof(dsdp_matrix)))){
-            t = PyErr_NoMemory();
-            goto done;
-        }
-
-	/* lmis[k][0] is hs[k] as a dsdp matrix */
-        mk = MAT_NROWS(hk);
-        lmis[k][0].n = mk;
-        lmis[k][0].issparse = 0;
-        if (!(lmis[k][0].val = (double *) calloc(mk*(mk+1)/2,
-            sizeof(double)))){
-            t = PyErr_NoMemory();
-            goto done;
-        }
-        lmis[k][0].ind = NULL;
-        lmis[k][0].nnz = mk*(mk+1)/2;
-        for (j=0; j<mk; j++){
-            lngth = j+1;  incx = mk;  incy = 1;
-            dcopy_(&lngth, MAT_BUFD(hk)+j, &incx,
-                lmis[k][0].val+j*(j+1)/2, &incy);
-        }
-
-        /* lmis[k][i+1] is mat(Gs[k][i]) as a dsdp matrix */
-        for (i=0; i<n; i++){
-            lmis[k][i+1].n = mk;
-            if (Matrix_Check(Gk)){
-                lmis[k][i+1].issparse = 0;
-                if (!(lmis[k][i+1].val = (double *) calloc(mk*(mk+1)/2,
-                    sizeof(double)))){
-                    t = PyErr_NoMemory();
-                    goto done;
-                }
-                lmis[k][i+1].ind = NULL;
-                lmis[k][i+1].nnz = mk*(mk+1)/2;
-                for (j=0; j<mk; j++){
-                    lngth = j+1;  incx = mk;  incy = 1;
-                    dcopy_(&lngth, MAT_BUFD(Gk)+i*mk*mk+j, &incx,
-                        lmis[k][i+1].val+j*(j+1)/2, &incy);
-                }
-            } else {
-                lmis[k][i+1].issparse = 1;
-                /* nnz is number of lower triangular nonzeros in
-                 * Gk[:,i] */
-                for (nnz=0, j=SP_COL(Gk)[i]; j<SP_COL(Gk)[i+1]; j++){
-                    qr = div(SP_ROW(Gk)[j], mk);
-                    if (qr.quot <= qr.rem) nnz++;
-                }
-                lmis[k][i+1].nnz = nnz;
-                if (!(lmis[k][i+1].val = (double *) calloc(nnz,
-                    sizeof(double))) || !(lmis[k][i+1].ind = (int *)
-                    calloc(nnz, sizeof(int)))){
-                    t = PyErr_NoMemory();
-                    goto done;
-                }
-                /* lmis[k][i+1].val, lmis[k][i+1].ind are the lower
-                 * triangular nonzeros/indices of Gk[:,i].  The indices
-		 * refer to the postions in the lower triangular part
-		 * stored in row major order as an mk*(mk+1)/2 array. */
-                for (nnz=0, j=SP_COL(Gk)[i]; j<SP_COL(Gk)[i+1]; j++){
-                    qr = div(SP_ROW(Gk)[j], mk);
-                    if (qr.quot <= qr.rem){
-                        lmis[k][i+1].val[nnz] = SP_VALD(Gk)[j];
-                        lmis[k][i+1].ind[nnz] = qr.rem*(qr.rem+1)/2 +
-                            qr.quot;
-                        nnz++;
-                    }
-                }
-            }
-        }
-    }
-    for (k=0; k<l; k++) for(i=0; i<n+1; i++){
-        if (lmis[k][i].issparse){
-            SDPConeSetASparseVecMat(sdpcone, k, i, lmis[k][i].n, 1.0, 0,
-                lmis[k][i].ind, lmis[k][i].val, lmis[k][i].nnz);
-        }
-        else {
-            SDPConeSetADenseVecMat(sdpcone, k, i, lmis[k][i].n, 1.0,
-                lmis[k][i].val, lmis[k][i].nnz);
-        }
-        /* SDPConeViewDataMatrix(sdpcone, k, i);  */
-    }
-
-    DSDPSetup(sdp);
-    if (DSDPSolve(sdp)){
-        PyErr_SetString(PyExc_ArithmeticError, "DSDP error");
-        t = NULL;
-        goto done;
-    }
-    DSDPStopReason(sdp, &info);
-    if (info != DSDP_CONVERGED && info != DSDP_SMALL_STEPS &&
-        info != DSDP_INDEFINITE_SCHUR_MATRIX && info != DSDP_MAX_IT
-        && info != DSDP_NUMERICAL_ERROR && info != DSDP_UPPERBOUND ){
-        PyErr_SetObject(PyExc_ArithmeticError, Py_BuildValue("i",info));
-        t = NULL;
-        goto done;
-    }
-
-    if (!(zs = PyList_New(l)) || !(x = (matrix *) Matrix_New(n, 1,
-        DOUBLE)) || !(zl = (matrix *) Matrix_New(ml, 1, DOUBLE)) ||
-        !(zk = (double *) calloc(maxm*(maxm+1)/2, sizeof(double))) ||
-        !(t = PyTuple_New(5))) {
-        Py_XDECREF(x);  Py_XDECREF(zl);  Py_XDECREF(zs);  Py_XDECREF(t);
-        t = PyErr_NoMemory();
-        goto done;
-    }
-    DSDPGetSolutionType(sdp, &status);
-
-    if (info == DSDP_CONVERGED) {
-        switch (status){
-            case DSDP_PDFEASIBLE:
-                PyTuple_SET_ITEM(t, 0, (PyObject *)
-#if PY_MAJOR_VERSION >= 3
-                    PyUnicode_FromString("DSDP_PDFEASIBLE"));
-#else
-                    PyString_FromString("DSDP_PDFEASIBLE"));
-#endif
-                break;
-            case DSDP_UNBOUNDED:
-                PyTuple_SET_ITEM(t, 0, (PyObject *)
-#if PY_MAJOR_VERSION >= 3
-                    PyUnicode_FromString("DSDP_UNBOUNDED"));
-#else
-                    PyString_FromString("DSDP_UNBOUNDED"));
-#endif
-                break;
-            case DSDP_INFEASIBLE:
-                PyTuple_SET_ITEM(t, 0, (PyObject *)
-#if PY_MAJOR_VERSION >= 3
-                    PyUnicode_FromString("DSDP_INFEASIBLE"));
-#else
-                    PyString_FromString("DSDP_INFEASIBLE"));
-#endif
-                break;
-            case DSDP_PDUNKNOWN:
-                PyTuple_SET_ITEM(t, 0, (PyObject *)
-#if PY_MAJOR_VERSION >= 3
-                    PyUnicode_FromString("DSDP_UNKNOWN"));
-#else
-                    PyString_FromString("DSDP_UNKNOWN"));
-#endif
-                break;
-        }
-    } else {
-        PyTuple_SET_ITEM(t, 0, (PyObject *)
-#if PY_MAJOR_VERSION >= 3
-        PyUnicode_FromString("DSDP_UNKNOWN"));
-#else
-        PyString_FromString("DSDP_UNKNOWN"));
-#endif
-    }
-
-    DSDPGetY(sdp, MAT_BUFD(x), n);
-    PyTuple_SET_ITEM(t, 1, (PyObject *) x);
-
-    DSDPGetR(sdp, &r);
-    PyTuple_SET_ITEM(t, 2, Py_BuildValue("d", r));
-
-    DSDPComputeX(sdp);
-    LPConeGetXArray(lpcone, &zlvals, &k);
-    memcpy(MAT_BUFD(zl), zlvals, ml*sizeof(double));
-    PyTuple_SET_ITEM(t, 3, (PyObject *) zl);
-
-    for (k=0; k<l; k++){
-        hk = (matrix *) PyList_GetItem(hs, k);
-        mk = MAT_NROWS(hk);
-        if (!(zsk = (matrix *) Matrix_New(mk, mk, DOUBLE))){
-            Py_XDECREF(x);  Py_XDECREF(zl);  Py_XDECREF(zs);
-            Py_XDECREF(t);
-            t = PyErr_NoMemory();
-            goto done;
-        }
-        SDPConeComputeX(sdpcone, k, mk, zk, maxm*(maxm+1)/2);
-        for (j=0; j<mk; j++){
-            lngth=j+1;  incx=1;  incy=mk;
-            dcopy_(&lngth, zk+j*(j+1)/2, &incx, MAT_BUFD(zsk)+j, &incy);
-        }
-        PyList_SetItem(zs, k, (PyObject *) zsk);
-    }
-    PyTuple_SET_ITEM(t, 4, (PyObject *) zs);
-
-    done:
-        free(lp_colptr);  free(lp_rowind);  free(lp_values);  free(zk);
-        DSDPDestroy(sdp);
-        if (lmis) for (k=0; k<l; k++){
-            if (lmis[k]) for (i=0; i<n+1; i++){
-                if (lmis[k][i].issparse) free(lmis[k][i].ind);
-                free(lmis[k][i].val);
-            }
-        }
-        free(lmis);
-        return t;
-}
-
-static PyMethodDef dsdp_functions[] = {
-    {"sdp", (PyCFunction) solvesdp, METH_VARARGS|METH_KEYWORDS, doc_dsdp},
-    {NULL}  /* Sentinel */
-};
-
-
-#if PY_MAJOR_VERSION >= 3
-
-static PyModuleDef dsdp_module_def = {
-    PyModuleDef_HEAD_INIT,
-    "dsdp",
-    dsdp__doc__,
-    -1,
-    dsdp_functions,
-    NULL, NULL, NULL, NULL
-};
-
-PyMODINIT_FUNC PyInit_dsdp(void)
-{
-  if (!(dsdp_module = PyModule_Create(&dsdp_module_def))) return NULL;
-  PyModule_AddObject(dsdp_module, "options", PyDict_New());
-  if (import_cvxopt() < 0) return NULL;
-  return dsdp_module;
-}
-
-#else
-
-PyMODINIT_FUNC initdsdp(void)
-{
-    dsdp_module = Py_InitModule3("cvxopt.dsdp", dsdp_functions,
-        dsdp__doc__);
-    PyModule_AddObject(dsdp_module, "options", PyDict_New());
-    if (import_cvxopt() < 0) return;
-}
-
-#endif
->>>>>>> d8bd930d
+/*
+ * Copyright 2012-2016 M. Andersen and L. Vandenberghe.
+ * Copyright 2010-2011 L. Vandenberghe.
+ * Copyright 2004-2009 J. Dahl and L. Vandenberghe.
+ *
+ * This file is part of CVXOPT.
+ *
+ * CVXOPT is free software; you can redistribute it and/or modify
+ * it under the terms of the GNU General Public License as published by
+ * the Free Software Foundation; either version 3 of the License, or
+ * (at your option) any later version.
+ *
+ * CVXOPT is distributed in the hope that it will be useful,
+ * but WITHOUT ANY WARRANTY; without even the implied warranty of
+ * MERCHANTABILITY or FITNESS FOR A PARTICULAR PURPOSE.  See the
+ * GNU General Public License for more details.
+ *
+ * You should have received a copy of the GNU General Public License
+ * along with this program.  If not, see <http://www.gnu.org/licenses/>.
+ */
+
+#include "cvxopt.h"
+#include "misc.h"
+#include "dsdp5.h"
+#include "math.h"
+
+PyDoc_STRVAR(dsdp__doc__,"Interface to DSDP version 5.8.\n\n"
+    "Software for Semidefinite Programming.\n\n"
+    "Three control parameters can be modified by making an entry in \n"
+    "dictionary dsdp.options:\n"
+    "    options['DSDP_Monitor']: set to k in order to show \n"
+    "        progress after every kth iteration (default: 0). \n"
+    "    options['DSDP_MaxIts']:  maximum number of iterations\n"
+    "    options['DSDP_GapTolerance']: the relative tolerance used\n"
+    "        in the exit condition (default: 1e-5).\n\n"
+    "DSDSP is available from www-unix.mcs.anl.gov/DSDP.");
+
+static  PyObject *dsdp_module;
+
+static char doc_dsdp[] =
+    "Solves a semidefinite program using DSDP.\n\n"
+    "(status, x, r, zl, zs) = sdp(c, Gl=None, hl=None, Gs=None, hs=None"
+    ",\n"
+    "                             gamma=1e8, beta=1e7)"
+    "\n\n"
+    "PURPOSE\n"
+    "Solves the SDP\n\n"
+    "    minimize    c'*x + gamma*r\n"
+    "    subject to  Gl*x <= hl + r\n"
+    "                mat(Gs[k]*x) <= hs[k] + r*I, k=1,...,L\n"
+    "                -beta <= x <= beta,  r >= 0\n\n"
+    "and its dual\n\n"
+    "    maximize    -hl'*zl - sum_k tr(hs[k]*zs[k]) - beta*||zb||_1\n"
+    "    subject to  Gl'*zl + sum_k Gs[k]'*vec(zs[k]) + zb + c = 0\n"
+    "                sum(zl) + sum_k tr(zs[k]) <= gamma \n"
+    "                zl >= 0,  zs[k] >=0, k=1,...,L. \n\n"
+    "For an mxm matrix y, vec(y) denotes the m^2-vector with the\n"
+    "entries of y stored columnwise.   mat(y) is the inverse\n"
+    "operation.\n\n"
+    "ARGUMENTS\n"
+    "c         n by 1 dense 'd' matrix\n\n"
+    "Gl        ml by n dense or sparse 'd' matrixi.  The default\n"
+    "          value is a matrix with zero rows.\n\n"
+    "hl        ml by 1 dense 'd' matrix.  The default value is a\n"
+    "          vector of length zero.\n\n"
+    "Gs        list of L dense or sparse 'd' matrices.  If the kth\n"
+    "          linear matrix inequality has size mk, then Gs[k] is a\n"
+    "          matrix of size mk**2 by n, and mat(Gs[k][:,i]) is the\n"
+    "          coefficient of the ith variable i in inequality k.\n"
+    "          Only the lower triangular entries in mat(Gs[k][:,i])\n"
+    "          are accessed.  The default value of Gs is an empty list."
+    "\n\n"
+    "hs        list of L square dense 'd' matrices.  hs[k] is the\n"
+    "          righthand side in the kth linear matrix inequality.\n"
+    "          Only the lower triangular entries of hs[k] are\n"
+    "          accessed.  The default value of hs is an empty list.\n\n"
+    "beta      positive double\n\n"
+    "gamma     positive double\n\n"
+    "status    the DSDP solution status: 'DSDP_PDFEASIBLE', \n"
+    "          'DSDP_UNBOUNDED', 'DSDP_INFEASIBLE', or\n"
+    "          'DSDP_UNKNOWN'.\n\n"
+    "x         the primal solution, as a dense 'd' matrix of size\n"
+    "          n by 1\n\n"
+    "r         the optimal value of the variable r\n\n"
+    "zl        the dual solution as a dense 'd' matrix of size\n"
+    "          ml by 1\n\n"
+    "zs        the dual solution as a list of L square dense 'd'\n"
+    "          matrices.  Each matrix represents a symmetric matrix\n"
+    "          in unpacked lower triangular format.";
+
+
+typedef struct {     /* symmetric matrix X in DSDP packed storage */
+    int n;           /* order of X */
+    char issparse;
+    double *val;     /* lower triangular nonzeros of X.  Stored in row
+                      * major order as an n*(n+1)/2-array if X is dense,
+                      * and in arbitrary order if X is sparse.*/
+    int *ind;        /* NULL if X is dense; otherwise, the indices of
+                      *	the elements of val in the n*(n+1)/2 array of
+                      *	the lower triangular entries of X stored
+                      *	rowwise. */
+    int nnz;         /* length of val */
+} dsdp_matrix;
+
+extern void dcopy_(int *n, double *x, int *incx, double *y, int *incy);
+
+static PyObject* solvesdp(PyObject *self, PyObject *args,
+    PyObject *kwrds)
+{
+    matrix *c, *hl=NULL, *hk, *x=NULL, *zl=NULL, *zsk=NULL;
+    PyObject *Gl=NULL, *Gs=NULL, *hs=NULL, *Gk, *t=NULL, *zs=NULL,
+        *param, *key, *value;
+    int i, j, k, n, ml, l, mk, nnz, *lp_colptr=NULL, *lp_rowind=NULL,
+      incx, incy, lngth, maxm;
+    int_t pos=0;
+    double *lp_values=NULL, *zlvals=NULL, *zk=NULL, r, beta=-1.0,
+        gamma=-1.0, tol;
+    dsdp_matrix **lmis=NULL;
+    div_t qr;
+    DSDP sdp;
+    LPCone lpcone;
+    SDPCone sdpcone;
+    DSDPTerminationReason info;
+    DSDPSolutionType status;
+    char err_str[100];
+#if PY_MAJOR_VERSION >= 3
+    const char *keystr; 
+#else
+    char *keystr; 
+#endif
+    char *kwlist[] = {"c", "Gl", "hl", "Gs", "hs", "gamma", "beta",
+        NULL};
+
+    if (!PyArg_ParseTupleAndKeywords(args, kwrds, "O|OOOOdd", kwlist,
+        &c, &Gl, &hl, &Gs, &hs, &gamma, &beta)) return NULL;
+
+    if (!Matrix_Check(c) || MAT_NCOLS(c) != 1 || MAT_ID(c) != DOUBLE)
+        PY_ERR_TYPE("c must be a dense 'd' matrix with one column");
+    n = MAT_NROWS(c);
+
+    if (Gl && ((!Matrix_Check(Gl) && !SpMatrix_Check(Gl)) ||
+        X_NCOLS(Gl) != n || X_ID(Gl) != DOUBLE))
+        PY_ERR_TYPE("invalid type or dimensions for Gl");
+    ml = Gl ? X_NROWS(Gl) : 0;
+    if ((!hl && ml) || (hl && (!Matrix_Check(hl) || MAT_NCOLS(hl) != 1
+        || MAT_NROWS(hl) != ml || MAT_ID(hl) != DOUBLE)))
+        PY_ERR_TYPE("invalid type or dimensions for hl");
+
+    if (Gs && !PyList_Check(Gs)) PY_ERR_TYPE("Gs must be a list");
+    l = Gs ? PyList_Size(Gs) : 0;
+    if (hs && !PyList_Check(hs)) PY_ERR_TYPE("hs must be a list");
+    if ((!hs && l) || (hs && PyList_Size(hs) != l))
+        PY_ERR_TYPE("Gs and hs must be lists of equal length");
+    for (maxm=0, k=0; k<l; k++) {
+        Gk = PyList_GetItem(Gs, k);
+        hk = (matrix *) PyList_GetItem(hs, k);
+        if ((!Matrix_Check(Gk) && !SpMatrix_Check(Gk)) ||
+            X_ID(Gk) != DOUBLE)
+            PY_ERR_TYPE("Gs must be a list of 'd' matrices with n "
+                "columns");
+        if (!Matrix_Check(hk) || MAT_ID(hk) != DOUBLE ||
+            ((mk = MAT_NCOLS(hk)) != MAT_NROWS(hk)))
+            PY_ERR_TYPE("hs must be a list of square dense 'd' "
+                "matrices");
+        if (X_NROWS(Gk) != mk*mk || X_NCOLS(Gk) != n)
+            PY_ERR_TYPE("incompatible dimensions for elements of Gs");
+        maxm = MAX(mk, maxm);
+    }
+
+    if (DSDPCreate(n, &sdp) || DSDPCreateLPCone(sdp, &lpcone) ||
+        DSDPCreateSDPCone(sdp, l, &sdpcone)){
+        t = PyErr_NoMemory();
+        goto done;
+    }
+
+    if (!(param = PyObject_GetAttrString(dsdp_module, "options")) ||
+        !PyDict_Check(param)){
+        PyErr_SetString(PyExc_AttributeError, "missing dsdp.options "
+            " dictionary");
+        t = NULL;
+        goto done;
+    }
+    while (PyDict_Next(param, &pos, &key, &value))
+#if PY_MAJOR_VERSION >= 3
+	if (PyUnicode_Check(key)) {
+	    keystr = _PyUnicode_AsString(key);
+#else
+        if ((keystr = PyString_AsString(key))){
+#endif
+            if (!strcmp(keystr, "DSDP_Monitor")){
+#if PY_MAJOR_VERSION >= 3
+                if (!PyLong_Check(value)) {
+#else
+                if (!PyInt_Check(value)) {
+#endif
+                    sprintf(err_str, "invalid value for integer "
+                        "DSDP parameter: DSDP_Monitor");
+                    PyErr_SetString(PyExc_ValueError, err_str);
+                    t = NULL;
+                    Py_DECREF(param);
+                    goto done;
+                }
+#if PY_MAJOR_VERSION >= 3
+                else DSDPSetStandardMonitor(sdp, PyLong_AsLong(value));
+#else
+                else DSDPSetStandardMonitor(sdp, PyInt_AsLong(value));
+#endif
+            }
+            if (!strcmp(keystr, "DSDP_MaxIts")){
+#if PY_MAJOR_VERSION >= 3
+                if (!PyLong_Check(value) || (k = PyLong_AsLong(value)) < 0){
+#else
+                if (!PyInt_Check(value) || (k = PyInt_AsLong(value)) < 0){
+#endif
+                    sprintf(err_str, "invalid value for nonnegative "
+                        "integer DSDP parameter: DSDP_MaxIts");
+                    PyErr_SetString(PyExc_ValueError, err_str);
+                    t = NULL;
+                    Py_DECREF(param);
+                    goto done;
+                }
+		else DSDPSetMaxIts(sdp, k);
+            }
+            if (!strcmp(keystr, "DSDP_GapTolerance")){
+#if PY_MAJOR_VERSION >= 3
+                if ((!PyFloat_Check(value) && !PyLong_Check(value)) ||
+#else
+                if ((!PyFloat_Check(value) && !PyInt_Check(value)) ||
+#endif
+                    (tol = PyFloat_AsDouble(value)) <= 0.0) {
+                    sprintf(err_str, "invalid value for float "
+                        "DSDP parameter: DSDP_GapTolerance");
+                    PyErr_SetString(PyExc_ValueError, err_str);
+                    t = NULL;
+                    Py_DECREF(param);
+                    goto done;
+                }
+                else DSDPSetGapTolerance(sdp, tol);
+            }
+        }
+    Py_DECREF(param);
+
+    if (gamma > 0) DSDPSetPenaltyParameter(sdp, gamma);
+    if (beta > 0) DSDPSetYBounds(sdp, -beta, beta);
+
+    /* cost function */
+    for (k=0; k<n; k++) DSDPSetDualObjective(sdp, k+1, -MAT_BUFD(c)[k]);
+
+    /* linear inequalities: store [Gl, hl] in CCS format */
+    nnz = ml ? ml + (Matrix_Check(Gl) ? ml*n : SP_NNZ(Gl)) : 0;
+    if (!(lp_colptr = (int *) calloc(n+2, sizeof(int))) ||
+        !(lp_rowind = (int *) calloc(nnz, sizeof(int))) ||
+        !(lp_values = (double *) calloc(nnz, sizeof(double)))){
+        t = PyErr_NoMemory();
+        goto done;
+    }
+    lp_colptr[0] = 0;
+    if (ml){
+	if (Matrix_Check(Gl)){
+            memcpy(lp_values, MAT_BUFD(Gl), ml*n*sizeof(double));
+            for (k=0; k<n; k++){
+                for (j=0; j<ml; j++) lp_rowind[ml*k+j] = j;
+                lp_colptr[k+1] = lp_colptr[k] + ml;
+            }
+        }
+        else {
+            memcpy(lp_values, SP_VALD(Gl), SP_NNZ(Gl)*sizeof(double));
+            for (k=0; k<n; k++){
+                for (j=SP_COL(Gl)[k]; j<SP_COL(Gl)[k+1]; j++)
+                    lp_rowind[j] = (int) SP_ROW(Gl)[j];
+                lp_colptr[k+1] = lp_colptr[k] + (int) (SP_COL(Gl)[k+1] -
+                    SP_COL(Gl)[k]);
+            }
+        }
+        memcpy(lp_values+lp_colptr[n], MAT_BUFD(hl), ml*sizeof(double));
+        for (k=0; k<ml; k++) lp_rowind[lp_colptr[n]+k] = k;
+        lp_colptr[n+1] = lp_colptr[n] + ml;
+    }
+    if (LPConeSetData2(lpcone, ml, lp_colptr, lp_rowind, lp_values)){
+        t = PyErr_NoMemory();
+        goto done;
+    }
+    /* LPConeView(lpcone); */
+
+    /* linear matrix inequalities: store mat(hs[k]), mat(Gs[k][:,i])
+     * as an lx(n+1) array of dsdp matrices. */
+    if (!(lmis = (dsdp_matrix **) calloc(l, sizeof(dsdp_matrix *)))){
+        t = PyErr_NoMemory();
+        goto done;
+    }
+    for (k=0; k<l; k++) lmis[k] = NULL;
+    for (k=0; k<l; k++){
+        Gk = PyList_GetItem(Gs, k);
+        hk = (matrix *) PyList_GetItem(hs, k);
+        if (!(lmis[k] = (dsdp_matrix *) calloc(n+1,
+            sizeof(dsdp_matrix)))){
+            t = PyErr_NoMemory();
+            goto done;
+        }
+
+	/* lmis[k][0] is hs[k] as a dsdp matrix */
+        mk = MAT_NROWS(hk);
+        lmis[k][0].n = mk;
+        lmis[k][0].issparse = 0;
+        if (!(lmis[k][0].val = (double *) calloc(mk*(mk+1)/2,
+            sizeof(double)))){
+            t = PyErr_NoMemory();
+            goto done;
+        }
+        lmis[k][0].ind = NULL;
+        lmis[k][0].nnz = mk*(mk+1)/2;
+        for (j=0; j<mk; j++){
+            lngth = j+1;  incx = mk;  incy = 1;
+            dcopy_(&lngth, MAT_BUFD(hk)+j, &incx,
+                lmis[k][0].val+j*(j+1)/2, &incy);
+        }
+
+        /* lmis[k][i+1] is mat(Gs[k][i]) as a dsdp matrix */
+        for (i=0; i<n; i++){
+            lmis[k][i+1].n = mk;
+            if (Matrix_Check(Gk)){
+                lmis[k][i+1].issparse = 0;
+                if (!(lmis[k][i+1].val = (double *) calloc(mk*(mk+1)/2,
+                    sizeof(double)))){
+                    t = PyErr_NoMemory();
+                    goto done;
+                }
+                lmis[k][i+1].ind = NULL;
+                lmis[k][i+1].nnz = mk*(mk+1)/2;
+                for (j=0; j<mk; j++){
+                    lngth = j+1;  incx = mk;  incy = 1;
+                    dcopy_(&lngth, MAT_BUFD(Gk)+i*mk*mk+j, &incx,
+                        lmis[k][i+1].val+j*(j+1)/2, &incy);
+                }
+            } else {
+                lmis[k][i+1].issparse = 1;
+                /* nnz is number of lower triangular nonzeros in
+                 * Gk[:,i] */
+                for (nnz=0, j=SP_COL(Gk)[i]; j<SP_COL(Gk)[i+1]; j++){
+                    qr = div(SP_ROW(Gk)[j], mk);
+                    if (qr.quot <= qr.rem) nnz++;
+                }
+                lmis[k][i+1].nnz = nnz;
+                if (!(lmis[k][i+1].val = (double *) calloc(nnz,
+                    sizeof(double))) || !(lmis[k][i+1].ind = (int *)
+                    calloc(nnz, sizeof(int)))){
+                    t = PyErr_NoMemory();
+                    goto done;
+                }
+                /* lmis[k][i+1].val, lmis[k][i+1].ind are the lower
+                 * triangular nonzeros/indices of Gk[:,i].  The indices
+		 * refer to the postions in the lower triangular part
+		 * stored in row major order as an mk*(mk+1)/2 array. */
+                for (nnz=0, j=SP_COL(Gk)[i]; j<SP_COL(Gk)[i+1]; j++){
+                    qr = div(SP_ROW(Gk)[j], mk);
+                    if (qr.quot <= qr.rem){
+                        lmis[k][i+1].val[nnz] = SP_VALD(Gk)[j];
+                        lmis[k][i+1].ind[nnz] = qr.rem*(qr.rem+1)/2 +
+                            qr.quot;
+                        nnz++;
+                    }
+                }
+            }
+        }
+    }
+    for (k=0; k<l; k++) for(i=0; i<n+1; i++){
+        if (lmis[k][i].issparse){
+            SDPConeSetASparseVecMat(sdpcone, k, i, lmis[k][i].n, 1.0, 0,
+                lmis[k][i].ind, lmis[k][i].val, lmis[k][i].nnz);
+        }
+        else {
+            SDPConeSetADenseVecMat(sdpcone, k, i, lmis[k][i].n, 1.0,
+                lmis[k][i].val, lmis[k][i].nnz);
+        }
+        /* SDPConeViewDataMatrix(sdpcone, k, i);  */
+    }
+
+    DSDPSetup(sdp);
+    if (DSDPSolve(sdp)){
+        PyErr_SetString(PyExc_ArithmeticError, "DSDP error");
+        t = NULL;
+        goto done;
+    }
+    DSDPStopReason(sdp, &info);
+    if (info != DSDP_CONVERGED && info != DSDP_SMALL_STEPS &&
+        info != DSDP_INDEFINITE_SCHUR_MATRIX && info != DSDP_MAX_IT
+        && info != DSDP_NUMERICAL_ERROR && info != DSDP_UPPERBOUND ){
+        PyErr_SetObject(PyExc_ArithmeticError, Py_BuildValue("i",info));
+        t = NULL;
+        goto done;
+    }
+
+    if (!(zs = PyList_New(l)) || !(x = (matrix *) Matrix_New(n, 1,
+        DOUBLE)) || !(zl = (matrix *) Matrix_New(ml, 1, DOUBLE)) ||
+        !(zk = (double *) calloc(maxm*(maxm+1)/2, sizeof(double))) ||
+        !(t = PyTuple_New(5))) {
+        Py_XDECREF(x);  Py_XDECREF(zl);  Py_XDECREF(zs);  Py_XDECREF(t);
+        t = PyErr_NoMemory();
+        goto done;
+    }
+    DSDPGetSolutionType(sdp, &status);
+
+    if (info == DSDP_CONVERGED) {
+        switch (status){
+            case DSDP_PDFEASIBLE:
+                PyTuple_SET_ITEM(t, 0, (PyObject *)
+#if PY_MAJOR_VERSION >= 3
+                    PyUnicode_FromString("DSDP_PDFEASIBLE"));
+#else
+                    PyString_FromString("DSDP_PDFEASIBLE"));
+#endif
+                break;
+            case DSDP_UNBOUNDED:
+                PyTuple_SET_ITEM(t, 0, (PyObject *)
+#if PY_MAJOR_VERSION >= 3
+                    PyUnicode_FromString("DSDP_UNBOUNDED"));
+#else
+                    PyString_FromString("DSDP_UNBOUNDED"));
+#endif
+                break;
+            case DSDP_INFEASIBLE:
+                PyTuple_SET_ITEM(t, 0, (PyObject *)
+#if PY_MAJOR_VERSION >= 3
+                    PyUnicode_FromString("DSDP_INFEASIBLE"));
+#else
+                    PyString_FromString("DSDP_INFEASIBLE"));
+#endif
+                break;
+            case DSDP_PDUNKNOWN:
+                PyTuple_SET_ITEM(t, 0, (PyObject *)
+#if PY_MAJOR_VERSION >= 3
+                    PyUnicode_FromString("DSDP_UNKNOWN"));
+#else
+                    PyString_FromString("DSDP_UNKNOWN"));
+#endif
+                break;
+        }
+    } else {
+        PyTuple_SET_ITEM(t, 0, (PyObject *)
+#if PY_MAJOR_VERSION >= 3
+        PyUnicode_FromString("DSDP_UNKNOWN"));
+#else
+        PyString_FromString("DSDP_UNKNOWN"));
+#endif
+    }
+
+    DSDPGetY(sdp, MAT_BUFD(x), n);
+    PyTuple_SET_ITEM(t, 1, (PyObject *) x);
+
+    DSDPGetR(sdp, &r);
+    PyTuple_SET_ITEM(t, 2, Py_BuildValue("d", r));
+
+    DSDPComputeX(sdp);
+    LPConeGetXArray(lpcone, &zlvals, &k);
+    memcpy(MAT_BUFD(zl), zlvals, ml*sizeof(double));
+    PyTuple_SET_ITEM(t, 3, (PyObject *) zl);
+
+    for (k=0; k<l; k++){
+        hk = (matrix *) PyList_GetItem(hs, k);
+        mk = MAT_NROWS(hk);
+        if (!(zsk = (matrix *) Matrix_New(mk, mk, DOUBLE))){
+            Py_XDECREF(x);  Py_XDECREF(zl);  Py_XDECREF(zs);
+            Py_XDECREF(t);
+            t = PyErr_NoMemory();
+            goto done;
+        }
+        SDPConeComputeX(sdpcone, k, mk, zk, maxm*(maxm+1)/2);
+        for (j=0; j<mk; j++){
+            lngth=j+1;  incx=1;  incy=mk;
+            dcopy_(&lngth, zk+j*(j+1)/2, &incx, MAT_BUFD(zsk)+j, &incy);
+        }
+        PyList_SetItem(zs, k, (PyObject *) zsk);
+    }
+    PyTuple_SET_ITEM(t, 4, (PyObject *) zs);
+
+    done:
+        free(lp_colptr);  free(lp_rowind);  free(lp_values);  free(zk);
+        DSDPDestroy(sdp);
+        if (lmis) for (k=0; k<l; k++){
+            if (lmis[k]) for (i=0; i<n+1; i++){
+                if (lmis[k][i].issparse) free(lmis[k][i].ind);
+                free(lmis[k][i].val);
+            }
+        }
+        free(lmis);
+        return t;
+}
+
+static PyMethodDef dsdp_functions[] = {
+    {"sdp", (PyCFunction) solvesdp, METH_VARARGS|METH_KEYWORDS, doc_dsdp},
+    {NULL}  /* Sentinel */
+};
+
+
+#if PY_MAJOR_VERSION >= 3
+
+static PyModuleDef dsdp_module_def = {
+    PyModuleDef_HEAD_INIT,
+    "dsdp",
+    dsdp__doc__,
+    -1,
+    dsdp_functions,
+    NULL, NULL, NULL, NULL
+};
+
+PyMODINIT_FUNC PyInit_dsdp(void)
+{
+  if (!(dsdp_module = PyModule_Create(&dsdp_module_def))) return NULL;
+  PyModule_AddObject(dsdp_module, "options", PyDict_New());
+  if (import_cvxopt() < 0) return NULL;
+  return dsdp_module;
+}
+
+#else
+
+PyMODINIT_FUNC initdsdp(void)
+{
+    dsdp_module = Py_InitModule3("cvxopt.dsdp", dsdp_functions,
+        dsdp__doc__);
+    PyModule_AddObject(dsdp_module, "options", PyDict_New());
+    if (import_cvxopt() < 0) return;
+}
+
+#endif