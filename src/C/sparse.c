--- conflicted
+++ resolved
@@ -1,8569 +1,4284 @@
-<<<<<<< HEAD
-/*
- * Copyright 2012-2015 M. Andersen and L. Vandenberghe.
- * Copyright 2010-2011 L. Vandenberghe.
- * Copyright 2004-2009 J. Dahl and L. Vandenberghe.
- *
- * This file is part of CVXOPT version 1.1.8.
- *
- * CVXOPT is free software; you can redistribute it and/or modify
- * it under the terms of the GNU General Public License as published by
- * the Free Software Foundation; either version 3 of the License, or
- * (at your option) any later version.
- *
- * CVXOPT is distributed in the hope that it will be useful,
- * but WITHOUT ANY WARRANTY; without even the implied warranty of
- * MERCHANTABILITY or FITNESS FOR A PARTICULAR PURPOSE.  See the
- * GNU General Public License for more details.
- *
- * You should have received a copy of the GNU General Public License
- * along with this program.  If not, see <http://www.gnu.org/licenses/>.
- */
-
-#define BASE_MODULE
-
-#include "Python.h"
-#include "cvxopt.h"
-#include "misc.h"
-
-#include <complexobject.h>
-
-#define CONJ(flag, val) (flag == 'C' ? conj(val) : val)
-
-extern const int  E_SIZE[];
-extern const char TC_CHAR[][2];
-extern number One[3], MinusOne[3], Zero[3];
-extern int intOne;
-
-extern void (*write_num[])(void *, int, void *, int) ;
-extern int (*convert_num[])(void *, void *, int, int_t) ;
-extern PyObject * (*num2PyObject[])(void *, int) ;
-extern void (*scal[])(int *, number *, void *, int *) ;
-extern void (*axpy[])(int *, void *, void *, int *, void *, int *) ;
-extern void (*gemm[])(char *, char *, int *, int *, int *, void *,
-    void *, int *, void *, int *, void *, void *, int *) ;
-extern int (*div_array[])(void *, number, int) ;
-extern int get_id(void *, int ) ;
-
-extern PyTypeObject matrix_tp ;
-extern matrix * Matrix_NewFromMatrix(matrix *, int) ;
-extern matrix * Matrix_NewFromSequence(PyObject *, int) ;
-extern matrix * Matrix_NewFromPyBuffer(PyObject *, int, int *) ;
-extern matrix * Matrix_NewFromNumber(int , int , int , void *, int ) ;
-extern matrix * create_indexlist(int, PyObject *) ;
-extern matrix * Matrix_New(int, int, int) ;
-extern matrix * dense(spmatrix *) ;
-extern PyObject * matrix_add(PyObject *, PyObject *) ;
-extern PyObject * matrix_sub(PyObject *, PyObject *) ;
-extern void * convert_mtx_alloc(matrix *, int) ;
-
-PyTypeObject spmatrix_tp ;
-spmatrix * SpMatrix_New(int_t, int_t, int_t, int ) ;
-
-extern void (*scal[])(int *, number *, void *, int *) ;
-extern void (*gemm[])(char *, char *, int *, int *, int *, void *, void *,
-    int *, void *, int *, void *, void *, int *) ;
-extern void (*syrk[])(char *, char *, int *, int *, void *, void *,
-    int *, void *, void *, int *) ;
-
-static int sp_daxpy(number, void *, void *, int, int, int, void **) ;
-static int sp_zaxpy(number, void *, void *, int, int, int, void **) ;
-int (*sp_axpy[])(number, void *, void *, int, int, int, void **)
-= { NULL, sp_daxpy, sp_zaxpy };
-
-static int sp_dgemm(char, char, number, void *, void *, number, void *,
-    int, int, int, int, void **, int, int, int) ;
-static int sp_zgemm(char, char, number, void *, void *, number, void *,
-    int, int, int, int, void **, int, int, int) ;
-int (*sp_gemm[])(char, char, number, void *, void *, number, void *,
-    int, int, int, int, void **, int, int, int)
-    = { NULL, sp_dgemm, sp_zgemm };
-
-static int sp_dgemv(char, int, int, number, void *, int,
-    void *, int, number, void *, int) ;
-static int sp_zgemv(char, int, int, number, void *, int,
-    void *, int, number, void *, int) ;
-int (*sp_gemv[])(char, int, int, number, void *, int, void *, int,
-    number, void *, int) = { NULL, sp_dgemv, sp_zgemv } ;
-
-static int sp_dsymv(char, int, number, ccs *, int, void *, int,
-    number, void *, int) ;
-static int sp_zsymv(char, int, number, ccs *, int, void *, int,
-    number, void *, int) ;
-int (*sp_symv[])(char, int, number, ccs *, int, void *, int,
-    number, void *, int) = { NULL, sp_dsymv, sp_zsymv } ;
-
-static int sp_dsyrk(char, char, number, void *, number,
-    void *, int, int, int, int, void **) ;
-int (*sp_syrk[])(char, char, number, void *, number,
-    void *, int, int, int, int, void **) = { NULL, sp_dsyrk, NULL };
-
-typedef struct {
-  int_t key, value;
-} int_list;
-
-static int comp_int(const void *x, const void *y) {
-  if (((int_list *)x)->key == ((int_list *)y)->key)
-    return 0;
-  else
-    return (((int_list *)x)->key > ((int_list *)y)->key ? 1 : -1);
-}
-
-typedef struct {
-  int_t key; double value;
-} double_list;
-
-static int comp_double(const void *x, const void *y) {
-  if (((double_list *)x)->key == ((double_list *)y)->key)
-    return 0;
-  else
-    return (((double_list *)x)->key > ((double_list *)y)->key ? 1 : -1);
-}
-
-typedef struct {
-  int_t key; double complex value;
-} complex_list;
-
-static int comp_complex(const void *x, const void *y) {
-  if (((complex_list *)x)->key == ((complex_list *)y)->key)
-    return 0;
-  else
-    return (((complex_list *)x)->key > ((complex_list *)y)->key ? 1 : -1);
-}
-
-#define spmatrix_getitem_i(O,i,v) \
-    spmatrix_getitem_ij(O,i%SP_NROWS(O),i/SP_NROWS(O),v)
-#define spmatrix_setitem_i(O,i,v) \
-    spmatrix_setitem_ij(O,i%SP_NROWS(O),i/SP_NROWS(O),v)
-
-#define free_lists_exit(argI,argJ,I,J,ret) { \
-    if (argI && !Matrix_Check(argI)) { Py_XDECREF(I); } \
-    if (argJ && !Matrix_Check(argJ)) { Py_XDECREF(J); } \
-    return ret; }
-
-#define INCR_SP_ROW_IDX(O, j, k) {		\
-    while (((ccs *)O)->colptr[j+1] == k+1) j++;	\
-    k++; }
-
-int
-convert_array(void *dest, void *src, int dest_id, int src_id, int n) {
-
-  if (dest_id != MAX(dest_id,src_id))
-    return -1;
-
-  int i;
-  if (dest_id == src_id)
-    memcpy(dest, src, n*E_SIZE[dest_id]);
-  else if (dest_id == DOUBLE) {
-    for (i=0; i<n; i++)
-      ((double *)dest)[i] = ((int *)src)[i];
-  } else {
-    if (src_id == INT) {
-      for (i=0; i<n; i++)
-        ((double complex *)dest)[i] = ((int *)src)[i];
-    } else {
-      for (i=0; i<n; i++)
-        ((double complex *)dest)[i] = ((double *)src)[i];
-    }
-  }
-  return 0;
-}
-
-ccs * alloc_ccs(int_t nrows, int_t ncols, int_t nnz, int id)
-{
-  ccs *obj = malloc(sizeof(ccs));
-  if (!obj) return NULL;
-
-  obj->nrows = nrows;
-  obj->ncols = ncols;
-  obj->id = id;
-
-  obj->values = malloc(E_SIZE[id]*nnz);
-  obj->colptr = calloc(ncols+1,sizeof(int_t));
-  obj->rowind = malloc(sizeof(int_t)*nnz);
-
-  if (!obj->values || !obj->colptr || !obj->rowind) {
-    free(obj->values); free(obj->colptr); free(obj->rowind); free(obj);
-    return NULL;
-  }
-
-  return obj;
-}
-
-void free_ccs(ccs *obj) {
-  free(obj->values);
-  free(obj->rowind);
-  free(obj->colptr);
-  free(obj);
-}
-
-static int
-realloc_ccs(ccs *obj, int_t nnz) {
-
-  int_t *rowind;
-  void *values;
-
-  if ((rowind = realloc(obj->rowind, nnz*sizeof(int_t))))
-    obj->rowind = rowind;
-  else
-    return 0;
-
-  if ((values = realloc(obj->values, nnz*E_SIZE[obj->id])))
-    obj->values = values;
-  else
-    return 0;
-
-  return 1;
-}
-
-static ccs * convert_ccs(ccs *src, int id) {
-
-  if (src->id == id) return src;
-
-  if (id != MAX(id,src->id)) PY_ERR_TYPE("incompatible matrix types");
-
-  ccs *ret = alloc_ccs(src->nrows,src->ncols,CCS_NNZ(src),id);
-  if (!ret) return (ccs *)PyErr_NoMemory();
-
-  convert_array(ret->values, src->values, id, src->id, CCS_NNZ(src));
-  memcpy(ret->rowind, src->rowind, CCS_NNZ(src)*sizeof(int_t));
-  memcpy(ret->colptr, src->colptr, (src->ncols+1)*sizeof(int_t));
-  return ret;
-}
-
-spmatrix *SpMatrix_NewFromMatrix(matrix *src, int id)
-{
-  spmatrix *A;
-  int nnz = 0, i, j;
-
-  if (id < MAT_ID(src)) PY_ERR_TYPE("illegal type conversion");
-
-  for (j=0; j<MAT_NCOLS(src); j++) {
-    for (i=0; i<MAT_NROWS(src); i++) {
-
-      number *a = (number*)(((char*)MAT_BUF(src)) + (i+j*MAT_NROWS(src))*E_SIZE[MAT_ID(src)]);
-      if (((MAT_ID(src) == INT) && (a->i != Zero[INT].i)) ||
-          ((MAT_ID(src) == DOUBLE) && (a->d != Zero[DOUBLE].d)) ||
-          ((MAT_ID(src) == COMPLEX) && (a->z != Zero[COMPLEX].z)))
-        nnz++;
-    }
-  }
-
-  if (!(A = SpMatrix_New(MAT_NROWS(src), MAT_NCOLS(src), (int_t)nnz, id)))
-    return (spmatrix *)PyErr_NoMemory();
-
-  int cnt = 0;
-  for (j=0; j<MAT_NCOLS(src); j++) {
-    for (i=0; i<MAT_NROWS(src); i++) {
-
-      number a;
-      convert_num[id](&a, src, 0, i+j*MAT_NROWS(src));
-      if (((id == INT) && (a.i != Zero[INT].i)) ||
-          ((id == DOUBLE) && (a.d != Zero[DOUBLE].d)) ||
-          ((id == COMPLEX) && (a.z != Zero[COMPLEX].z))) {
-        write_num[id](SP_VAL(A), cnt, &a, 0);
-        SP_ROW(A)[cnt++] = i;
-        SP_COL(A)[j+1]++;
-      }
-    }
-  }
-
-  for (i=0; i<SP_NCOLS(A); i++)
-    SP_COL(A)[i+1] += SP_COL(A)[i];
-
-  return A;
-}
-
-spmatrix * sparse_concat(PyObject *L, int id_arg)
-{
-  int id=0;
-  int_t m=0, n=0, mk=0, nk=0, i=0, j, nnz=0;
-  PyObject *col;
-
-  int_t single_col = (PyList_GET_SIZE(L) > 0 &&
-      !PyList_Check(PyList_GET_ITEM(L, 0)));
-
-  for (j=0; j<(single_col ? 1 : PyList_GET_SIZE(L)); j++) {
-
-    col = (single_col ? L : PyList_GET_ITEM(L, j));
-    if (!PyList_Check(col))
-      PY_ERR_TYPE("L must be a list of lists with matrices");
-
-    mk = 0;
-    for (i=0; i<PyList_GET_SIZE(col); i++) {
-      PyObject *Lij = PyList_GET_ITEM(col, i);
-      if (!Matrix_Check(Lij) && !SpMatrix_Check(Lij) && !PY_NUMBER(Lij))
-        PY_ERR_TYPE("invalid type in list");
-
-      int_t blk_nrows, blk_ncols;
-      if (Matrix_Check(Lij) || SpMatrix_Check(Lij)) {
-        blk_nrows = X_NROWS(Lij); blk_ncols = X_NCOLS(Lij);
-        id = MAX(id, X_ID(Lij));
-      } else {
-        blk_nrows = 1; blk_ncols = 1;
-        id = MAX(id, get_id(Lij,1));
-      }
-
-      if (Matrix_Check(Lij)) {
-
-        int ik, jk;
-        for (jk=0; jk<MAT_NCOLS(Lij); jk++) {
-          for (ik=0; ik<MAT_NROWS(Lij); ik++) {
-
-            number *a = (number*)(((char*)MAT_BUF(Lij)) +
-				  (ik+jk*MAT_NROWS(Lij))*E_SIZE[MAT_ID(Lij)]);
-
-            if (((MAT_ID(Lij) == INT) && (a->i != Zero[INT].i)) ||
-                ((MAT_ID(Lij) == DOUBLE) && (a->d != Zero[DOUBLE].d)) ||
-                ((MAT_ID(Lij) == COMPLEX) && (a->z != Zero[COMPLEX].z)))
-              nnz++;
-          }
-        }
-      } else if (SpMatrix_Check(Lij)) {
-        int_t ik, jk;
-        for (jk=0; jk<SP_NCOLS(Lij); jk++) {
-
-          for (ik=SP_COL(Lij)[jk]; ik<SP_COL(Lij)[jk+1]; ik++) {
-            if (((SP_ID(Lij) == DOUBLE) && (SP_VALD(Lij)[ik] != 0.0)) ||
-                ((SP_ID(Lij) == COMPLEX) && (SP_VALZ(Lij)[ik] != 0.0)))
-              nnz++;
-          }
-        }
-      }
-      else nnz += 1;
-
-      if (i==0) {
-        nk = blk_ncols; n += nk;
-        mk = blk_nrows;
-      } else {
-        if (blk_ncols != nk)
-          PY_ERR_TYPE("incompatible dimensions of subblocks");
-        mk += blk_nrows;
-      }
-    }
-    if (j==0)
-      m = mk;
-    else if (m != mk) PY_ERR_TYPE("incompatible dimensions of subblocks");
-  }
-
-  if ((id_arg >= 0) && (id_arg < id))
-    PY_ERR_TYPE("illegal type conversion");
-
-  id = MAX(DOUBLE, MAX(id, id_arg));
-  spmatrix *A = SpMatrix_New(m, n, nnz, id);
-  if (!A) return (spmatrix *)PyErr_NoMemory();
-
-  int_t ik = 0, jk, cnt = 0;
-  nk = 0;
-  for (j=0; j<(single_col ? 1 : PyList_GET_SIZE(L)); j++) {
-    col = (single_col ? L : PyList_GET_ITEM(L, j));
-
-    if (PyList_GET_SIZE(col) > 0) {
-
-      int_t tmp = (PY_NUMBER(PyList_GET_ITEM(col, 0)) ? 1 :
-      X_NCOLS(PyList_GET_ITEM(col, 0)));
-
-      for (jk=0; jk<tmp; jk++) {
-
-        mk = 0;
-        int_t blk_nrows = 0, blk_ncols = 0;
-        for (i=0; i<PyList_GET_SIZE(col); i++) {
-
-          PyObject *Lij = PyList_GET_ITEM(col, i);
-
-          if (Matrix_Check(Lij) || SpMatrix_Check(Lij)) {
-            blk_nrows = X_NROWS(Lij); blk_ncols = X_NCOLS(Lij);
-          } else {
-            blk_nrows = 1; blk_ncols = 1;
-          }
-
-          if (Matrix_Check(Lij)) {
-            for (ik=0; ik<MAT_NROWS(Lij); ik++) {
-
-              number a;
-              convert_num[id](&a, Lij, 0, ik + jk*MAT_NROWS(Lij));
-
-              if (((id == DOUBLE) && (a.d != Zero[DOUBLE].d)) ||
-                  ((id == COMPLEX) && (a.z != Zero[COMPLEX].z))) {
-
-                write_num[id](SP_VAL(A), cnt, &a, 0);
-                SP_ROW(A)[cnt++] = mk + ik;
-                SP_COL(A)[nk+1]++;
-              }
-            }
-          } else if SpMatrix_Check(Lij) {
-
-            int ik;
-            for (ik=SP_COL(Lij)[jk]; ik<SP_COL(Lij)[jk+1]; ik++) {
-              if ((SP_ID(Lij) == DOUBLE) && (SP_VALD(Lij)[ik] != 0.0)) {
-                if (id == DOUBLE)
-                  SP_VALD(A)[cnt] = SP_VALD(Lij)[ik];
-                else
-                  SP_VALZ(A)[cnt] = SP_VALD(Lij)[ik];
-
-                SP_ROW(A)[cnt++] = mk + SP_ROW(Lij)[ik];
-                SP_COL(A)[nk+1]++;
-                nnz++;
-              }
-              else if ((SP_ID(Lij) == COMPLEX) && (SP_VALZ(Lij)[ik] != 0.0)) {
-
-                SP_VALZ(A)[cnt] = SP_VALZ(Lij)[ik];
-                SP_ROW(A)[cnt++] = mk + SP_ROW(Lij)[ik];
-                SP_COL(A)[nk+1]++;
-                nnz++;
-              }
-            }
-          } else {
-
-            number a;
-            convert_num[id](&a,	Lij, 1, 0);
-
-            if (((id == DOUBLE) && (a.d != Zero[DOUBLE].d)) ||
-                ((id == COMPLEX) && (a.z != Zero[COMPLEX].z))) {
-
-              write_num[id](SP_VAL(A), cnt, &a, 0);
-              SP_ROW(A)[cnt++] = mk;
-              SP_COL(A)[nk+1]++;
-            }
-          }
-          mk += blk_nrows;
-        }
-        nk++;
-      }
-    }
-  }
-
-  for (i=0; i<n; i++)
-    SP_COL(A)[i+1] += SP_COL(A)[i];
-
-  return A;
-}
-
-
-static ccs * transpose(ccs *A, int conjugate) {
-
-  ccs *B = alloc_ccs(A->ncols, A->nrows, CCS_NNZ(A), A->id);
-  if (!B) return NULL;
-
-  int_t i, j, *buf = calloc(A->nrows,sizeof(int_t));
-  if (!buf) { free_ccs(B); return NULL; }
-
-  /* Run through matrix and count number of elms in each row */
-  for (i=0; i<A->colptr[A->ncols]; i++) buf[ A->rowind[i] ]++;
-
-  /* generate new colptr */
-  for (i=0; i<B->ncols; i++)
-    B->colptr[i+1] = B->colptr[i] + buf[i];
-
-  /* fill in rowind and values */
-  for (i=0; i<A->nrows; i++) buf[i] = 0;
-  for (i=0; i<A->ncols; i++) {
-    if (A->id == DOUBLE)
-      for (j=A->colptr[i]; j<A->colptr[i+1]; j++) {
-        B->rowind[ B->colptr[A->rowind[j]] + buf[A->rowind[j]] ] = i;
-        ((double *)B->values)[B->colptr[A->rowind[j]] + buf[A->rowind[j]]++] =
-            ((double *)A->values)[j];
-      }
-    else
-      for (j=A->colptr[i]; j<A->colptr[i+1]; j++) {
-        B->rowind[ B->colptr[A->rowind[j]] + buf[A->rowind[j]] ] = i;
-        ((double complex *)B->values)[B->colptr[A->rowind[j]]+buf[A->rowind[j]]++] =
-            (conjugate ? conj(((double complex *)A->values)[j]) :
-              ((double complex *)A->values)[j]);
-      }
-  }
-  free(buf);
-  return B;
-}
-
-static int sort_ccs(ccs *A) {
-
-  ccs *t = transpose(A, 0);
-  if (!t) return -1;
-
-  ccs *t2 = transpose(t, 0);
-  if (!t2) {
-    free_ccs(t); return -1;
-  }
-
-  free(A->colptr); free(A->rowind); free(A->values);
-  A->colptr = t2->colptr; A->rowind = t2->rowind; A->values = t2->values;
-
-  free(t2);
-  free_ccs(t);
-
-  return 0;
-}
-
-/*
-   Sparse accumulator (spa) - dense representation of a sparse vector
- */
-typedef struct {
-  void *val;
-  char *nz;
-  int *idx;
-  int nnz, n, id;
-} spa;
-
-static spa * alloc_spa(int_t n, int id) {
-
-  spa *s = malloc(sizeof(spa));
-
-  if (s) {
-    s->val = malloc( E_SIZE[id]*n );
-    s->nz  = malloc( n*sizeof(char) );
-    s->idx = malloc( n*sizeof(int) );
-    s->nnz = 0;
-    s->n = n;
-    s->id = id;
-  }
-
-  if (!s || !s->val || !s->nz || !s->idx) {
-    free(s->val); free(s->nz); free(s->idx); free(s);
-    return NULL;
-  }
-
-  int_t i;
-  for (i=0; i<n; i++) s->nz[i] = 0;
-
-  return s;
-}
-
-static void free_spa(spa *s) {
-  if (s) {
-    free(s->val); free(s->nz); free(s->idx); free(s);
-  }
-}
-
-static void init_spa(spa *s, ccs *X, int col) {
-  int_t i;
-  for (i=0; i<s->nnz; i++)
-    s->nz[s->idx[i]] = 0;
-
-  s->nnz = 0;
-
-  if (X && X->id == DOUBLE) {
-    for (i=X->colptr[col]; i<X->colptr[col+1]; i++) {
-      s->nz[X->rowind[i]] = 1;
-      ((double *)s->val)[X->rowind[i]] = ((double *)X->values)[i];
-      s->idx[s->nnz++] = X->rowind[i];
-    }
-  } else if (X && X->id == COMPLEX) {
-    for (i=X->colptr[col]; i<X->colptr[col+1]; i++) {
-      s->nz[X->rowind[i]] = 1;
-      ((double complex *)s->val)[X->rowind[i]] = ((double complex *)X->values)[i];
-      s->idx[s->nnz++] = X->rowind[i];
-    }
-  }
-}
-
-static inline void
-spa_daxpy_partial (double a, ccs *X, int col, spa *y) {
-  int i;
-
-  for (i=X->colptr[col]; i<X->colptr[col+1]; i++) {
-    if (y->nz[X->rowind[i]]) {
-      ((double *)y->val)[X->rowind[i]] += a*((double *)X->values)[i];
-    }
-  }
-}
-
-static inline void
-spa_zaxpy_partial (double complex a, ccs *X, int col, spa *y) {
-  int i;
-
-  for (i=X->colptr[col]; i<X->colptr[col+1]; i++) {
-    if (y->nz[X->rowind[i]]) {
-      ((double complex *)y->val)[X->rowind[i]] += a*((double complex *)X->values)[i];
-    }
-  }
-}
-
-static inline void spa_daxpy (double a, ccs *X, int col, spa *y) {
-  int i;
-
-  for (i=X->colptr[col]; i<X->colptr[col+1]; i++) {
-    if (y->nz[X->rowind[i]]) {
-      ((double *)y->val)[X->rowind[i]] += a*((double *)X->values)[i];
-    }
-    else {
-      ((double *)y->val)[X->rowind[i]] = a*((double *)X->values)[i];
-      y->nz[X->rowind[i]] = 1;
-      y->idx[y->nnz++] = X->rowind[i];
-    }
-  }
-}
-
-static inline void spa_zaxpy (double complex a, ccs *X, char conjx, int col, spa *y)
-{
-  int i;
-
-  for (i=X->colptr[col]; i<X->colptr[col+1]; i++) {
-    if (y->nz[X->rowind[i]]) {
-      ((double complex *)y->val)[X->rowind[i]] +=
-          a*CONJ(conjx,((double complex *)X->values)[i]);
-    }
-    else {
-      ((double complex *)y->val)[X->rowind[i]] =
-          a*CONJ(conjx,((double complex *)X->values)[i]);
-      y->nz[X->rowind[i]] = 1;
-      y->idx[y->nnz++] = X->rowind[i];
-    }
-  }
-}
-
-static inline void
-spa_daxpy_uplo (double a, ccs *X, int col, spa *y, int j, char uplo) {
-  int i;
-
-  for (i=X->colptr[col]; i<X->colptr[col+1]; i++) {
-    if ((uplo == 'U' && X->rowind[i] <= j) ||
-        (uplo == 'L' && X->rowind[i] >= j)) {
-      if (y->nz[X->rowind[i]]) {
-        ((double *)y->val)[X->rowind[i]] += a*((double *)X->values)[i];
-      }
-      else {
-        ((double *)y->val)[X->rowind[i]] = a*((double *)X->values)[i];
-        y->nz[X->rowind[i]] = 1;
-        y->idx[y->nnz++] = X->rowind[i];
-      }
-    }
-  }
-}
-
-static inline void
-spa_zaxpy_uplo (double complex a, ccs *X, int col, spa *y, int j, char uplo) {
-  int i;
-
-  for (i=X->colptr[col]; i<X->colptr[col+1]; i++) {
-    if ((uplo == 'U' && X->rowind[i] <= j) ||
-        (uplo == 'L' && X->rowind[i] >= j)) {
-      if (y->nz[X->rowind[i]]) {
-        ((double complex *)y->val)[X->rowind[i]] += a*((double complex *)X->values)[i];
-      }
-      else {
-        ((double complex *)y->val)[X->rowind[i]] = a*((double complex *)X->values)[i];
-        y->nz[X->rowind[i]] = 1;
-        y->idx[y->nnz++] = X->rowind[i];
-      }
-    }
-  }
-}
-
-static inline void spa_symb_axpy (ccs *X, int col, spa *y) {
-  int i;
-  for (i=X->colptr[col]; i<X->colptr[col+1]; i++)
-    if (!y->nz[X->rowind[i]]) {
-      y->nz[X->rowind[i]] = 1;
-      y->idx[y->nnz++] = X->rowind[i];
-    }
-}
-
-static inline void
-spa_symb_axpy_uplo (ccs *X, int col, spa *y, int j, char uplo) {
-  int i;
-  for (i=X->colptr[col]; i<X->colptr[col+1]; i++)
-    if ((uplo == 'U' && X->rowind[i] <= j) ||
-        (uplo == 'L' && X->rowind[i] >= j)) {
-
-      if (!y->nz[X->rowind[i]]) {
-        y->nz[X->rowind[i]] = 1;
-        y->idx[y->nnz++] = X->rowind[i];
-      }
-    }
-}
-
-static inline double spa_ddot (ccs *X, int col, spa *y) {
-  int i;
-  double a = 0;
-  for (i=X->colptr[col]; i<X->colptr[col+1]; i++)
-    if (y->nz[X->rowind[i]])
-      a += ((double *)X->values)[i]*((double *)y->val)[X->rowind[i]];
-
-  return a;
-}
-
-static inline
-double complex spa_zdot (ccs *X, int col, spa *y, char conjx, char conjy) {
-  int i;
-  double complex a = 0;
-  for (i=X->colptr[col]; i<X->colptr[col+1]; i++)
-    if (y->nz[X->rowind[i]])
-      a += CONJ(conjx, ((double complex *)X->values)[i])*
-      CONJ(conjy,((double complex *)y->val)[X->rowind[i]]);
-
-  return a;
-}
-
-static void spa2compressed(spa *s, ccs *A, int col) {
-  int i, k=0;
-
-  switch (A->id) {
-  case (DOUBLE):
-    for (i=A->colptr[col]; i<A->colptr[col+1]; i++) {
-      A->rowind[i] = s->idx[k];
-      ((double *)A->values)[i] = ((double *)s->val)[s->idx[k++]];
-    }
-  break;
-  case COMPLEX:
-    for (i=A->colptr[col]; i<A->colptr[col+1]; i++) {
-      A->rowind[i] = s->idx[k];
-      ((double complex *)A->values)[i] = ((double complex *)s->val)[s->idx[k++]];
-    }
-    break;
-  }
-}
-
-static int sp_daxpy(number a, void *x, void *y, int sp_x, int sp_y,
-    int partial, void **z)
-{
-  int j, k;
-  if (sp_x && !sp_y) {
-
-    ccs *X = x;
-    double *Y = y;
-
-    for (j=0; j<X->ncols; j++) {
-      for (k=X->colptr[j]; k<X->colptr[j+1]; k++)
-        Y[X->rowind[k] + j*X->nrows] += a.d*(((double *)X->values)[k]);
-    }
-  }
-  else if (sp_x && sp_y && partial) {
-
-    ccs *X = x, *Y = y;
-    spa *s = alloc_spa(X->nrows, DOUBLE);
-
-    int n = X->ncols;
-
-    for (j=0; j<n; j++) {
-
-      init_spa(s, Y, j);
-      spa_daxpy_partial(a.d, X, j, s);
-      spa2compressed(s, Y, j);
-
-    }
-    free_spa(s);
-
-  }
-  else if (sp_x && sp_y && !partial) {
-
-    ccs *X = x, *Y = y;
-    spa *s = alloc_spa(X->nrows, DOUBLE);
-
-    int m = X->nrows, n = X->ncols;
-    ccs *Z = alloc_ccs(m, n, X->colptr[n]+Y->colptr[n], DOUBLE);
-    if (!Z) return -1;
-
-    for (j=0; j<n; j++) {
-
-      init_spa(s, Y, j);
-      spa_daxpy(a.d, X, j, s);
-      Z->colptr[j+1] = Z->colptr[j] + s->nnz;
-      spa2compressed(s, Z, j);
-
-    }
-    free_spa(s);
-
-    Z->rowind = realloc(Z->rowind, Z->colptr[n]*sizeof(int_t));
-    Z->values = realloc(Z->values, Z->colptr[n]*sizeof(double));
-
-    ccs *Zt = transpose(Z, 0);
-    free_ccs(Z);
-    if (!Zt) return -1;
-
-    *z = transpose(Zt, 0);
-    free_ccs(Zt);
-    if (!(*z)) return -1;
-
-  }
-  else if (!sp_x && sp_y && partial) {
-
-    double *X = x;
-    ccs *Y = y;
-    int kY, jY;
-
-    for (jY=0; jY<Y->ncols; jY++) {
-      for (kY=Y->colptr[jY]; kY<Y->colptr[jY+1]; kY++)
-        ((double *)Y->values)[kY] += a.d*X[jY*Y->nrows + Y->rowind[kY]];
-    }
-  }
-  else { // if (!sp_x && !sp_y) {
-
-    double *X = x;
-    ccs *Y = y;
-
-    int_t mn = Y->nrows*Y->ncols;
-    ccs *Z = alloc_ccs(Y->nrows, Y->ncols, mn, Y->id);
-    if (!Z) return -1;
-
-    memcpy(Z->values, X, sizeof(double)*mn);
-
-    int mn_int = (int) mn; 
-    scal[Y->id](&mn_int, &a, Z->values, &intOne);
-
-    int j, k;
-    for (j=0; j<Y->ncols; j++) {
-
-      Z->colptr[j+1] = Z->colptr[j] + Y->nrows;
-
-      for (k=0; k<Y->nrows; k++)
-        Z->rowind[j*Y->nrows+k] = k;
-
-      for (k=Y->colptr[j]; k<Y->colptr[j+1]; k++)
-        ((double *)Z->values)[j*Y->nrows + Y->rowind[k]] +=
-            ((double *)Y->values)[k];
-    }
-    *z = Z;
-  }
-  return 0;
-}
-
-static int sp_zaxpy(number a, void *x, void *y, int sp_x, int sp_y,
-    int partial, void **z)
-{
-  int j, k;
-  if (sp_x && !sp_y) {
-
-    ccs *X = x;
-    double complex *Y = y;
-
-    for (j=0; j<X->ncols; j++) {
-      for (k=X->colptr[j]; k<X->colptr[j+1]; k++)
-        Y[X->rowind[k] + j*X->nrows] += a.z*(((double complex *)X->values)[k]);
-    }
-  }
-  else if (sp_x && sp_y && partial) {
-
-    ccs *X = x, *Y = y;
-    spa *s = alloc_spa(X->nrows, COMPLEX);
-
-    int n = X->ncols;
-
-    for (j=0; j<n; j++) {
-
-      init_spa(s, Y, j);
-      spa_zaxpy_partial(a.z, X, j, s);
-      spa2compressed(s, Y, j);
-
-    }
-    free_spa(s);
-  }
-  else if (sp_x && sp_y && !partial) {
-
-    ccs *X = x, *Y = y;
-    spa *s = alloc_spa(X->nrows, COMPLEX);
-
-    int m = X->nrows, n = X->ncols;
-    ccs *Z = alloc_ccs(m, n, X->colptr[n]+Y->colptr[n], COMPLEX);
-    if (!Z) return -1;
-
-    for (j=0; j<n; j++) {
-
-      init_spa(s, Y, j);
-      spa_zaxpy(a.z, X, 'N', j, s);
-      Z->colptr[j+1] = Z->colptr[j] + s->nnz;
-      spa2compressed(s, Z, j);
-
-    }
-    free_spa(s);
-
-    Z->rowind = realloc(Z->rowind, Z->colptr[n]*sizeof(int_t));
-    Z->values = realloc(Z->values, Z->colptr[n]*sizeof(double complex));
-
-    ccs *Zt = transpose(Z, 0);
-    free_ccs(Z);
-    if (!Zt) return -1;
-
-    *z = transpose(Zt, 0);
-    free_ccs(Zt);
-    if (!(*z)) return -1;
-
-  }
-  else if (!sp_x && sp_y && partial)
-    {
-    double complex *X = x;
-    ccs *Y = y;
-    int kY, jY;
-
-    for (jY=0; jY<Y->ncols; jY++) {
-      for (kY=Y->colptr[jY]; kY<Y->colptr[jY+1]; kY++)
-        ((double complex *)Y->values)[kY] += a.z*X[jY*Y->nrows + Y->rowind[kY]];
-    }
-    }
-  else { // if (!p_x && !sp_y) {
-
-    double complex *X = x;
-    ccs *Y = y;
-
-    int_t mn = Y->nrows*Y->ncols;
-    ccs *Z = alloc_ccs(Y->nrows, Y->ncols, mn, Y->id);
-    if (!Z) return -1;
-
-    memcpy(Z->values, X, sizeof(double complex)*mn);
-
-    int mn_int = (int) mn;
-    scal[Y->id](&mn_int, &a, Z->values, &intOne);
-
-    int j, k;
-    for (j=0; j<Y->ncols; j++) {
-
-      Z->colptr[j+1] = Z->colptr[j] + Y->nrows;
-
-      for (k=0; k<Y->nrows; k++)
-        Z->rowind[j*Y->nrows+k] = k;
-
-      for (k=Y->colptr[j]; k<Y->colptr[j+1]; k++)
-        ((double complex *)Z->values)[j*Y->nrows + Y->rowind[k]] +=
-            ((double complex *)Y->values)[k];
-    }
-    *z = Z;
-  }
-  return 0;
-}
-
-static int sp_dgemv(char tA, int m, int n, number alpha, void *a, int oA,
-    void *x, int ix, number beta, void *y, int iy)
-{
-  ccs *A = a;
-  double *X = x, *Y = y;
-
-  scal[A->id]((tA == 'N' ? &m : &n), &beta, Y, &iy);
-
-  if (!m) return 0;
-  int i, j, k, oi = oA % A->nrows, oj = oA / A->nrows;
-
-  if (tA == 'N') {
-    for (j=oj; j<n+oj; j++) {
-      for (k=A->colptr[j]; k<A->colptr[j+1]; k++)
-        if ((A->rowind[k] >= oi) && (A->rowind[k] < oi+m))
-          Y[iy*(A->rowind[k]-oi + (iy > 0 ? 0 : 1 - m))] +=
-              alpha.d*((double *)A->values)[k]*
-              X[ix*(j-oj + (ix > 0 ? 0 : 1 - n))];
-
-    }
-  } else {
-    for (i=oj; i<oj+n; i++) {
-      for (k=A->colptr[i]; k<A->colptr[i+1]; k++) {
-        if ((A->rowind[k] >= oi) && (A->rowind[k] < oi+m))
-          Y[iy*(i-oj + (iy > 0 ? 0 : 1 - n))] += alpha.d*
-          ((double *)A->values)[k]*
-          X[ix*(A->rowind[k]-oi + (ix > 0 ? 0 : 1 - m))];
-      }
-    }
-  }
-  return 0;
-}
-
-static int sp_zgemv(char tA, int m, int n, number alpha, void *a, int oA,
-    void *x, int ix, number beta, void *y, int iy)
-{
-  ccs *A = a;
-  double complex *X = x, *Y = y;
-
-  scal[A->id]((tA == 'N' ? &m : &n), &beta, Y, &iy);
-
-  if (!m) return 0;
-  int i, j, k, oi = oA % A->nrows, oj = oA / A->nrows;
-
-  if (tA == 'N') {
-    for (j=oj; j<n+oj; j++) {
-      for (k=A->colptr[j]; k<A->colptr[j+1]; k++)
-        if ((A->rowind[k] >= oi) && (A->rowind[k] < oi+m))
-          Y[iy*(A->rowind[k]-oi + (iy > 0 ? 0 : 1 - m))] +=
-              alpha.z*((double complex *)A->values)[k]*
-              X[ix*(j-oj + (ix > 0 ? 0 : 1 - n))];
-    }
-  } else {
-    for (i=oj; i<oj+n; i++) {
-      for (k=A->colptr[i]; k<A->colptr[i+1]; k++) {
-        if ((A->rowind[k] >= oi) && (A->rowind[k] < oi+m))
-          Y[iy*(i-oj + (iy > 0 ? 0 : 1 - n))] += alpha.z*
-          CONJ(tA, ((double complex *)A->values)[k])*
-          X[ix*(A->rowind[k]-oi + (ix > 0 ? 0 : 1 - m))];
-      }
-    }
-  }
-  return 0;
-}
-
-
-int sp_dsymv(char uplo, int n, number alpha, ccs *A, int oA, void *x, int ix,
-    number beta, void *y, int iy)
-{
-  double *X = x, *Y = y;
-  scal[A->id](&n, &beta, y, &iy);
-
-  if (!n) return 0;
-  int i, j, k, oi = oA % A->nrows, oj = oA / A->nrows;
-  for (j=0; j<n; j++) {
-
-    for (k = A->colptr[j+oj]; k < A->colptr[j+oj+1]; k++) {
-      i = A->rowind[k] - oi;
-
-      if ((i >= 0) && (i < n)) {
-        if ((uplo == 'U') && (i > j))
-          break;
-        if ((uplo == 'U') && (i <= j)) {
-          Y[iy*(i + (iy > 0 ? 0 : 1 - n))] += alpha.d*((double *)A->values)[k]*
-              X[ix*(j + (ix > 0 ? 0 : 1-n))];
-          if (i != j)
-            Y[iy*(j + (iy > 0 ? 0 : 1-n))] += alpha.d*((double *)A->values)[k]*
-            X[ix*(i + (ix > 0 ? 0 : 1-n))];
-        }
-        else if ((uplo == 'L') && (i >= j)) {
-          Y[iy*(i + (iy > 0 ? 0 : 1-n))] += alpha.d*((double *)A->values)[k]*
-              X[ix*(j + (ix > 0 ? 0 : 1-n))];
-          if (i != j)
-            Y[iy*(j + (iy > 0 ? 0 : 1-n))] += alpha.d*((double *)A->values)[k]*
-            X[ix*(i + (ix > 0 ? 0 : 1-n))];
-        }
-      }
-    }
-  }
-  return 0;
-}
-
-int sp_zsymv(char uplo, int n, number alpha, ccs *A, int oA, void *x, int ix,
-    number beta, void *y, int iy)
-{
-  double complex *X = x, *Y = y;
-  scal[A->id](&n, &beta, y, &iy);
-
-  if (!n) return 0;
-  int i, j, k, oi = oA % A->nrows, oj = oA / A->nrows;
-  for (j=0; j<n; j++) {
-
-    for (k = A->colptr[j+oj]; k < A->colptr[j+oj+1]; k++) {
-      i = A->rowind[k] - oi;
-
-      if ((i >= 0) && (i < n)) {
-        if ((uplo == 'U') && (i > j))
-          break;
-        if ((uplo == 'U') && (i <= j)) {
-          Y[iy*(i + (iy > 0 ? 0 : 1-n))] += alpha.z*((double complex *)A->values)[k]*
-              X[ix*(j + (ix > 0 ? 0 : 1-n))];
-          if (i != j)
-            Y[iy*(j+(iy>0 ? 0 : 1-n))] += alpha.z*((double complex *)A->values)[k]*
-            X[ix*(i + (ix > 0 ? 0 : 1-n))];
-        }
-        else if ((uplo == 'L') && (i >= j)) {
-          Y[iy*(i + (iy > 0 ? 0 : 1-n))] += alpha.z*((double complex *)A->values)[k]*
-              X[ix*(j + (ix > 0 ? 0 : 1-n))];
-          if (i != j)
-            Y[iy*(j+(iy > 0 ? 0 : 1-n))] += alpha.z*((double complex *)A->values)[k]*
-            X[ix*(i + (ix > 0 ? 0 : 1-n))];
-        }
-      }
-    }
-  }
-  return 0;
-}
-
-static int sp_dgemm(char tA, char tB, number alpha, void *a, void *b,
-    number beta, void *c, int sp_a, int sp_b, int sp_c, int partial, 
-    void **z, int m, int n, int k)
-{
-
-  if (sp_a && sp_b && sp_c && partial) {
-
-    ccs *A = (tA == 'T' ? a : transpose(a, 0));
-    ccs *B = (tB == 'N' ? b : transpose(b, 0));
-    ccs *C = c;
-    int j, l;
-
-    spa *s = alloc_spa(A->nrows, A->id);
-    if (!s) {
-      if (A != a) free_ccs(A);
-      return -1;
-    }
-
-    for (j=0; j<n; j++) {
-      for (l=C->colptr[j]; l<C->colptr[j+1]; l++) {
-        init_spa(s, A, C->rowind[l]);
-        ((double *)C->values)[l] = alpha.d*spa_ddot (B, j, s) +
-            beta.d*((double *)C->values)[l];
-      }
-    }
-    free_spa(s);
-    if (A != a) free_ccs(A);
-    if (B != b) free_ccs(B);
-  }
-
-  else if (sp_a && sp_b && sp_c && !partial) {
-
-    ccs *A = (tA == 'N' ? a : transpose(a, 0));
-    ccs *B = (tB == 'N' ? b : transpose(b, 0));
-    ccs *C = c;
-    int_t *colptr_new = calloc(C->ncols+1,sizeof(int_t));
-
-    spa *s = alloc_spa(A->nrows, A->id);
-    if (!s || !colptr_new) {
-      free(colptr_new);
-      if (A != a) free_ccs(A);
-      if (B != b) free_ccs(B);
-      return -1;
-    }
-
-    int j, l;
-    for (j=0; j<n; j++) {
-      init_spa(s, NULL, 0);
-      if (beta.d != 0.0)
-        spa_symb_axpy (C, j, s);
-
-      for (l=B->colptr[j]; l<B->colptr[j+1]; l++)
-        spa_symb_axpy (A, B->rowind[l], s);
-
-      colptr_new[j+1] = colptr_new[j] + s->nnz;
-    }
-
-    int_t nnz = colptr_new[n];
-    ccs *Z = alloc_ccs(m, n, MAX(nnz,CCS_NNZ(C)), C->id);
-    if (!Z) {
-      if (A != a) free_ccs(A);
-      if (B != b) free_ccs(B);
-      free(colptr_new); free_spa(s);
-      return -1;
-    }
-    free(Z->colptr); Z->colptr = colptr_new;
-
-    for (j=0; j<n; j++) {
-      init_spa(s, NULL, 0);
-      if (beta.d != 0.0)
-        spa_daxpy (beta.d, C, j, s);
-
-      for (l=B->colptr[j]; l<B->colptr[j+1]; l++)
-        spa_daxpy (alpha.d*((double *)B->values)[l], A, B->rowind[l], s);
-
-      spa2compressed(s, Z, j);
-    }
-
-    free_spa(s);
-
-    if (A != a) free_ccs(A);
-    if (B != b) free_ccs(B);
-
-    if (sort_ccs(Z)) {
-      free_ccs(Z); return -1;
-    }
-    *z = Z;
-  }
-  else if (sp_a && sp_b && !sp_c) {
-
-    ccs *A = (tA == 'N' ? a : transpose(a, 0));
-    ccs *B = (tB == 'N' ? b : transpose(b, 0));
-    double *C = c;
-
-    spa *s = alloc_spa(A->nrows, A->id);
-    if (!s) {
-      if (A != a) free_ccs(A);
-      if (B != b) free_ccs(B);
-      return -1;
-    }
-
-    int mn = m*n;
-    scal[A->id](&mn, &beta, C, &intOne);
-
-    int j, l;
-    for (j=0; j<n; j++) {
-      init_spa(s, NULL, 0);
-
-      for (l=B->colptr[j]; l<B->colptr[j+1]; l++)
-        spa_daxpy (((double *)B->values)[l], A, B->rowind[l], s);
-
-      for (l=0; l<s->nnz; l++)
-        C[j*A->nrows + s->idx[l]] += alpha.d*((double *)s->val)[s->idx[l]];
-    }
-    free_spa(s);
-
-    if (A != a) free_ccs(A);
-    if (B != b) free_ccs(B);
-  }
-
-  else if (!sp_a && sp_b && !sp_c) {
-
-    double *A = a, *C = c;
-    ccs *B = (tB == 'N' ? b : transpose(b, 0));
-
-    int j, l, mn_ = m*n;
-    scal[DOUBLE](&mn_, &beta, C, &intOne);
-
-    for (j=0; j<n; j++) {
-      for (l=B->colptr[j]; l<B->colptr[j+1]; l++) {
-        double a_ = alpha.d*((double *)B->values)[l];
-        axpy[DOUBLE](&m, &a_, A + (tA=='N' ? B->rowind[l]*m : B->rowind[l]),
-            (tA=='N' ? &intOne : &k), C + j*m, &intOne);
-      }
-    }
-    if (B != b) free_ccs(B);
-  }
-
-  else if (sp_a && !sp_b && !sp_c) {
-
-    ccs *A = (tA == 'N' ? a : transpose(a, 0));
-    double *B = b, *C = c;
-
-    int j, l, mn_ = m*n, ib = (tB == 'N' ? k : 1);
-    scal[DOUBLE](&mn_, &beta, C, &intOne);
-
-    for (j=0; j<A->ncols; j++) {
-      for (l=A->colptr[j]; l<A->colptr[j+1]; l++) {
-
-        double a_ = alpha.d*((double *)A->values)[l];
-        axpy[DOUBLE](&n, &a_, B + (tB == 'N' ? j : j*n), &ib,
-            C + A->rowind[l], &m);
-      }
-    }
-    if (A != a) free_ccs(A);
-  }
-
-  else if (!sp_a && sp_b && sp_c && partial) {
-
-    double *A = a, val;
-    ccs *B = (tB == 'N' ? b : transpose(b, 0)), *C = c;
-    int j, l, o;
-
-    for (j=0; j<n; j++) {
-      for (o=C->colptr[j]; o<C->colptr[j+1]; o++) {
-
-        val = 0;
-        for (l=B->colptr[j]; l < B->colptr[j+1]; l++)
-          val += A[tA == 'N' ? C->rowind[o] + B->rowind[l]*m :
-          B->rowind[l] + C->rowind[o]*B->nrows]*
-          ((double *)B->values)[l];
-
-        ((double *)C->values)[o] = alpha.d*val +
-            beta.d*((double *)C->values)[o];
-      }
-    }
-    if (B != b) free_ccs(B);
-  }
-  else if (!sp_a && sp_b && sp_c && !partial) {
-
-    double *A = a;
-    ccs *B = (tB == 'N' ? b : transpose(b,0)), *C = c;
-    int_t *colptr_new = calloc(C->ncols+1,sizeof(int_t));
-
-    if (!colptr_new) {
-      if (B != b) free_ccs(B);
-      free(colptr_new);
-      return -1;
-    }
-
-    int j, l;
-    for (j=0; j<n; j++)
-      colptr_new[j+1] = colptr_new[j] +
-      MAX(((B->colptr[j+1]-B->colptr[j])>0)*m, C->colptr[j+1]-C->colptr[j]);
-
-    int_t nnz = colptr_new[n];
-    ccs *Z = alloc_ccs(m, n, nnz, C->id);
-    if (!Z) {
-      if (B != b) free_ccs(B);
-      free(colptr_new);
-      return -1;
-    }
-    free(Z->colptr); Z->colptr = colptr_new;
-    for (l=0; l<nnz; l++) ((double *)Z->values)[l] = 0;
-
-    for (j=0; j<C->ncols; j++) {
-
-      if (B->colptr[j+1]-B->colptr[j])
-        for (l=0; l<m; l++)
-          Z->rowind[Z->colptr[j]+l] = l;
-
-      for (k=B->colptr[j]; k<B->colptr[j+1]; k++) {
-
-        double a_ = alpha.d*((double *)B->values)[k];
-        axpy[DOUBLE](&m, &a_, A +
-            (tA=='N' ? B->rowind[k]*m : B->rowind[k]),
-            (tA=='N' ? &intOne : &k),
-            (double *)Z->values + Z->colptr[j], &intOne);
-      }
-
-      if (beta.d != 0.0) {
-        if (Z->colptr[j+1]-Z->colptr[j] == m) {
-          for (l=C->colptr[j]; l<C->colptr[j+1]; l++) {
-            ((double *)Z->values)[Z->colptr[j]+C->rowind[l]] +=
-                beta.d*((double *)C->values)[l];
-          }
-        }
-        else {
-          for (l=C->colptr[j]; l<C->colptr[j+1]; l++) {
-            ((double *)Z->values)[Z->colptr[j]+l-C->colptr[j]] =
-                beta.d*((double *)C->values)[l];
-            Z->rowind[Z->colptr[j]+l-C->colptr[j]] = C->rowind[l];
-          }
-        }
-      }
-    }
-    if (B != b) free_ccs(B);
-    *z = Z;
-  }
-  else if (sp_a && !sp_b && sp_c && partial) {
-
-    ccs *A = (tA == 'N' ? transpose(a,0) : a), *C = c;
-    double *B = b, val;
-
-    int j, l, o;
-    for (j=0; j<n; j++) {
-      for (o=C->colptr[j]; o<C->colptr[j+1]; o++) {
-
-        val = 0;
-        for (l=A->colptr[C->rowind[o]]; l < A->colptr[C->rowind[o]+1]; l++)
-          val += ((double *)A->values)[l]*
-          B[tB == 'N' ? j*A->nrows + A->rowind[l] :
-          A->rowind[l]*C->ncols + j];
-
-        ((double *)C->values)[o] = alpha.d*val +
-            beta.d*((double *)C->values)[o];
-      }
-    }
-    if (A != a) free_ccs(A);
-  }
-  else if (sp_a && !sp_b && sp_c && !partial) {
-
-    ccs *A = (tA == 'N' ? a : transpose(a,0)), *C = c;
-    double *B = b;
-
-    spa *s = alloc_spa(A->nrows, A->id);
-    int_t *colptr_new = calloc(n+1,sizeof(int_t));
-    if (!s || !colptr_new) {
-      free(s); free(colptr_new);
-      if (A != a) free_ccs(A);
-      return -1;
-    }
-
-    int j, l;
-    for (j=0; j<n; j++) {
-      init_spa(s, NULL, 0);
-
-      for (l=0; l<A->ncols; l++)
-        spa_symb_axpy(A, l, s);
-
-      if (beta.d != 0.0) spa_symb_axpy(C, j, s);
-      colptr_new[j+1] = colptr_new[j] + s->nnz;
-    }
-
-    int_t nnz = colptr_new[n];
-    ccs *Z = alloc_ccs(m, n, nnz, C->id);
-    if (!Z) {
-      if (A != a) free_ccs(A);
-      free_spa(s); free(colptr_new);
-      return -1;
-    }
-    free(Z->colptr); Z->colptr = colptr_new;
-
-    for (j=0; j<n; j++) {
-      init_spa(s, NULL, 0);
-
-      for (l=0; l<k; l++) {
-        spa_daxpy(alpha.d*B[tB == 'N' ? l + j*k : j + l*n], A, l, s);
-      }
-
-      if (beta.d != 0.0) spa_daxpy(beta.d, C, j, s);
-      spa2compressed(s, Z, j);
-    }
-    free_spa(s);
-    if (A != a) free_ccs(A);
-    if (sort_ccs(Z)) {
-      free_ccs(Z); return -1;
-    }
-    *z = Z;
-  }
-  else if (!sp_a && !sp_b && sp_c && partial) {
-    ccs *C = c;
-    double *A = a, *B = b, val;
-
-    int j, l, o;
-    for (j=0; j<C->ncols; j++) {
-      for (o=C->colptr[j]; o<C->colptr[j+1]; o++) {
-
-        val = 0;
-        for (l=0; l<k; l++)
-          val += A[tA == 'N' ? m*l + C->rowind[o] : l + C->rowind[o]*k]*
-          B[tB == 'N' ? j*k + l : l*n + j];
-
-        ((double *)C->values)[o] = alpha.d*val +
-            beta.d*((double *)C->values)[o];
-      }
-    }
-  }
-  else if (!sp_a && !sp_b && sp_c && !partial) {
-
-    double *A = a, *B = b;
-    ccs *C = c;
-
-    ccs *Z = alloc_ccs(m, n, m*n, C->id);
-    if (!Z) return -1;
-
-    int j, l;
-    for (j=0; j<m*n; j++) ((double *)Z->values)[j] = 0.0;
-
-    int ldA = MAX(1, (tA == 'N' ? m : k));
-    int ldB = MAX(1, (tB == 'N' ? k : n));
-    int ldC = MAX(1, m);
-
-    gemm[DOUBLE](&tA, &tB, &m, &n, &k, &alpha, A, &ldA,
-        B, &ldB, &Zero[DOUBLE], Z->values, &ldC);
-
-    for (j=0; j<n; j++) {
-      for (l=0; l<m; l++)
-        Z->rowind[j*m + l] = l;
-
-      Z->colptr[j+1] = Z->colptr[j] + m;
-    }
-
-    if (beta.d != 0.0) {
-      for (j=0; j<n; j++) {
-        for (l=C->colptr[j]; l<C->colptr[j+1]; l++) {
-          ((double *)Z->values)[j*m + C->rowind[l]] +=
-              beta.d*((double *)C->values)[l];
-        }
-      }
-    }
-    *z = Z;
-  }
-  return 0;
-}
-
-static int sp_zgemm(char tA, char tB, number alpha, void *a, void *b,
-    number beta, void *c, int sp_a, int sp_b, int sp_c, int partial, void **z,
-    int m, int n, int k)
-{
-
-  if (sp_a && sp_b && sp_c && partial) {
-
-    ccs *A = (tA == 'N' ? transpose(a, 0) : a);
-    ccs *B = (tB == 'N' ? b : transpose(b, 0));
-    ccs *C = c;
-    int j, l;
-
-    spa *s = alloc_spa(A->nrows, A->id);
-    if (!s) {
-      if (A != a) free_ccs(A);
-      return -1;
-    }
-
-    for (j=0; j<n; j++) {
-      for (l=C->colptr[j]; l<C->colptr[j+1]; l++) {
-        init_spa(s, A, C->rowind[l]);
-        ((double complex *)C->values)[l] = alpha.z*spa_zdot(B, j, s, tB, tA) +
-            beta.z*((double complex *)C->values)[l];
-      }
-    }
-    free_spa(s);
-    if (A != a) free_ccs(A);
-    if (B != b) free_ccs(B);
-  }
-
-  else if (sp_a && sp_b && sp_c && !partial) {
-
-    ccs *A = (tA == 'N' ? a : transpose(a, 0));
-    ccs *B = (tB == 'N' ? b : transpose(b, 0));
-    ccs *C = c;
-    int_t *colptr_new = calloc(C->ncols+1,sizeof(int_t));
-
-    spa *s = alloc_spa(A->nrows, A->id);
-    if (!s || !colptr_new) {
-      free(colptr_new);
-      if (A != a) free_ccs(A);
-      if (B != b) free_ccs(B);
-      return -1;
-    }
-
-    int j, l;
-    for (j=0; j<n; j++) {
-      init_spa(s, NULL, 0);
-      if (beta.z != 0.0)
-        spa_symb_axpy (C, j, s);
-
-      for (l=B->colptr[j]; l<B->colptr[j+1]; l++)
-        spa_symb_axpy (A, B->rowind[l], s);
-
-      colptr_new[j+1] = colptr_new[j] + s->nnz;
-    }
-
-    int_t nnz = colptr_new[n];
-    ccs *Z = alloc_ccs(m, n, nnz, A->id);
-    if (!Z) {
-      if (A != a) free_ccs(A);
-      if (B != b) free_ccs(B);
-      free(colptr_new); free_spa(s);
-      return -1;
-    }
-    free(Z->colptr); Z->colptr = colptr_new;
-
-    for (j=0; j<n; j++) {
-      init_spa(s, NULL, 0);
-      if (beta.z != 0.0)
-        spa_zaxpy (beta.z, C, 'N', j, s);
-
-      for (l=B->colptr[j]; l<B->colptr[j+1]; l++)
-        spa_zaxpy(alpha.z*CONJ(tB, ((double complex *)B->values)[l]), A, tA, B->rowind[l], s);
-
-      spa2compressed(s, Z, j);
-    }
-
-    free_spa(s);
-
-    if (A != a) free_ccs(A);
-    if (B != b) free_ccs(B);
-
-    if (sort_ccs(Z)) {
-      free_ccs(Z); return -1;
-    }
-    *z = Z;
-  }
-  else if (sp_a && sp_b && !sp_c) {
-
-    ccs *A = (tA == 'N' ? a : transpose(a, 0));
-    ccs *B = (tB == 'N' ? b : transpose(b, 0));
-    double complex *C = c;
-
-    spa *s = alloc_spa(A->nrows, A->id);
-    if (!s) {
-      if (A != a) free_ccs(A);
-      if (B != b) free_ccs(B);
-      return -1;
-    }
-
-    int mn = m*n;
-    scal[A->id](&mn, &beta, C, &intOne);
-
-    int j, l;
-    for (j=0; j<n; j++) {
-      init_spa(s, NULL, 0);
-
-      for (l=B->colptr[j]; l<B->colptr[j+1]; l++)
-        spa_zaxpy (CONJ(tB,((double complex *)B->values)[l]), A, tA, B->rowind[l], s);
-
-      for (l=0; l<s->nnz; l++)
-        C[j*A->nrows + s->idx[l]] += alpha.z*((double complex *)s->val)[s->idx[l]];
-    }
-    free_spa(s);
-
-    if (A != a) free_ccs(A);
-    if (B != b) free_ccs(B);
-  }
-
-  else if (!sp_a && sp_b && !sp_c) {
-
-    double complex *A = a, *C = c;
-    ccs *B = (tB == 'N' ? b : transpose(b, 0));
-
-    int i, j, l, mn_ = m*n;
-    scal[COMPLEX](&mn_, &beta, C, &intOne);
-
-    for (j=0; j<n; j++) {
-      for (l=B->colptr[j]; l<B->colptr[j+1]; l++) {
-
-        for (i=0; i<m; i++)
-          C[i+j*m] += alpha.z*CONJ(tA,A[tA=='N' ? i+B->rowind[l]*m :
-          B->rowind[l]+i*k])*
-          CONJ(tB,((double complex *)B->values)[l]);
-      }
-    }
-    if (B != b) free_ccs(B);
-  }
-
-  else if (sp_a && !sp_b && !sp_c) {
-
-    ccs *A = (tA == 'N' ? a : transpose(a, 0));
-    double complex *B = b, *C = c;
-
-    int i, j, l, mn_ = m*n;
-    scal[COMPLEX](&mn_, &beta, C, &intOne);
-
-    for (j=0; j<A->ncols; j++) {
-      for (l=A->colptr[j]; l<A->colptr[j+1]; l++) {
-
-        for (i=0; i<n; i++)
-          C[A->rowind[l]+i*m] += alpha.z*CONJ(tA,((double complex *)A->values)[l])*
-          CONJ(tB,B[tB=='N' ? j+i*k : i+j*n]);
-      }
-    }
-    if (A != a) free_ccs(A);
-  }
-
-  else if (!sp_a && sp_b && sp_c && partial) {
-
-    double complex *A = a, val;
-    ccs *B = (tB == 'N' ? b : transpose(b, 0)), *C = c;
-    int j, l, o;
-
-    for (j=0; j<n; j++) {
-      for (o=C->colptr[j]; o<C->colptr[j+1]; o++) {
-
-        val = 0;
-        for (l=B->colptr[j]; l < B->colptr[j+1]; l++)
-          val += CONJ(tA,A[tA == 'N' ? C->rowind[o] + B->rowind[l]*m :
-          B->rowind[l] + C->rowind[o]*B->nrows])*
-          CONJ(tB,((double complex *)B->values)[l]);
-
-        ((double complex *)C->values)[o] = alpha.z*val +
-            beta.z*((double complex *)C->values)[o];
-      }
-    }
-    if (B != b) free_ccs(B);
-  }
-  else if (!sp_a && sp_b && sp_c && !partial) {
-
-    double complex *A = a;
-    ccs *B = (tB == 'N' ? b : transpose(b,0)), *C = c;
-    int_t *colptr_new = calloc(C->ncols+1,sizeof(int_t));
-
-    if (!colptr_new) {
-      if (B != b) free_ccs(B);
-      free(colptr_new);
-      return -1;
-    }
-
-    int i, j, l;
-    for (j=0; j<n; j++)
-      colptr_new[j+1] = colptr_new[j] +
-      MAX(((B->colptr[j+1]-B->colptr[j])>0)*m, C->colptr[j+1]-C->colptr[j]);
-
-    int_t nnz = colptr_new[n];
-    ccs *Z = alloc_ccs(m, n, nnz, C->id);
-    if (!Z) {
-      if (B != b) free_ccs(B);
-      free(colptr_new);
-      return -1;
-    }
-    free(Z->colptr); Z->colptr = colptr_new;
-    for (l=0; l<nnz; l++) ((double complex *)Z->values)[l] = 0;
-
-    for (j=0; j<C->ncols; j++) {
-
-      if (B->colptr[j+1]-B->colptr[j])
-        for (l=0; l<m; l++)
-          Z->rowind[Z->colptr[j]+l] = l;
-
-      for (l=B->colptr[j]; l<B->colptr[j+1]; l++) {
-
-        for (i=0; i<m; i++) {
-          ((double complex*)Z->values)[Z->colptr[j]+i] += alpha.z*
-              CONJ(tA,A[tA=='N' ? B->rowind[l]*m+i : B->rowind[l]+i*k])*
-              CONJ(tB,((double complex *)B->values)[l]);
-
-        }
-      }
-
-      if (beta.z != 0.0) {
-        if (Z->colptr[j+1]-Z->colptr[j] == m) {
-          for (l=C->colptr[j]; l<C->colptr[j+1]; l++) {
-            ((double complex *)Z->values)[Z->colptr[j]+C->rowind[l]] +=
-                beta.z*((double complex *)C->values)[l];
-          }
-        }
-        else {
-          for (l=C->colptr[j]; l<C->colptr[j+1]; l++) {
-            ((double complex *)Z->values)[Z->colptr[j]+l-C->colptr[j]] =
-                beta.z*((double complex *)C->values)[l];
-            Z->rowind[Z->colptr[j]+l-C->colptr[j]] = C->rowind[l];
-          }
-        }
-      }
-    }
-    if (B != b) free_ccs(B);
-    *z = Z;
-  }
-  else if (sp_a && !sp_b && sp_c && partial) {
-
-    ccs *A = (tA == 'N' ? transpose(a,0) : a), *C = c;
-    double complex *B = b, val;
-
-    int j, l, o;
-    for (j=0; j<n; j++) {
-      for (o=C->colptr[j]; o<C->colptr[j+1]; o++) {
-
-        val = 0;
-        for (l=A->colptr[C->rowind[o]]; l < A->colptr[C->rowind[o]+1]; l++)
-          val += CONJ(tA, ((double complex *)A->values)[l])*
-          CONJ(tB, B[tB == 'N' ? j*A->nrows + A->rowind[l] :
-          A->rowind[l]*C->ncols + j]);
-
-        ((double complex *)C->values)[o] = alpha.z*val +
-            beta.z*((double complex *)C->values)[o];
-      }
-    }
-    if (A != a) free_ccs(A);
-  }
-  else if (sp_a && !sp_b && sp_c && !partial) {
-
-    ccs *A = (tA == 'N' ? a : transpose(a,0)), *C = c;
-    double complex *B = b;
-
-    spa *s = alloc_spa(A->nrows, A->id);
-    int_t *colptr_new = calloc(n+1,sizeof(int_t));
-    if (!s || !colptr_new) {
-      free(s); free(colptr_new);
-      if (A != a) free_ccs(A);
-      return -1;
-    }
-
-    int j, l;
-    for (j=0; j<n; j++) {
-      init_spa(s, NULL, 0);
-
-      for (l=0; l<A->ncols; l++)
-        spa_symb_axpy(A, l, s);
-
-      if (beta.z != 0.0) spa_symb_axpy(C, j, s);
-      colptr_new[j+1] = colptr_new[j] + s->nnz;
-    }
-
-    int_t nnz = colptr_new[n];
-    ccs *Z = alloc_ccs(m, n, nnz, C->id);
-    if (!Z) {
-      if (A != a) free_ccs(A);
-      free_spa(s); free(colptr_new);
-      return -1;
-    }
-    free(Z->colptr); Z->colptr = colptr_new;
-
-    for (j=0; j<n; j++) {
-      init_spa(s, NULL, 0);
-
-      for (l=0; l<k; l++) {
-        spa_zaxpy(alpha.z*CONJ(tB, B[tB == 'N' ? l + j*k : j + l*n]),
-            A, tA, l, s);
-      }
-
-      if (beta.z != 0.0) spa_zaxpy(beta.z, C, 'N', j, s);
-      spa2compressed(s, Z, j);
-    }
-    free_spa(s);
-    if (A != a) free_ccs(A);
-    if (sort_ccs(Z)) {
-      free_ccs(Z); return -1;
-    }
-    *z = Z;
-  }
-  else if (!sp_a && !sp_b && sp_c && partial) {
-    ccs *C = c;
-    double complex *A = a, *B = b, val;
-
-    int j, l, o;
-    for (j=0; j<C->ncols; j++) {
-      for (o=C->colptr[j]; o<C->colptr[j+1]; o++) {
-
-        val = 0;
-        for (l=0; l<k; l++)
-          val += CONJ(tA, A[tA=='N' ? m*l+C->rowind[o] : l+C->rowind[o]*k])*
-          CONJ(tB, B[tB == 'N' ? j*k + l : l*n + j]);
-
-        ((double complex *)C->values)[o] = alpha.z*val +
-            beta.z*((double complex *)C->values)[o];
-      }
-    }
-  }
-  else if (!sp_a && !sp_b && sp_c && !partial) {
-
-    double complex *A = a, *B = b;
-    ccs *C = c;
-
-    ccs *Z = alloc_ccs(m, n, m*n, C->id);
-    if (!Z) return -1;
-
-    int j, l;
-    for (j=0; j<m*n; j++) ((double complex *)Z->values)[j] = 0.0;
-
-    int ldA = MAX(1, (tA == 'N' ? m : k));
-    int ldB = MAX(1, (tB == 'N' ? k : n));
-    int ldC = MAX(1, m);
-
-    gemm[COMPLEX](&tA, &tB, &m, &n, &k, &alpha, A, &ldA,
-        B, &ldB, &Zero[COMPLEX], Z->values, &ldC);
-
-    for (j=0; j<n; j++) {
-      for (l=0; l<m; l++)
-        Z->rowind[j*m + l] = l;
-
-      Z->colptr[j+1] = Z->colptr[j] + m;
-    }
-
-    if (beta.z != 0.0) {
-      for (j=0; j<n; j++) {
-        for (l=C->colptr[j]; l<C->colptr[j+1]; l++) {
-          ((double complex *)Z->values)[j*m + C->rowind[l]] +=
-              beta.z*((double complex *)C->values)[l];
-        }
-      }
-    }
-    *z = Z;
-  }
-  return 0;
-}
-
-static int sp_dsyrk(char uplo, char trans, number alpha, void *a,
-    number beta, void *c, int sp_a, int sp_c, int partial, int k, void **z)
-{
-  if (sp_a && sp_c && partial) {
-
-    ccs *A = (trans == 'N' ?  transpose(a, 0) : a), *C = c;
-    spa *s = alloc_spa(A->nrows, C->id);
-    if (!A || !s) {
-      if (A != a) free_ccs(A);
-      free_spa(s);
-      return -1;
-    }
-    int j, k;
-    for (j=0; j<C->ncols; j++) {
-      for (k=C->colptr[j]; k<C->colptr[j+1]; k++) {
-        if ((uplo == 'L' && C->rowind[k] >= j) ||
-            (uplo == 'U' && C->rowind[k] <= j)) {
-          init_spa(s, A, C->rowind[k]);
-          ((double *)C->values)[k] = alpha.d*spa_ddot(A, j, s) +
-              beta.d*((double *)C->values)[k];
-        }
-      }
-    }
-    free_spa(s);
-    if (A != a) free_ccs(A);
-  }
-  else if (sp_a && sp_c && !partial) {
-
-    ccs *A = (trans == 'N' ? a : transpose(a, 0));
-    ccs *B = (trans == 'N' ? transpose(a, 0) : a);
-    ccs *C = c;
-    spa *s = alloc_spa(C->nrows, C->id);
-    int_t *colptr_new = calloc(C->ncols+1,sizeof(int_t));
-
-    if (!A || !B || !s || !colptr_new) {
-      if (A != a) free_ccs(A);
-      if (B != a) free_ccs(B);
-      free_spa(s); free(colptr_new);
-      return -1;
-    }
-
-    int j, k;
-    for (j=0; j<B->ncols; j++) {
-      init_spa(s, NULL, 0);
-      if (beta.d != 0.0)
-        spa_symb_axpy_uplo(C, j, s, j, uplo);
-
-      for (k=B->colptr[j]; k<B->colptr[j+1]; k++)
-        spa_symb_axpy_uplo(A, B->rowind[k], s, j, uplo);
-
-      colptr_new[j+1] = colptr_new[j] + s->nnz;
-    }
-
-    int_t nnz = colptr_new[C->ncols];
-    ccs *Z = alloc_ccs(C->nrows, C->ncols, nnz, C->id);
-    if (!Z) {
-      if (A != a) free_ccs(A);
-      if (B != a) free_ccs(B);
-      free_spa(s); free(colptr_new);
-      return -1;
-    }
-    free(Z->colptr); Z->colptr = colptr_new;
-
-    for (j=0; j<B->ncols; j++) {
-      init_spa(s, NULL, 0);
-      if (beta.d != 0.0)
-        spa_daxpy_uplo(beta.d, C, j, s, j, uplo);
-
-      for (k=B->colptr[j]; k<B->colptr[j+1]; k++) {
-        spa_daxpy_uplo(alpha.d*((double *)B->values)[k], A, B->rowind[k],
-            s, j, uplo);
-      }
-      spa2compressed(s, Z, j);
-    }
-
-    if (A != a) free_ccs(A);
-    if (B != a) free_ccs(B);
-    free_spa(s);
-
-    if (sort_ccs(Z)) {
-      free_ccs(Z); return -1;
-    }
-    *z = Z;
-  }
-  else if (sp_a && !sp_c) {
-
-    int n  = (trans == 'N' ? ((ccs *)a)->nrows : ((ccs *)a)->ncols);
-    ccs *A = (trans == 'N' ? a : transpose(a, 0));
-    ccs *B = (trans == 'N' ? transpose(a, 0) : a);
-    double *C = c;
-
-    spa *s = alloc_spa(n, A->id);
-    if (!A || !B || !s) {
-      if (A != a) free_ccs(A);
-      if (B != a) free_ccs(B);
-      free_spa(s);
-      return -1;
-    }
-
-    int j, k;
-    for (j=0; j<B->ncols; j++) {
-      init_spa(s, NULL, 0);
-
-      for (k=B->colptr[j]; k<B->colptr[j+1]; k++) {
-        spa_daxpy_uplo(alpha.d*((double *)B->values)[k], A, B->rowind[k],
-            s, j, uplo);
-      }
-
-      if (uplo == 'U') {
-        int m = j+1;
-        scal[DOUBLE](&m, &beta, C + j*n, &intOne);
-
-        for (k=0; k<s->nnz; k++) {
-          if (s->idx[k] <= j)
-            C[j*n + s->idx[k]] += alpha.d*((double *)s->val)[s->idx[k]];
-        }
-      } else {
-        int m = n-j;
-        scal[DOUBLE](&m, &beta, C + j*(n+1), &intOne);
-
-        for (k=0; k<s->nnz; k++) {
-          if (s->idx[k] >= j)
-            C[j*n + s->idx[k]] += alpha.d*((double *)s->val)[s->idx[k]];
-        }
-      }
-    }
-    if (A != a) free_ccs(A);
-    if (B != a) free_ccs(B);
-    free_spa(s);
-  }
-  else if (!sp_a && sp_c && partial) {
-
-    ccs *C = c;
-    double *A = a;
-
-    int j, i, l, n=C->nrows;
-    for (j=0; j<n; j++) {
-      for (i=C->colptr[j]; i<C->colptr[j+1]; i++) {
-        if ((uplo == 'L' && C->rowind[i] >= j) ||
-            (uplo == 'U' && C->rowind[i] <= j)) {
-
-          ((double *)C->values)[i] *= beta.d;
-
-          for (l=0; l<k; l++)
-            ((double *)C->values)[i] +=
-                alpha.d*A[trans == 'N' ? C->rowind[i]+l*n : l+C->rowind[i]*k]*
-                A[trans == 'N' ? j+l*n : l+j*k];
-        }
-      }
-    }
-  }
-  else if (!sp_a && sp_c) {
-
-    ccs *C = c;
-    double *A = a, *C_ = malloc( C->nrows*C->nrows*sizeof(double) );
-    int_t *colptr_new = calloc(C->ncols+1,sizeof(int_t));
-
-    if (!C_ || !colptr_new) {
-      free(C_); free(colptr_new); return -1;
-    }
-    int j, i, n=C->nrows;
-    for (j=0; j<n; j++)
-      colptr_new[j+1] = colptr_new[j] + (uplo == 'U' ? j+1 : n-j);
-
-    int_t nnz = colptr_new[n];
-    ccs *Z = alloc_ccs(n, n, nnz, C->id);
-    if (!Z) {
-      free(C_); free(colptr_new);
-      return -1;
-    }
-    free(Z->colptr); Z->colptr = colptr_new;
-
-    syrk[DOUBLE](&uplo, &trans, &n, &k, &alpha, A,
-        (trans == 'N' ? &n : &k), &Zero[DOUBLE], C_, &n);
-
-    for (j=0; j<n; j++) {
-      for (i=Z->colptr[j]; i<Z->colptr[j+1]; i++) {
-        if (uplo == 'U') {
-          ((double *)Z->values)[i] = C_[j*n + i-Z->colptr[j]];
-          Z->rowind[i] = i-Z->colptr[j];
-        } else {
-          ((double *)Z->values)[i] = C_[j*(n+1) + i-Z->colptr[j]];
-          Z->rowind[i] = j+i-Z->colptr[j];
-        }
-      }
-
-      for (i=C->colptr[j]; i<C->colptr[j+1]; i++) {
-        if (uplo == 'U' && C->rowind[i] <= j)
-          ((double *)Z->values)[Z->colptr[j]+C->rowind[i]] +=
-              beta.d*((double *)C->values)[i];
-        else if (uplo == 'L' && C->rowind[i] >= j)
-          ((double *)Z->values)[Z->colptr[j]+C->rowind[i]-j] +=
-              beta.d*((double *)C->values)[i];
-      }
-    }
-    free(C_);
-    *z = Z;
-  }
-
-  return 0;
-}
-
-/* No error checking: Il and Jl must be valid indexlist,
-   and Il,Jl,V must be of same length (V can also be NULL) */
-static spmatrix *
-triplet2dccs(matrix *Il, matrix *Jl, matrix *V,
-    int_t nrows, int_t ncols)
-    {
-  spmatrix *ret = SpMatrix_New(nrows,ncols, MAT_LGT(Il), DOUBLE);
-  double_list *dlist = malloc(MAT_LGT(Jl)*sizeof(double_list));
-  int_t *colcnt = calloc(ncols,sizeof(int_t));
-
-  if (!ret || !dlist || !colcnt) {
-    Py_XDECREF(ret); free(dlist); free(colcnt);
-    return (spmatrix *)PyErr_NoMemory();
-  }
-
-  /* build colptr */
-  int_t i,j,k,l;
-  for (j=0; j<ncols+1; j++) SP_COL(ret)[j] = 0;
-  for (j=0; j<MAT_LGT(Jl); j++) {
-    SP_COL(ret)[1+MAT_BUFI(Jl)[j]]++;
-    dlist[j].key = -1;
-  }
-
-  for (j=0; j<ncols; j++) SP_COL(ret)[j+1] += SP_COL(ret)[j];
-
-  /* build rowind and values */
-  for (k=0; k<MAT_LGT(Il); k++) {
-    i = MAT_BUFI(Il)[k], j = MAT_BUFI(Jl)[k];
-
-    for (l=SP_COL(ret)[j]; l<SP_COL(ret)[j+1]; l++)
-      if (dlist[l].key == i) {
-
-        number n;
-        if (V) {
-          convert_num[DOUBLE](&n, V, 0, k);
-          dlist[l].value += n.d;
-        }
-
-        goto skip;
-      }
-
-    if (V)
-      convert_num[DOUBLE](&dlist[SP_COL(ret)[j]+colcnt[j]].value, V, 0, k);
-
-    dlist[SP_COL(ret)[j] + colcnt[j]++].key = i;
-
-    skip:
-    ;
-  }
-
-  for (j=0; j<ncols; j++)
-    qsort(&dlist[SP_COL(ret)[j]],colcnt[j],sizeof(double_list),&comp_double);
-
-  int_t cnt = 0;
-  for (j=0; j<ncols; j++) {
-    for (i=0; i<colcnt[j]; i++) {
-
-      SP_ROW(ret)[cnt] = dlist[i + SP_COL(ret)[j]].key;
-      SP_VALD(ret)[cnt++] = dlist[i + SP_COL(ret)[j]].value;
-
-    }
-  }
-
-  for (j=0; j<ncols; j++)
-    SP_COL(ret)[j+1] = colcnt[j] + SP_COL(ret)[j];
-
-  free(dlist); free(colcnt);
-  return ret;
-    }
-
-static spmatrix *
-triplet2zccs(matrix *Il, matrix *Jl, matrix *V,
-    int_t nrows, int_t ncols)
-    {
-  spmatrix *ret = SpMatrix_New(nrows,ncols, MAT_LGT(Il), COMPLEX);
-  complex_list *zlist = malloc(MAT_LGT(Jl)*sizeof(complex_list));
-  int_t *colcnt = calloc(ncols,sizeof(int_t));
-
-  if (!ret || !zlist || !colcnt) {
-    Py_XDECREF(ret); free(zlist); free(colcnt);
-    return (spmatrix *)PyErr_NoMemory();
-  }
-
-  /* build colptr */
-  int_t i,j,k,l;
-  for (j=0; j<ncols+1; j++) SP_COL(ret)[j] = 0;
-  for (j=0; j<MAT_LGT(Jl); j++) {
-    SP_COL(ret)[1+MAT_BUFI(Jl)[j]]++;
-    zlist[j].key = -1;
-  }
-
-  for (j=0; j<ncols; j++) SP_COL(ret)[j+1] += SP_COL(ret)[j];
-
-  /* build rowind and values */
-  for (k=0; k<MAT_LGT(Il); k++) {
-    i = MAT_BUFI(Il)[k], j = MAT_BUFI(Jl)[k];
-
-    for (l=SP_COL(ret)[j]; l<SP_COL(ret)[j+1]; l++)
-      if (zlist[l].key == i) {
-
-        number n;
-        if (V) {
-          convert_num[COMPLEX](&n, V, 0, k);
-          zlist[l].value += n.z;
-        }
-
-        goto skip;
-      }
-
-    if (V)
-      convert_num[COMPLEX](&zlist[SP_COL(ret)[j]+colcnt[j]].value, V, 0, k);
-
-    zlist[SP_COL(ret)[j] + colcnt[j]++].key = i;
-
-    skip:
-    ;
-  }
-
-  for (j=0; j<ncols; j++)
-    qsort(&zlist[SP_COL(ret)[j]],colcnt[j],sizeof(complex_list),&comp_complex);
-
-  int_t cnt = 0;
-  for (j=0; j<ncols; j++) {
-    for (i=0; i<colcnt[j]; i++) {
-
-      SP_ROW(ret)[cnt] = zlist[i + SP_COL(ret)[j]].key;
-      SP_VALZ(ret)[cnt++] = zlist[i + SP_COL(ret)[j]].value;
-
-    }
-  }
-
-  for (j=0; j<ncols; j++)
-    SP_COL(ret)[j+1] = colcnt[j] + SP_COL(ret)[j];
-
-  free(zlist); free(colcnt);
-  return ret;
-    }
-
-/*
-  SpMatrix_New. In API.
-
-  Returns an uninitialized spmatrix object.
-
-  Arguments:
-  mrows,nrows  : Dimension of spmatrix.
-  nnz          : Number of nonzero elements.
-  id           : DOUBLE/COMPLEX
- */
-spmatrix *
-SpMatrix_New(int_t nrows, int_t ncols, int_t nnz, int id)
-{
-  spmatrix *ret;
-  if (!(ret = (spmatrix *)spmatrix_tp.tp_alloc(&spmatrix_tp, 0)))
-    return (spmatrix *)PyErr_NoMemory();
-
-  ret->obj = alloc_ccs(nrows, ncols, nnz, id);
-  if (!ret->obj) { Py_DECREF(ret); return (spmatrix *)PyErr_NoMemory(); }
-
-  return ret;
-}
-
-static spmatrix * SpMatrix_NewFromCCS(ccs *x)
-{
-  spmatrix *ret;
-  if (!(ret = (spmatrix *)spmatrix_tp.tp_alloc(&spmatrix_tp, 0)))
-    return (spmatrix *)PyErr_NoMemory();
-
-  ret->obj = x;
-  return ret;
-}
-
-/*
-  SpMatrix_NewFromSpMatrix. In API.
-
-  Returns a copy of an spmatrix object.
-
-  Arguments:
-  A            : spmatrix object
-  id           : DOUBLE/COMPLEX
- */
-spmatrix * SpMatrix_NewFromSpMatrix(spmatrix *A, int id)
-{
-  if ((id == DOUBLE) && (SP_ID(A) == COMPLEX))
-    PY_ERR_TYPE("cannot convert complex to double");
-
-  spmatrix *ret = SpMatrix_New
-      (SP_NROWS(A), SP_NCOLS(A), SP_NNZ(A), id);
-
-  if (!ret) return (spmatrix *)PyErr_NoMemory();
-
-  convert_array(SP_VAL(ret), SP_VAL(A), id, SP_ID(A), SP_NNZ(A));
-  memcpy(SP_COL(ret), SP_COL(A), (SP_NCOLS(A)+1)*sizeof(int_t));
-  memcpy(SP_ROW(ret), SP_ROW(A), SP_NNZ(A)*sizeof(int_t));
-
-  return ret;
-}
-
-/*
-  SpMatrix_NewFromIJV.
-
-  Returns a spmatrix object from a triplet description.
-
-  Arguments:
-  Il,Jl,V : (INT,INT,DOUBLE/COMPLEX) triplet description
-  m,n     : Dimension of spmatrix. If either m==0 or n==0, then
-            the dimension is taken as MAX(I) x MAX(Jl).
-  id      : DOUBLE, COMPLEX
- */
-spmatrix * SpMatrix_NewFromIJV(matrix *Il, matrix *Jl, matrix *V,
-    int_t m, int_t n, int id)
-    {
-
-  if (MAT_ID(Il) != INT || MAT_ID(Jl) != INT)
-    PY_ERR_TYPE("index sets I and J must be integer");
-
-  if (MAT_LGT(Il) != MAT_LGT(Jl))
-    PY_ERR_TYPE("index sets I and J must be of same length");
-
-  if (V && !Matrix_Check(V)) PY_ERR_TYPE("invalid V argument");
-
-  if (V && Matrix_Check(V) && (MAX(id,MAT_ID(V)) != id))
-    PY_ERR_TYPE("matrix V has invalid type");
-
-  if (V && (MAT_LGT(V) != MAT_LGT(Il)))
-    PY_ERR_TYPE("I, J and V must have same length");
-
-  if (!Il || !Jl) return SpMatrix_New(0,0,0,id);
-
-  int_t k, Imax=-1, Jmax=-1;
-  for (k=0; k<MAT_LGT(Il); k++) {
-    if (MAT_BUFI(Il)[k]>Imax) Imax = MAT_BUFI(Il)[k];
-    if (MAT_BUFI(Jl)[k]>Jmax) Jmax = MAT_BUFI(Jl)[k];
-  }
-
-  if ((m<0) || (n<0)) { m = MAX(Imax+1,m); n = MAX(Jmax+1,n);}
-
-  if (m < Imax+1 || n < Jmax+1) PY_ERR_TYPE("dimension too small");
-
-  for (k=0; k<MAT_LGT(Il); k++)
-    if ((MAT_BUFI(Il)[k] < 0) || (MAT_BUFI(Il)[k] >= m) ||
-        (MAT_BUFI(Jl)[k] < 0) || (MAT_BUFI(Jl)[k] >= n) )
-      PY_ERR_TYPE("index out of range");
-
-  return (id == DOUBLE ? triplet2dccs(Il,Jl,V,m,n) :
-    triplet2zccs(Il,Jl,V,m,n));
-    }
-
-static void spmatrix_dealloc(spmatrix* self)
-{
-  free(self->obj->values);
-  free(self->obj->colptr);
-  free(self->obj->rowind);
-  free(self->obj);
-#if PY_MAJOR_VERSION >= 3
-  Py_TYPE(self)->tp_free((PyObject*)self);
-#else
-  self->ob_type->tp_free((PyObject*)self);
-#endif
-}
-
-static PyObject *
-spmatrix_new(PyTypeObject *type, PyObject *args, PyObject *kwds)
-{
-  PyObject *size = NULL;
-  matrix *Il=NULL, *Jl=NULL, *V=NULL;
-  int_t nrows = -1, ncols = -1;
-
-  static char *kwlist[] = { "V", "I", "J", "size","tc", NULL};
-
-#if PY_MAJOR_VERSION >= 3
-  int tc = 0;
-  if (!PyArg_ParseTupleAndKeywords(args, kwds, "OOO|OC:spmatrix", kwlist,
-      &V, &Il, &Jl, &size, &tc))
-#else
-  char tc = 0;
-  if (!PyArg_ParseTupleAndKeywords(args, kwds, "OOO|Oc:spmatrix", kwlist,
-      &V, &Il, &Jl, &size, &tc))
-#endif
-    return NULL;
-
-  if (!(PySequence_Check((PyObject *)V) || Matrix_Check(V) || PY_NUMBER(V))) {
-    PY_ERR_TYPE("V must be either a sequence type, a matrix, or a number");
-  }
-
-  if (size && !PyArg_ParseTuple(size, "nn", &nrows, &ncols))
-    PY_ERR_TYPE("invalid dimension tuple");
-
-  if (size && (nrows < 0 || ncols < 0))
-    PY_ERR_TYPE("dimensions must be non-negative");
-
-  if (tc && !(VALID_TC_SP(tc))) PY_ERR_TYPE("tc must be 'd' or 'z'");
-  int id = (tc ? TC2ID(tc) : -1);
-
-
-  int ndim = 0;
-
-  /* convert lists to matrices */
-  if (Matrix_Check(Il))
-    Py_INCREF(Il);
-
-  else if (PyObject_CheckBuffer((PyObject *)Il)) {
-    if (!(Il = Matrix_NewFromPyBuffer((PyObject *)Il, INT, &ndim))) {
-      return NULL;
-    }
-  }
-  else if (PySequence_Check((PyObject *)Il)) {
-    if (!(Il = Matrix_NewFromSequence((PyObject *)Il, INT)))
-      return NULL;
-  }
-  else PY_ERR_TYPE("invalid type for I");
-
-  if (Matrix_Check(Jl))
-    Py_INCREF(Jl);
-
-  else if (PyObject_CheckBuffer((PyObject *)Jl)) {
-    if (!(Jl = Matrix_NewFromPyBuffer((PyObject *)Jl, INT, &ndim))) {
-      Py_DECREF(Il);
-      return NULL;
-    }
-  }
-
-  else if (PySequence_Check((PyObject *)Jl)) {
-    if (!(Jl = Matrix_NewFromSequence((PyObject *)Jl, INT))) {
-      Py_DECREF(Il);
-      return NULL;
-    }
-  }
-  else {
-    Py_DECREF(Il);
-    PY_ERR_TYPE("invalid type for J");
-  }
-
-  if (Matrix_Check(V))
-    Py_INCREF(V);
-
-  else if (PyObject_CheckBuffer((PyObject *)V)) {
-    int ndim = 0;
-    if (!(V = Matrix_NewFromPyBuffer((PyObject *)V, id, &ndim))) {
-      Py_DECREF(Il);
-      Py_DECREF(Jl);
-      return NULL;
-    }
-  }
-
-  else if (PySequence_Check((PyObject *)V))
-    {
-    if (!(V = Matrix_NewFromSequence((PyObject *)V, id))) {
-      Py_DECREF(Il);
-      Py_DECREF(Jl);
-      return NULL;
-    }
-    }
-  else if (PY_NUMBER(V))
-    {
-    if (!(V = Matrix_NewFromNumber(MAT_LGT(Il), 1, get_id(V, 1), V, 1))) {
-      Py_DECREF(Il);
-      Py_DECREF(Jl);
-      return PyErr_NoMemory();
-    }
-    }
-  else {
-    Py_DECREF(Il);
-    Py_DECREF(Jl);
-    PY_ERR_TYPE("invalid type for V");
-  }
-
-  id = (id == -1 ? MAX(get_id(V, !Matrix_Check(V)), DOUBLE) : id);
-
-  spmatrix *ret = SpMatrix_NewFromIJV(Il, Jl, V, nrows, ncols,
-      id == -1 ? MAX(MAT_ID(V),DOUBLE) : id);
-
-  Py_DECREF(Il);
-  Py_DECREF(Jl);
-  Py_DECREF(V);
-
-  return (PyObject *)ret;
-}
-
-static PyObject *spmatrix_str(matrix *self) {
-
-  PyObject *cvxopt = PyImport_ImportModule("cvxopt");
-  PyObject *str, *ret;
-
-  if (!(str = PyObject_GetAttrString(cvxopt, "spmatrix_str"))) {
-    Py_DECREF(cvxopt);
-    PY_ERR(PyExc_KeyError, "missing 'spmatrix_str' in 'cvxopt'");
-  }
-
-  Py_DECREF(cvxopt);
-  if (!PyCallable_Check(str)) PY_ERR_TYPE("'spmatrix_str' is not callable");
-
-  ret = PyObject_CallFunctionObjArgs(str, (PyObject *)self, NULL);
-  Py_DECREF(str);
-
-  return ret;
-}
-
-static PyObject *
-spmatrix_repr(matrix *self) {
-
-  PyObject *cvxopt = PyImport_ImportModule("cvxopt");
-  PyObject *repr, *ret;
-
-  if (!(repr = PyObject_GetAttrString(cvxopt, "spmatrix_repr"))) {
-    Py_DECREF(cvxopt);
-    PY_ERR(PyExc_KeyError, "missing 'spmatrix_repr' in 'cvxopt'");
-  }
-
-  Py_DECREF(cvxopt);
-  if (!PyCallable_Check(repr)) PY_ERR_TYPE("'spmatrix_repr' is not callable");
-
-  ret = PyObject_CallFunctionObjArgs(repr, (PyObject *)self, NULL);
-  Py_DECREF(repr);
-
-  return ret;
-}
-
-static PyObject *
-spmatrix_richcompare(PyObject *self, PyObject *other, int op) {
-  Py_INCREF(Py_NotImplemented);
-  return Py_NotImplemented;
-}
-
-int * spmatrix_compare(PyObject *self, PyObject *other) {
-  PyErr_SetString(PyExc_NotImplementedError, "matrix comparison not implemented"); return 0;
-}
-
-static PyObject * spmatrix_get_size(spmatrix *self, void *closure)
-{
-  PyObject *t = PyTuple_New(2);
-
-#if PY_MAJOR_VERSION >= 3
-  PyTuple_SET_ITEM(t, 0, PyLong_FromLong(SP_NROWS(self)));
-  PyTuple_SET_ITEM(t, 1, PyLong_FromLong(SP_NCOLS(self)));
-#else
-  PyTuple_SET_ITEM(t, 0, PyInt_FromLong(SP_NROWS(self)));
-  PyTuple_SET_ITEM(t, 1, PyInt_FromLong(SP_NCOLS(self)));
-#endif
-
-  return t;
-}
-
-static int spmatrix_set_size(spmatrix *self, PyObject *value, void *closure)
-{
-  if (!value) PY_ERR_INT(PyExc_TypeError,"size attribute cannot be deleted");
-
-  if (!PyTuple_Check(value) || PyTuple_Size(value) != 2)
-    PY_ERR_INT(PyExc_TypeError, "can only assign a 2-tuple to size");
-
-#if PY_MAJOR_VERSION >= 3
-  if (!PyLong_Check(PyTuple_GET_ITEM(value, 0)) ||
-      !PyLong_Check(PyTuple_GET_ITEM(value, 1)))
-#else
-  if (!PyInt_Check(PyTuple_GET_ITEM(value, 0)) ||
-      !PyInt_Check(PyTuple_GET_ITEM(value, 1)))
-#endif
-    PY_ERR_INT(PyExc_TypeError, "invalid size tuple");
-
-#if PY_MAJOR_VERSION >= 3
-  int m = PyLong_AS_LONG(PyTuple_GET_ITEM(value, 0));
-  int n = PyLong_AS_LONG(PyTuple_GET_ITEM(value, 1));
-#else
-  int m = PyInt_AS_LONG(PyTuple_GET_ITEM(value, 0));
-  int n = PyInt_AS_LONG(PyTuple_GET_ITEM(value, 1));
-#endif
-
-  if (m<0 || n<0)
-    PY_ERR_INT(PyExc_TypeError, "dimensions must be non-negative");
-
-  if (m*n != SP_NROWS(self)*SP_NCOLS(self))
-    PY_ERR_INT(PyExc_TypeError, "number of elements in matrix cannot change");
-
-  int_t *colptr = calloc((n+1),sizeof(int_t));
-  if (!colptr) PY_ERR_INT(PyExc_MemoryError, "insufficient memory");
-
-  int j, k, in, jn;
-  for (j=0; j<SP_NCOLS(self); j++) {
-    for (k=SP_COL(self)[j]; k<SP_COL(self)[j+1]; k++) {
-      jn = (SP_ROW(self)[k] + j*SP_NROWS(self)) / m;
-      in = (SP_ROW(self)[k] + j*SP_NROWS(self)) % m;
-      colptr[jn+1]++;
-      SP_ROW(self)[k] = in;
-    }
-  }
-
-  for (j=1; j<n+1; j++) colptr[j] += colptr[j-1];
-
-  free(SP_COL(self));
-  SP_COL(self) = colptr;
-  SP_NROWS(self) = m;
-  SP_NCOLS(self) = n;
-
-  return 0;
-}
-
-static PyObject * spmatrix_get_typecode(matrix *self, void *closure)
-{
-#if PY_MAJOR_VERSION >= 3
-  return PyUnicode_FromStringAndSize(TC_CHAR[SP_ID(self)], 1);
-#else
-  return PyString_FromStringAndSize(TC_CHAR[SP_ID(self)], 1);
-#endif
-}
-
-static PyObject *
-spmatrix_get_V(spmatrix *self, void *closure)
-{
-  matrix *ret = Matrix_New(SP_NNZ(self), 1, SP_ID(self));
-  if (!ret) return PyErr_NoMemory();
-
-  memcpy(MAT_BUF(ret), SP_VAL(self), SP_NNZ(self)*E_SIZE[SP_ID(self)]);
-  return (PyObject *)ret;
-}
-
-static int
-spmatrix_set_V(spmatrix *self, PyObject *value, void *closure)
-{
-  if (!value) PY_ERR_INT(PyExc_AttributeError, "attribute cannot be deleted");
-
-  if (PY_NUMBER(value)) {
-    number val;
-    if (convert_num[SP_ID(self)](&val, value, 1, 0))
-      PY_ERR_INT(PyExc_TypeError, "invalid type in assignment");
-
-    int i;
-    for (i=0; i<SP_NNZ(self); i++)
-      write_num[SP_ID(self)](SP_VAL(self),i,&val,0);
-
-    return 0;
-  }
-  else if (Matrix_Check(value) && MAT_ID(value) == SP_ID(self) &&
-      MAT_LGT(value) == SP_NNZ(self) && MAT_NCOLS(value) == 1) {
-
-    memcpy(SP_VAL(self), MAT_BUF(value), MAT_LGT(value)*E_SIZE[SP_ID(self)]);
-    return 0;
-  } else PY_ERR_INT(PyExc_TypeError, "invalid assignment for V attribute");
-}
-
-static PyObject *spmatrix_get_I(spmatrix *self, void *closure)
-{
-  matrix *A = Matrix_New( SP_NNZ(self), 1, INT);
-  if (!A) return PyErr_NoMemory();
-
-  memcpy(MAT_BUF(A), SP_ROW(self), SP_NNZ(self)*sizeof(int_t));
-  return (PyObject *)A;
-}
-
-static PyObject * spmatrix_get_J(spmatrix *self, void *closure)
-{
-  matrix *A = Matrix_New( SP_NNZ(self), 1, INT);
-  if (!A) return PyErr_NoMemory();
-
-  int_t k, j;
-  for (k=0; k<SP_NCOLS(self); k++)
-    for (j=SP_COL(self)[k]; j<SP_COL(self)[k+1]; j++)
-      MAT_BUFI(A)[j] = k;
-
-  return (PyObject *)A;
-}
-
-static PyObject *spmatrix_get_CCS(spmatrix *self, void *closure)
-{
-  matrix *colptr = Matrix_New( SP_NCOLS(self)+1, 1, INT);
-  matrix *rowind = Matrix_New( SP_NNZ(self), 1, INT);
-  matrix *val    = Matrix_New( SP_NNZ(self), 1, SP_ID(self));
-  PyObject *ret  = PyTuple_New(3);
-
-  if (!colptr || !rowind || !val || !ret) {
-    Py_XDECREF(colptr);
-    Py_XDECREF(rowind);
-    Py_XDECREF(val);
-    Py_XDECREF(ret);
-    return PyErr_NoMemory();
-  }
-
-  memcpy(MAT_BUF(colptr), SP_COL(self), (SP_NCOLS(self)+1)*sizeof(int_t));
-  memcpy(MAT_BUF(rowind), SP_ROW(self), SP_NNZ(self)*sizeof(int_t));
-  memcpy(MAT_BUF(val),    SP_VAL(self), SP_NNZ(self)*E_SIZE[SP_ID(self)]);
-
-  PyTuple_SET_ITEM(ret, 0, (PyObject *)colptr);
-  PyTuple_SET_ITEM(ret, 1, (PyObject *)rowind);
-  PyTuple_SET_ITEM(ret, 2, (PyObject *)val);
-
-  return ret;
-}
-
-static spmatrix * spmatrix_get_T(spmatrix *self, void *closure)
-{
-  return SpMatrix_NewFromCCS(transpose(((spmatrix *)self)->obj,0));
-}
-
-static spmatrix * spmatrix_get_H(spmatrix *self, void *closure)
-{
-  return SpMatrix_NewFromCCS(transpose(((spmatrix *)self)->obj,1));
-}
-
-
-static PyGetSetDef spmatrix_getsets[] = {
-    {"size", (getter) spmatrix_get_size, (setter) spmatrix_set_size,
-        "matrix dimensions"},
-        {"typecode", (getter) spmatrix_get_typecode, NULL, "type character"},
-        {"V", (getter) spmatrix_get_V, (setter) spmatrix_set_V,
-            "the value list of the matrix in triplet form"},
-            {"I", (getter) spmatrix_get_I, NULL,
-                "the I (row) list of the matrix in triplet form"},
-                {"J", (getter) spmatrix_get_J, NULL,
-                    "the J (column) list of the matrix in triplet form"},
-                    {"T", (getter) spmatrix_get_T, NULL, "transpose"},
-                    {"H", (getter) spmatrix_get_H, NULL, "conjugate transpose"},
-                    {"CCS", (getter) spmatrix_get_CCS, NULL, "CCS representation"},
-                    {NULL}  /* Sentinel */
-};
-
-static PyObject *
-spmatrix_getstate(spmatrix *self)
-{
-  PyObject *Il = spmatrix_get_I(self, NULL);
-  PyObject *Jl = spmatrix_get_J(self, NULL);
-  PyObject *V  = spmatrix_get_V(self, NULL);
-  PyObject *size = PyTuple_New(2);
-  if (!Il || !Jl || !V || !size) {
-    Py_XDECREF(Il); Py_XDECREF(Jl); Py_XDECREF(V); Py_XDECREF(size);
-    return NULL;
-  }
-
-#if PY_MAJOR_VERSION >= 3
-  PyTuple_SET_ITEM(size, 0, PyLong_FromLong(SP_NROWS(self)));
-  PyTuple_SET_ITEM(size, 1, PyLong_FromLong(SP_NCOLS(self)));
-#else
-  PyTuple_SET_ITEM(size, 0, PyInt_FromLong(SP_NROWS(self)));
-  PyTuple_SET_ITEM(size, 1, PyInt_FromLong(SP_NCOLS(self)));
-#endif
-
-  return Py_BuildValue("NNNNs", V, Il, Jl, size, TC_CHAR[SP_ID(self)]);
-
-  return NULL;
-}
-
-static PyObject * spmatrix_trans(spmatrix *self) {
-
-  return (PyObject *)SpMatrix_NewFromCCS(transpose(((spmatrix *)self)->obj,0));
-
-}
-
-static PyObject * spmatrix_ctrans(spmatrix *self) {
-
-  return (PyObject *)SpMatrix_NewFromCCS(transpose(((spmatrix *)self)->obj,1));
-
-}
-
-static PyObject * spmatrix_real(spmatrix *self) {
-
-  if (SP_ID(self) != COMPLEX)
-    return (PyObject *)SpMatrix_NewFromSpMatrix(self, SP_ID(self));
-
-  spmatrix *ret = SpMatrix_New(SP_NROWS(self), SP_NCOLS(self),
-      SP_NNZ(self), DOUBLE);
-  if (!ret) return PyErr_NoMemory();
-
-  int i;
-  for (i=0; i < SP_NNZ(self); i++)
-    SP_VALD(ret)[i] = creal(SP_VALZ(self)[i]);
-
-  memcpy(SP_COL(ret), SP_COL(self), (SP_NCOLS(self)+1)*sizeof(int_t));
-  memcpy(SP_ROW(ret), SP_ROW(self), SP_NNZ(self)*sizeof(int_t));
-  return (PyObject *)ret;
-}
-
-static PyObject * spmatrix_imag(spmatrix *self) {
-
-  if (SP_ID(self) != COMPLEX)
-    return (PyObject *)SpMatrix_NewFromSpMatrix(self, SP_ID(self));
-
-  spmatrix *ret = SpMatrix_New(SP_NROWS(self), SP_NCOLS(self),
-      SP_NNZ(self), DOUBLE);
-  if (!ret) return PyErr_NoMemory();
-
-  int i;
-  for (i=0; i < SP_NNZ(self); i++)
-    SP_VALD(ret)[i] = cimag(SP_VALZ(self)[i]);
-
-  memcpy(SP_COL(ret), SP_COL(self), (SP_NCOLS(self)+1)*sizeof(int_t));
-  memcpy(SP_ROW(ret), SP_ROW(self), SP_NNZ(self)*sizeof(int_t));
-  return (PyObject *)ret;
-}
-
-static PyObject *
-spmatrix_reduce(spmatrix* self)
-{
-#if PY_MAJOR_VERSION >= 3
-  return Py_BuildValue("ON", Py_TYPE(self), spmatrix_getstate(self));
-#else
-  return Py_BuildValue("ON", self->ob_type, spmatrix_getstate(self));
-#endif
-}
-
-static PyMethodDef spmatrix_methods[] = {
-    {"real", (PyCFunction)spmatrix_real, METH_NOARGS,
-        "Returns real part of sparse matrix"},
-    {"imag", (PyCFunction)spmatrix_imag, METH_NOARGS,
-        "Returns imaginary part of sparse matrix"},
-    {"trans", (PyCFunction)spmatrix_trans, METH_NOARGS,
-        "Returns the matrix transpose"},
-    {"ctrans", (PyCFunction)spmatrix_ctrans, METH_NOARGS,
-        "Returns the matrix conjugate transpose"},
-    {"__reduce__", (PyCFunction)spmatrix_reduce, METH_NOARGS,
-        "__reduce__() -> (cls, state)"},
-    {NULL}  /* Sentinel */
-};
-
-
-static int
-bsearch_int(int_t *lower, int_t *upper, int_t key, int_t *k) {
-
-  if (lower>upper) { *k = 0; return 0; }
-
-  int_t *mid, *start = lower;
-
-  while (upper - lower > 1) {
-    mid = lower+((upper-lower)>>1);
-    if (*mid > key)
-      upper = mid;
-    else if (*mid < key)
-      lower = mid;
-    else {
-      *k = mid - start;
-      return 1;
-    }
-  }
-
-  if (*upper == key) {
-    *k = upper - start; return 1;
-  }
-  else if (*lower == key) {
-    *k = lower - start; return 1;
-  }
-  else {
-    if (*lower > key)
-      *k = lower - start;
-    else if (*upper < key)
-      *k = upper - start + 1;
-    else
-      *k = upper - start;
-    return 0;
-  }
-}
-
-int spmatrix_getitem_ij(spmatrix *A, int_t i, int_t j, number *value)
-{
-  int_t k;
-
-  if (SP_NNZ(A) && bsearch_int(&(SP_ROW(A)[SP_COL(A)[j]]),&
-      (SP_ROW(A)[SP_COL(A)[j+1]-1]), i, &k)) {
-
-    write_num[SP_ID(A)](value, 0, SP_VAL(A), SP_COL(A)[j]+k);
-    return 1;
-
-  } else {
-
-    write_num[SP_ID(A)](value, 0, &Zero, 0);
-    return 0;
-  }
-}
-
-static void
-spmatrix_setitem_ij(spmatrix *A, int_t i, int_t j, number *value) {
-
-  int_t k, l;
-
-  if (bsearch_int(&(SP_ROW(A)[SP_COL(A)[j]]),
-      &(SP_ROW(A)[SP_COL(A)[j+1]-1]),i, &k)) {
-
-    write_num[SP_ID(A)](SP_VAL(A), SP_COL(A)[j] + k, value, 0);
-    return;
-  }
-  k += SP_COL(A)[j];
-
-  for (l=j+1; l<SP_NCOLS(A)+1; l++) SP_COL(A)[l]++;
-
-  /* split rowind and value lists at position 'k' and insert element */
-  for (l=SP_NNZ(A)-1; l>k; l--) {
-    SP_ROW(A)[l] = SP_ROW(A)[l-1];
-    write_num[SP_ID(A)](SP_VAL(A),l,SP_VAL(A),l-1);
-  }
-
-  SP_ROW(A)[k] = i;
-  write_num[SP_ID(A)](SP_VAL(A), k, value, 0);
-}
-
-static int
-spmatrix_length(spmatrix *self)
-{
-  return SP_NNZ(self);
-}
-
-static PyObject*
-spmatrix_subscr(spmatrix* self, PyObject* args)
-{
-  int_t i = 0, j = 0, k;
-  number val;
-  matrix *Il = NULL, *Jl = NULL;
-
-  /* single integer */
-#if PY_MAJOR_VERSION >= 3
-  if (PyLong_Check(args)) {
-    i = PyLong_AS_LONG(args);
-#else
-  if (PyInt_Check(args)) {
-    i = PyInt_AS_LONG(args);
-#endif
-    if ( i<-SP_LGT(self) || i >= SP_LGT(self) )
-      PY_ERR(PyExc_IndexError, "index out of range");
-
-    spmatrix_getitem_i(self, CWRAP(i,SP_LGT(self)), &val);
-
-    return num2PyObject[SP_ID(self)](&val, 0);
-  }
-
-  else if (PyList_Check(args) || Matrix_Check(args) || PySlice_Check(args)) {
-
-    if (!(Il = create_indexlist(SP_LGT(self), args))) return NULL;
-
-    int_t i, idx, lgt = MAT_LGT(Il), nnz = 0, k = 0;
-    /* count # elements in index list */
-    for (i=0; i<lgt; i++) {
-      idx = MAT_BUFI(Il)[i];
-      if (idx < -SP_LGT(self) || idx >= SP_LGT(self)) {
-        Py_DECREF(Il);
-        PY_ERR(PyExc_IndexError, "index out of range");
-      }
-      nnz += spmatrix_getitem_i(self, CWRAP(idx,SP_LGT(self)), &val);
-    }
-
-    spmatrix *B = SpMatrix_New(lgt,1,nnz,SP_ID(self));
-    if (!B) { Py_DECREF(Il); return PyErr_NoMemory(); }
-
-    SP_COL(B)[1] = nnz;
-    /* fill up rowind and values */
-    for (i=0; i<lgt; i++) {
-      idx = MAT_BUFI(Il)[i];
-      if (spmatrix_getitem_i(self, CWRAP(idx,SP_LGT(self)), &val)) {
-        SP_ROW(B)[k] = i;
-        write_num[SP_ID(B)](SP_VAL(B), k++, &val, 0);
-      }
-    }
-    free_lists_exit(args,(PyObject *)NULL,Il,(PyObject *)NULL,(PyObject *)B);
-  }
-
-  /* remainding cases are different two argument indexing */
-  PyObject *argI = NULL, *argJ = NULL;
-  if (!PyArg_ParseTuple(args, "OO", &argI, &argJ))
-    PY_ERR(PyExc_TypeError, "invalid index sets I or J");
-
-  /* two integers, subscript form, handle separately */
-#if PY_MAJOR_VERSION >= 3
-  if (PyLong_Check(argI) && PyLong_Check(argJ)) {
-    i = PyLong_AS_LONG(argI); j = PyLong_AS_LONG(argJ);
-#else
-  if (PyInt_Check(argI) && PyInt_Check(argJ)) {
-    i = PyInt_AS_LONG(argI); j = PyInt_AS_LONG(argJ);
-#endif
-    if ( OUT_RNG(i, SP_NROWS(self)) || OUT_RNG(j, SP_NCOLS(self)) )
-      PY_ERR(PyExc_IndexError, "index out of range");
-
-    spmatrix_getitem_ij(self,CWRAP(i,SP_NROWS(self)),
-        CWRAP(j,SP_NCOLS(self)), &val);
-
-    return num2PyObject[SP_ID(self)](&val,0);
-  }
-
-  if (PySlice_Check(argI)) {
-    int_t rowstart, rowstop, rowstep, rowlgt, rowcnt;
-   
-#if PY_MAJOR_VERSION >= 3
-    if (PySlice_GetIndicesEx(argI, SP_NROWS(self), &rowstart, &rowstop, 
-        &rowstep, &rowlgt) < 0) return NULL;
-#else
-    if (PySlice_GetIndicesEx((PySliceObject*)argI, SP_NROWS(self),
-        &rowstart, &rowstop, &rowstep, &rowlgt) < 0) return NULL;
-#endif
-
-    int_t colstart, colstop, colstep, collgt, colcnt;
-    if (PySlice_Check(argJ)) {
-#if PY_MAJOR_VERSION >= 3
-      if (PySlice_GetIndicesEx(argJ, SP_NCOLS(self), &colstart, &colstop, 
-          &colstep, &collgt) < 0) return NULL;
-#else
-      if (PySlice_GetIndicesEx((PySliceObject*)argJ, SP_NCOLS(self),
-          &colstart, &colstop, &colstep, &collgt) < 0) return NULL;
-#endif
-    }
-#if PY_MAJOR_VERSION >= 3
-    else if (PyLong_Check(argJ)){
-      j = PyLong_AS_LONG(argJ);
-#else
-    else if (PyInt_Check(argJ)){
-      j = PyInt_AS_LONG(argJ);
-#endif
-      if ( OUT_RNG(j, SP_NCOLS(self)) )
-          PY_ERR(PyExc_IndexError, "index out of range");
-      colstart = CWRAP(j,SP_NCOLS(self)); 
-      colstop = colstart; 
-      collgt = 1; 
-      colstep = 1;
-    }
-    else if (PyList_Check(argJ) || Matrix_Check(argJ)) {
-      if (!(Jl = create_indexlist(SP_NCOLS(self), argJ))) 
-        return NULL;
-      colstart = 0; 
-      colstop = MAT_LGT(Jl)-1; 
-      collgt = MAT_LGT(Jl); 
-      colstep = 1;
-    }
-    else PY_ERR_TYPE("invalid index argument");
-
-    int_t *colptr = calloc(collgt+1, sizeof(int_t));
-    if (!colptr) {
-      if (Jl && !Matrix_Check(argJ)) { Py_DECREF(Jl); }
-      return PyErr_NoMemory();
-    }
-
-    for (colcnt=0; colcnt<collgt; colcnt++) {
-      j = (Jl ? MAT_BUFI(Jl)[colcnt] : colstart + colcnt*colstep);
-
-      if (rowstart == 0 && rowstop == SP_NROWS(self) && rowstep == 1) {
-        /* copy entire column */
-        colptr[colcnt+1] = colptr[colcnt] + SP_COL(self)[j+1] - SP_COL(self)[j];
-      } 
-      else if (rowstart >= 0 && rowstart < rowstop && rowstop <= SP_NROWS(self) && rowstep == 1) {
-	colptr[colcnt+1] = colptr[colcnt];
-	for (k = SP_COL(self)[j]; k < SP_COL(self)[j+1]; k++) {
-	  if (SP_ROW(self)[k] >= rowstart && SP_ROW(self)[k] < rowstop) 
-	    colptr[colcnt+1]++;
-	} 
-      }
-      else {
-        colptr[colcnt+1] += colptr[colcnt];
-        rowcnt = 0;
-        if (rowstep > 0) {
-          for (k=SP_COL(self)[j]; k<SP_COL(self)[j+1]; k++) {
-
-            while (rowstart + rowcnt*rowstep < SP_ROW(self)[k] && rowcnt < rowlgt)
-              rowcnt++;
-
-            if (rowcnt == rowlgt) break;
-
-            if (rowstart + rowcnt*rowstep == SP_ROW(self)[k]) {
-              colptr[colcnt+1]++;
-              rowcnt++;
-            }
-          }
-        } 
-	else {
-          for (k=SP_COL(self)[j+1]-1; k>=SP_COL(self)[j]; k--) {
-
-            while (rowstart + rowcnt*rowstep > SP_ROW(self)[k] && rowcnt < rowlgt)
-              rowcnt++;
-
-            if (rowcnt == rowlgt) break;
-
-            if (rowstart + rowcnt*rowstep == SP_ROW(self)[k]) {
-              colptr[colcnt+1]++;
-              rowcnt++;
-            }
-          }
-        }
-      }
-    }
-
-    ccs *A;
-    if (!(A = alloc_ccs(rowlgt, collgt, colptr[collgt], SP_ID(self)))) {
-      free(colptr);
-      if (Jl && !Matrix_Check(argJ)) { Py_DECREF(Jl); }
-      return PyErr_NoMemory();
-    }
-
-    free(A->colptr);
-    A->colptr = colptr;
-
-    for (colcnt=0; colcnt<collgt; colcnt++) {
-      j = (Jl ? MAT_BUFI(Jl)[colcnt] : colstart + colcnt*colstep);
-
-      if (rowstart == 0 && rowstop == SP_NROWS(self) && rowstep == 1) {
-        /* copy entire column */
-        rowcnt = 0;
-        for (k = SP_COL(self)[j]; k < SP_COL(self)[j+1]; k++) {
-          A->rowind[A->colptr[colcnt] + rowcnt] = SP_ROW(self)[k];
-          if (SP_ID(self) == DOUBLE)
-            ((double *)A->values)[colptr[colcnt] + rowcnt] = SP_VALD(self)[k];
-          else
-            ((double complex *)A->values)[colptr[colcnt] + rowcnt] = SP_VALZ(self)[k];
-
-          rowcnt++;
-        }
-      }
-      else if (rowstart >= 0 && rowstart < rowstop && rowstop<=SP_NROWS(self) && rowstep == 1) {
-	rowcnt = 0;
-	for (k = SP_COL(self)[j]; k < SP_COL(self)[j+1]; k++) {
-	  if (SP_ROW(self)[k] >= rowstart && SP_ROW(self)[k] < rowstop) {
-	    A->rowind[A->colptr[colcnt] + rowcnt] = SP_ROW(self)[k] - rowstart;
-	    if (SP_ID(self) == DOUBLE) 
-	      ((double *)A->values)[colptr[colcnt] + rowcnt] = SP_VALD(self)[k];
-	    else
-	      ((double complex *)A->values)[colptr[colcnt] + rowcnt] = SP_VALZ(self)[k];
-
-	    rowcnt++;
-	  }
-	}
-      }
-      else {
-
-        rowcnt = 0; i = 0;
-        if (rowstep > 0) {
-          for (k=SP_COL(self)[j]; k<SP_COL(self)[j+1]; k++) {
-
-            while (rowstart + rowcnt*rowstep < SP_ROW(self)[k] && rowcnt < rowlgt)
-              rowcnt++;
-
-            if (rowcnt == rowlgt) break;
-
-            if (rowstart + rowcnt*rowstep == SP_ROW(self)[k]) {
-
-              A->rowind[colptr[colcnt] + i] = rowcnt;
-              if (SP_ID(self) == DOUBLE)
-                ((double *)A->values)[colptr[colcnt] + i] = SP_VALD(self)[k];
-              else
-                ((double complex *)A->values)[colptr[colcnt] + i] = SP_VALZ(self)[k];
-
-              rowcnt++;
-              i++;
-            }
-          }
-        } else {
-          for (k=SP_COL(self)[j+1]-1; k>=SP_COL(self)[j]; k--) {
-
-            while (rowstart + rowcnt*rowstep > SP_ROW(self)[k] && rowcnt < rowlgt)
-              rowcnt++;
-
-            if (rowcnt == rowlgt) break;
-
-            if (rowstart + rowcnt*rowstep == SP_ROW(self)[k]) {
-
-              A->rowind[colptr[colcnt] + i] = rowcnt;
-              if (SP_ID(self) == DOUBLE)
-                ((double *)A->values)[colptr[colcnt] + i] = SP_VALD(self)[k];
-              else
-                ((double complex *)A->values)[colptr[colcnt] + i] = SP_VALZ(self)[k];
-
-              rowcnt++;
-              i++;
-            }
-          }
-        }
-      }
-    }
-
-    if (Jl && !Matrix_Check(argJ)) { Py_DECREF(Jl); }
-
-    spmatrix *B = SpMatrix_New(A->nrows, A->ncols, 0, A->id);
-    free_ccs(B->obj);
-    B->obj = A;
-    return (PyObject *)B;
-  }
-
-  if (!(Il = create_indexlist(SP_NROWS(self), argI)) ||
-      !(Jl = create_indexlist(SP_NCOLS(self), argJ))) {
-    free_lists_exit(argI, argJ, Il, Jl, NULL);
-  }
-
-  int lgt_row = MAT_LGT(Il), lgt_col = MAT_LGT(Jl), nnz = 0;
-  ccs *A = self->obj;
-  spa *s = alloc_spa(A->nrows, A->id);
-  if (!s) {
-    PyErr_SetString(PyExc_MemoryError, "insufficient memory");
-    free_lists_exit(argI, argJ, Il, Jl, NULL);
-  }
-
-  for (j=0; j<lgt_col; j++) {
-    init_spa(s, A, CWRAP(MAT_BUFI(Jl)[j], SP_NCOLS(self)));
-
-    for (k=0; k<lgt_row; k++)
-      nnz += s->nz[CWRAP(MAT_BUFI(Il)[k], SP_NROWS(self))];
-  }
-
-  spmatrix *B = SpMatrix_New(lgt_row, lgt_col,nnz,A->id);
-  if (!B) {
-    free_spa(s);
-    PyErr_SetNone(PyExc_MemoryError);
-    free_lists_exit(argI, argJ, Il, Jl, NULL);
-  }
-
-  nnz = 0;
-  for (j=0; j<lgt_col; j++) {
-    init_spa(s, A, CWRAP(MAT_BUFI(Jl)[j],SP_NCOLS(self)));
-
-    for (k=0; k<lgt_row; k++) {
-      if (s->nz[ CWRAP(MAT_BUFI(Il)[k], SP_NROWS(self))]) {
-        if (A->id == DOUBLE)
-          SP_VALD(B)[nnz]   = ((double *)s->val)
-          [CWRAP(MAT_BUFI(Il)[k],SP_NROWS(self))];
-        else
-          SP_VALZ(B)[nnz]   = ((double complex *)s->val)
-          [CWRAP(MAT_BUFI(Il)[k],SP_NROWS(self))];
-        SP_ROW(B) [nnz++] = k;
-        SP_COL(B)[j+1]++;
-      }
-    }
-    SP_COL(B)[j+1] += SP_COL(B)[j];
-  }
-  free_spa(s);
-  free_lists_exit(argI, argJ, Il, Jl, (PyObject *)B);
-}
-
-
-static int
-spmatrix_ass_subscr(spmatrix* self, PyObject* args, PyObject* value)
-{
-  int_t i = 0, j = 0, id = SP_ID(self), decref_val = 0;
-  int ndim = 0;
-  char itype;
-  number val, tempval;
-  matrix *Il = NULL, *Jl = NULL;
-
-  if (!value) PY_ERR_INT(PyExc_NotImplementedError,
-      "cannot delete matrix entries");
-
-  if (!(PY_NUMBER(value) || Matrix_Check(value) || SpMatrix_Check(value))){
-
-    if (PyObject_CheckBuffer(value)) 
-      value = (PyObject *)Matrix_NewFromPyBuffer(value, -1, &ndim);
-    else
-      value = (PyObject *)Matrix_NewFromSequence(value, SP_ID(self));
-
-    if (!value)
-      PY_ERR_INT(PyExc_NotImplementedError, "invalid type in assignment");
-
-    decref_val = 1;
-  }
-
-  int val_id = get_id(value, (PY_NUMBER(value) ? 1 : 0));
-  if (val_id > id)
-    PY_ERR_INT(PyExc_TypeError, "invalid type in assignment");
-
-  /* assignment value is matrix or number ? */
-  if (PY_NUMBER(value)) {
-    if (convert_num[id](&val, value, 1, 0))
-      PY_ERR_INT(PyExc_TypeError, "invalid argument type");
-    itype = 'n';
-  }
-  else if (Matrix_Check(value) && MAT_LGT(value)==1) {
-    convert_num[id](&val, value, 0, 0);
-    itype = 'n';
-  }
-  else if (Matrix_Check(value))
-    itype = 'd';
-  else
-    itype = 's';
-
-  /* single integer */
-#if PY_MAJOR_VERSION >= 3
-  if (PyLong_Check(args)) {
-#else
-  if (PyInt_Check(args)) {
-#endif
-    if (itype != 'n')
-      PY_ERR_INT(PyExc_IndexError, "incompatible sizes in assignment");
-
-#if PY_MAJOR_VERSION >= 3
-    i = PyLong_AsLong(args);
-#else
-    i = PyInt_AsLong(args);
-#endif
-    if ( i<-SP_LGT(self) || i >= SP_LGT(self) )
-      PY_ERR_INT(PyExc_IndexError, "index out of range");
-
-    i = CWRAP(i,SP_LGT(self));
-
-    if (spmatrix_getitem_i(self, i, &tempval))
-      spmatrix_setitem_i(self, i, &val);
-    else {
-      if (!realloc_ccs(self->obj, SP_NNZ(self)+1))
-        PY_ERR_INT(PyExc_MemoryError, "Cannot reallocate sparse matrix");
-      spmatrix_setitem_i(self, i, &val);
-    }
-    return 0;
-  }
-
-  /* integer matrix list */
-  if (PyList_Check(args) || Matrix_Check(args) || PySlice_Check(args)) {
-
-    if (!(Il = create_indexlist(SP_LGT(self), args))) {
-      if (decref_val) { Py_DECREF(value); }
-      return -1;
-    }
-
-    int_t i, lgtI = MAT_LGT(Il);
-    int_t nnz = SP_NNZ(self)+MAT_LGT(Il);
-
-    if (((itype == 'd') &&
-        ((lgtI != MAT_LGT(value) || MAT_NCOLS(value) != 1))) ||
-        (((itype == 's') &&
-            ((lgtI != SP_LGT(value)) || SP_NCOLS(value) != 1)))) {
-      if (!Matrix_Check(args)) { Py_DECREF(Il); }
-      if (decref_val) { Py_DECREF(value); }
-      PY_ERR_INT(PyExc_TypeError, "incompatible sizes in assignment");
-    }
-
-    /* ass. argument is dense matrix or number */
-    if  (itype == 'd' || itype == 'n') {
-
-      int_t *col_merge = calloc(SP_NCOLS(self)+1,sizeof(int_t));
-      int_t *row_merge = malloc(nnz*sizeof(int_t));
-      void *val_merge = malloc(nnz*E_SIZE[id]);
-      int_list *ilist = malloc(lgtI*sizeof(int_list));
-      if (!col_merge || !row_merge || !val_merge || !ilist) {
-        if (!Matrix_Check(args)) { Py_DECREF(Il); }
-        free(col_merge); free(row_merge); free(val_merge); free(ilist);
-        if (decref_val) { Py_DECREF(value); }
-        PY_ERR_INT(PyExc_MemoryError, "insufficient memory");
-      }
-
-      for (i=0; i<lgtI; i++) {
-        ilist[i].key = CWRAP(MAT_BUFI(Il)[i],SP_NROWS(self)*SP_NCOLS(self));
-        ilist[i].value = i;
-      }
-      qsort(ilist, lgtI, sizeof(int_list), comp_int);
-
-      /* merge lists */
-      int_t rhs_cnt = 0, tot_cnt = 0;
-      int_t rhs_j = ilist[rhs_cnt].key / SP_NROWS(self);
-      int_t rhs_i = ilist[rhs_cnt].key % SP_NROWS(self);
-      for (j=0; j<SP_NCOLS(self); j++) {
-        for (i=SP_COL(self)[j]; i<SP_COL(self)[j+1]; i++) {
-          while (rhs_cnt<lgtI && rhs_j == j && rhs_i < SP_ROW(self)[i]) {
-            if (rhs_cnt == 0 || (rhs_cnt>0 &&
-                ilist[rhs_cnt].key != ilist[rhs_cnt-1].key)) {
-              row_merge[tot_cnt] = rhs_i;
-              if (itype == 'n')
-                write_num[id](val_merge, tot_cnt++, &val, 0);
-              else
-                convert_num[id]((char*)val_merge + E_SIZE[id]*tot_cnt++,
-                    value, 0, ilist[rhs_cnt].value);
-
-              col_merge[j+1]++;
-            }
-            if (rhs_cnt++ < lgtI-1) {
-              rhs_j = ilist[rhs_cnt].key / SP_NROWS(self);
-              rhs_i = ilist[rhs_cnt].key % SP_NROWS(self);
-            }
-          }
-          if (rhs_cnt<lgtI && rhs_i == SP_ROW(self)[i] && rhs_j == j) {
-            if (rhs_cnt == 0 ||
-                (rhs_cnt>0 && ilist[rhs_cnt].key != ilist[rhs_cnt-1].key)) {
-              row_merge[tot_cnt] = rhs_i;
-              if (itype == 'n')
-                write_num[id](val_merge, tot_cnt++, &val, 0);
-              else
-                convert_num[id]((char*)val_merge + E_SIZE[id]*tot_cnt++,
-                    value, 0, ilist[rhs_cnt].value);
-              col_merge[j+1]++;
-            }
-            if (rhs_cnt++ < lgtI-1) {
-              rhs_j = ilist[rhs_cnt].key / SP_NROWS(self);
-              rhs_i = ilist[rhs_cnt].key % SP_NROWS(self);
-            }
-          }
-          else {
-            row_merge[tot_cnt] = SP_ROW(self)[i];
-            write_num[id](val_merge, tot_cnt++, SP_VAL(self), i);
-            col_merge[j+1]++;
-          }
-        }
-        while (rhs_cnt<lgtI && rhs_j == j) {
-          if (rhs_cnt == 0 ||
-              (rhs_cnt>0 && ilist[rhs_cnt].key != ilist[rhs_cnt-1].key)) {
-            row_merge[tot_cnt] = rhs_i;
-            if (itype == 'n')
-              write_num[id](val_merge, tot_cnt++, &val, 0);
-            else
-              convert_num[id]((char*)val_merge + E_SIZE[id]*tot_cnt++,
-                  value, 0, ilist[rhs_cnt].value);
-            col_merge[j+1]++;
-          }
-          if (rhs_cnt++ < lgtI-1) {
-            rhs_j = ilist[rhs_cnt].key / SP_NROWS(self);
-            rhs_i = ilist[rhs_cnt].key % SP_NROWS(self);
-          }
-        }
-      }
-
-      for (i=0; i<SP_NCOLS(self); i++)
-        col_merge[i+1] += col_merge[i];
-
-      free(SP_COL(self)); SP_COL(self) = col_merge;
-      free(SP_ROW(self)); SP_ROW(self) = row_merge;
-      free(SP_VAL(self)); SP_VAL(self) = val_merge;
-      free(ilist);
-
-      //realloc_ccs(self->obj, SP_NNZ(self));
-    }
-    /* ass. argument is a sparse matrix */
-    else
-      {
-      int_list *ilist = malloc(lgtI*sizeof(int_list));
-      int_t *col_merge = calloc(SP_NCOLS(self)+1,sizeof(int_t));
-      int_t *row_merge = malloc(nnz*sizeof(int_t));
-      void *val_merge = malloc(nnz*E_SIZE[id]);
-      if (!ilist || !col_merge || !row_merge || !val_merge) {
-        free(ilist); free(col_merge); free(row_merge); free(val_merge);
-        if (!Matrix_Check(args)) { Py_DECREF(Il); }
-        if (decref_val) { Py_DECREF(value); }
-        PY_ERR_INT(PyExc_MemoryError, "insufficient memory");
-      }
-
-      for (i=0; i<lgtI; i++) {
-        ilist[i].key = CWRAP(MAT_BUFI(Il)[i],SP_NROWS(self)*SP_NCOLS(self));
-        ilist[i].value = -1;
-      }
-
-      for (i=0; i<SP_NNZ(value); i++)
-        ilist[SP_ROW(value)[i]].value = i;
-
-      qsort(ilist, lgtI, sizeof(int_list), comp_int);
-
-      /* merge lists */
-      int_t rhs_cnt = 0, tot_cnt = 0;
-      int_t rhs_j = ilist[rhs_cnt].key / SP_NROWS(self);
-      int_t rhs_i = ilist[rhs_cnt].key % SP_NROWS(self);
-      for (j=0; j<SP_NCOLS(self); j++) {
-        for (i=SP_COL(self)[j]; i<SP_COL(self)[j+1]; i++) {
-
-          while (rhs_cnt<lgtI && rhs_j == j && rhs_i < SP_ROW(self)[i]) {
-            if (ilist[rhs_cnt].value >= 0 &&
-                (rhs_cnt==0 || (rhs_cnt>0 && ilist[rhs_cnt].key !=
-                    ilist[rhs_cnt-1].key))) {
-              row_merge[tot_cnt] = rhs_i;
-              convert_array((char *)val_merge + E_SIZE[id]*tot_cnt++,
-			    ((char*)SP_VAL(value)) + E_SIZE[val_id]*ilist[rhs_cnt].value,
-                  id, val_id, 1);
-              col_merge[j+1]++;
-            }
-            if (rhs_cnt++ < lgtI-1) {
-              rhs_j = ilist[rhs_cnt].key / SP_NROWS(self);
-              rhs_i = ilist[rhs_cnt].key % SP_NROWS(self);
-            }
-          }
-
-          if (rhs_cnt<lgtI && rhs_i == SP_ROW(self)[i] && rhs_j == j) {
-            if (ilist[rhs_cnt].value >= 0 && (rhs_cnt==0 ||
-                (rhs_cnt>0 && ilist[rhs_cnt].key !=
-                    ilist[rhs_cnt-1].key))) {
-              row_merge[tot_cnt] = rhs_i;
-              convert_array((char*)val_merge + E_SIZE[id]*tot_cnt++,
-			    ((char*)SP_VAL(value)) + E_SIZE[val_id]*ilist[rhs_cnt].value,
-                  id, val_id, 1);
-              col_merge[j+1]++;
-            }
-            if (rhs_cnt++ < lgtI-1) {
-              rhs_j = ilist[rhs_cnt].key / SP_NROWS(self);
-              rhs_i = ilist[rhs_cnt].key % SP_NROWS(self);
-            }
-          }
-          else {
-            row_merge[tot_cnt] = SP_ROW(self)[i];
-            convert_array((char*)val_merge + E_SIZE[id]*tot_cnt++,
-			  ((char*)SP_VAL(self)) + E_SIZE[id]*i, id, id, 1);
-            col_merge[j+1]++;
-          }
-        }
-        while (rhs_cnt<lgtI && rhs_j == j) {
-          if (ilist[rhs_cnt].value >= 0 && (rhs_cnt==0 || (rhs_cnt>0 &&
-              ilist[rhs_cnt].key != ilist[rhs_cnt-1].key))) {
-            row_merge[tot_cnt] = rhs_i;
-            convert_array((char*)val_merge + E_SIZE[id]*tot_cnt++,
-			  ((char*)SP_VAL(value)) + E_SIZE[val_id]*ilist[rhs_cnt].value,
-                id, val_id, 1);
-            col_merge[j+1]++;
-          }
-          if (rhs_cnt++ < lgtI-1) {
-            rhs_j = ilist[rhs_cnt].key / SP_NROWS(self);
-            rhs_i = ilist[rhs_cnt].key % SP_NROWS(self);
-          }
-        }
-      }
-
-      for (i=0; i<SP_NCOLS(self); i++)
-        col_merge[i+1] += col_merge[i];
-
-      free(SP_COL(self)); SP_COL(self) = col_merge;
-      free(SP_ROW(self)); SP_ROW(self) = row_merge;
-      free(SP_VAL(self)); SP_VAL(self) = val_merge;
-      free(ilist);
-
-      //realloc_ccs(self->obj, SP_NNZ(self));
-      }
-
-    if (!Matrix_Check(args)) { Py_DECREF(Il); }
-    if (decref_val) { Py_DECREF(value); }
-
-    return 0;
-  }
-
-  /* remainding cases are different two argument indexing */
-
-  PyObject *argI = NULL, *argJ = NULL;
-  if (!PyArg_ParseTuple(args, "OO", &argI, &argJ))
-    PY_ERR_INT(PyExc_TypeError, "invalid index arguments");
-
-  /* two integers, subscript form, handle separately */
-#if PY_MAJOR_VERSION >= 3
-  if (PyLong_Check(argI) && PyLong_Check(argJ)) {
-#else
-  if (PyInt_Check(argI) && PyInt_Check(argJ)) {
-#endif
-
-    if (itype != 'n')
-      PY_ERR_INT(PyExc_TypeError, "argument has wrong size");
-
-#if PY_MAJOR_VERSION >= 3
-    i = PyLong_AS_LONG(argI); j = PyLong_AS_LONG(argJ);
-#else
-    i = PyInt_AS_LONG(argI); j = PyInt_AS_LONG(argJ);
-#endif
-    if ( OUT_RNG(i, SP_NROWS(self)) || OUT_RNG(j, SP_NCOLS(self)) )
-      PY_ERR_INT(PyExc_IndexError, "index out of range");
-
-    i = CWRAP(i,SP_NROWS(self)); j = CWRAP(j,SP_NCOLS(self));
-    if (spmatrix_getitem_ij(self, i, j, &tempval))
-      spmatrix_setitem_ij(self, i, j, &val);
-    else {
-      if (!realloc_ccs(self->obj, SP_NNZ(self)+1))
-        PY_ERR_INT(PyExc_MemoryError, "insufficient memory");
-
-      spmatrix_setitem_ij(self, i, j, &val);
-    }
-
-    return 0;
-  }
-
-  if (!(Il = create_indexlist(SP_NROWS(self), argI)) ||
-      !(Jl = create_indexlist(SP_NCOLS(self), argJ))) {
-    PyErr_SetNone(PyExc_MemoryError);
-    free_lists_exit(argI,argJ,Il,Jl,-1);
-  }
-
-  if (decref_val && ndim < 2 &&
-      MAT_LGT(value) == MAT_LGT(Il)*MAT_LGT(Jl)) {
-    MAT_NROWS(value) = MAT_LGT(Il); MAT_NCOLS(value) = MAT_LGT(Jl);
-  }
-
-  int_t lgtI = MAT_LGT(Il), lgtJ = MAT_LGT(Jl);
-
-  if ((itype == 'd' && (lgtI != MAT_NROWS(value) ||
-      lgtJ != MAT_NCOLS(value))) ||
-      (itype == 's' && (lgtI != SP_NROWS(value) ||
-          lgtJ != SP_NCOLS(value)))) {
-    if (!Matrix_Check(argI)) { Py_DECREF(Il); }
-    if (!Matrix_Check(argJ)) { Py_DECREF(Jl); }
-    if (decref_val) { Py_DECREF(value); }
-    PY_ERR_INT(PyExc_TypeError, "incompatible size of assignment");
-  }
-
-  /* ass. argument is dense matrix or number */
-  if  ((itype == 'd' || itype == 'n') && lgtI*lgtJ> 0) {
-
-    int_t nnz = SP_NNZ(self)+lgtI*lgtJ;
-
-    int_t *col_merge = calloc(SP_NCOLS(self)+1,sizeof(int_t));
-    int_t *row_merge = malloc(nnz*sizeof(int_t));
-    void *val_merge  = malloc(nnz*E_SIZE[id]);
-    int_list *Is = malloc(lgtI*sizeof(int_list));
-    int_list *Js = malloc(lgtJ*sizeof(int_list));
-    if (!Is || !Js || !col_merge || !row_merge || !val_merge) {
-      if (!Matrix_Check(argI)) { Py_DECREF(Il); }
-      if (!Matrix_Check(argJ)) { Py_DECREF(Jl); }
-      free(Is); free(Js);
-      free(col_merge); free(row_merge); free(val_merge);
-      if (decref_val) { Py_DECREF(value); }
-      PY_ERR_INT(PyExc_MemoryError, "insufficient memory");
-    }
-
-    for (i=0; i<lgtI; i++) {
-      Is[i].key = CWRAP(MAT_BUFI(Il)[i],SP_NROWS(self));
-      Is[i].value = i;
-    }
-    qsort(Is, lgtI, sizeof(int_list), comp_int);
-
-    for (i=0; i<lgtJ; i++) {
-      Js[i].key = CWRAP(MAT_BUFI(Jl)[i],SP_NCOLS(self));
-      Js[i].value = i;
-    }
-    qsort(Js, lgtJ, sizeof(int_list), comp_int);
-
-    int_t rhs_cnti, rhs_cntj = 0, tot_cnt = 0;
-    int_t rhs_i, rhs_j = Js[0].key;
-    for (j=0; j<SP_NCOLS(self); j++) {
-
-      if (rhs_j < j && rhs_cntj++ < lgtJ-1) {
-        rhs_j = Js[rhs_cntj].key;
-      }
-
-      rhs_cnti = 0; rhs_i = Is[0].key;
-      for (i=SP_COL(self)[j]; i<SP_COL(self)[j+1]; i++) {
-
-        while (rhs_cnti<lgtI && rhs_j == j && rhs_i < SP_ROW(self)[i]) {
-          if (rhs_cnti == 0 || (rhs_cnti>0 &&
-              Is[rhs_cnti].key != Is[rhs_cnti-1].key)) {
-            row_merge[tot_cnt] = rhs_i;
-
-            if (itype == 'n')
-              write_num[id](val_merge, tot_cnt++, &val, 0);
-            else
-              convert_num[id]((char*)val_merge + E_SIZE[id]*tot_cnt++,
-                  value, 0, Is[rhs_cnti].value + lgtI*Js[rhs_cntj].value);
-            col_merge[j+1]++;
-          }
-          if (rhs_cnti++ < lgtI-1)
-            rhs_i = Is[rhs_cnti].key;
-        }
-
-        if (rhs_cnti<lgtI && rhs_i == SP_ROW(self)[i] && rhs_j == j) {
-          if (rhs_cnti == 0 || (rhs_cnti>0 &&
-              Is[rhs_cnti].key != Is[rhs_cnti-1].key)) {
-            row_merge[tot_cnt] = rhs_i;
-
-            if (itype == 'n')
-              write_num[id](val_merge, tot_cnt++, &val, 0);
-            else
-              convert_num[id]((char*)val_merge + E_SIZE[id]*tot_cnt++,
-                  value, 0, Is[rhs_cnti].value + lgtI*Js[rhs_cntj].value);
-
-            col_merge[j+1]++;
-          }
-          if (rhs_cnti++ < lgtI-1)
-            rhs_i = Is[rhs_cnti].key;
-        }
-        else {
-          row_merge[tot_cnt] = SP_ROW(self)[i];
-          convert_array((char*)val_merge + E_SIZE[id]*tot_cnt++,
-			((char*)SP_VAL(self)) + E_SIZE[id]*i, id, id, 1);
-          col_merge[j+1]++;
-        }
-      }
-      while (rhs_cnti<lgtI && rhs_j == j) {
-        if (rhs_cnti == 0 || (rhs_cnti>0 &&
-            Is[rhs_cnti].key != Is[rhs_cnti-1].key)) {
-
-          row_merge[tot_cnt] = rhs_i;
-
-          if (itype == 'n')
-            write_num[id](val_merge, tot_cnt++, &val, 0);
-          else
-            convert_num[id]((char*)val_merge + E_SIZE[id]*tot_cnt++,
-                value, 0, Is[rhs_cnti].value + lgtI*Js[rhs_cntj].value);
-
-          col_merge[j+1]++;
-        }
-        if (rhs_cnti++ < lgtI-1)
-          rhs_i = Is[rhs_cnti].key;
-      }
-    }
-
-    for (i=0; i<SP_NCOLS(self); i++)
-      col_merge[i+1] += col_merge[i];
-
-    free(SP_COL(self)); SP_COL(self) = col_merge;
-    free(SP_ROW(self)); SP_ROW(self) = row_merge;
-    free(SP_VAL(self)); SP_VAL(self) = val_merge;
-    free(Is); free(Js);
-
-    //realloc_ccs(self->obj, SP_NNZ(self));
-
-  }
-  /* ass. argument is a sparse matrix */
-  else if (itype == 's' && lgtI*lgtJ > 0) {
-
-    int_t nnz = SP_NNZ(self)+SP_NNZ(value);
-
-    int_t *col_merge = calloc((SP_NCOLS(self)+1),sizeof(int_t));
-    int_t *row_merge = malloc(nnz*sizeof(int_t));
-    void *val_merge  = malloc(nnz*E_SIZE[id]);
-    int_list *Is = malloc(lgtI*sizeof(int_list));
-    int_list *Js = malloc(lgtJ*sizeof(int_list));
-    if (!Is || !Js || !col_merge || !row_merge || !val_merge) {
-      if (!Matrix_Check(argI)) { Py_DECREF(Il); }
-      if (!Matrix_Check(argJ)) { Py_DECREF(Jl); }
-      free(Is); free(Js);
-      free(col_merge); free(row_merge); free(val_merge);
-      if (decref_val) { Py_DECREF(value); }
-      PY_ERR_INT(PyExc_MemoryError,"insufficient memory");
-    }
-
-    for (i=0; i<lgtJ; i++) {
-      Js[i].key = CWRAP(MAT_BUFI(Jl)[i],SP_NCOLS(self));
-      Js[i].value = i;
-    }
-    qsort(Js, lgtJ, sizeof(int_list), comp_int);
-
-    int_t rhs_cnti, rhs_cntj = -1, tot_cnt = 0, rhs_offs_rptr = 0;
-    int_t rhs_i, rhs_j = -1;
-    for (j=0; j<SP_NCOLS(self); j++) {
-
-      if (rhs_j < j && rhs_cntj++ < lgtJ-1) {
-        rhs_j = Js[rhs_cntj].key;
-        rhs_offs_rptr = SP_COL(value)[Js[rhs_cntj].value];
-
-        for (i=0; i<lgtI; i++) {
-          Is[i].key = CWRAP(MAT_BUFI(Il)[i],SP_NROWS(self));
-          Is[i].value = -1;
-        }
-
-        for (i=rhs_offs_rptr; i<SP_COL(value)[Js[rhs_cntj].value+1]; i++)
-          Is[SP_ROW(value)[i]].value = i-rhs_offs_rptr;
-
-        qsort(Is, lgtI, sizeof(int_list), comp_int);
-      }
-
-      rhs_cnti = 0; rhs_i = Is[0].key;
-      for (i=SP_COL(self)[j]; i<SP_COL(self)[j+1]; i++) {
-
-        while (rhs_cnti<lgtI && rhs_j == j && rhs_i < SP_ROW(self)[i]) {
-          if (Is[rhs_cnti].value >= 0 && (rhs_cnti==0 ||
-              (rhs_cnti>0 && Is[rhs_cnti].key != Is[rhs_cnti-1].key))) {
-            row_merge[tot_cnt] = rhs_i;
-
-            convert_array((char*)val_merge + E_SIZE[id]*tot_cnt++,
-			  ((char*)SP_VAL(value)) + E_SIZE[val_id]*
-                (Is[rhs_cnti].value+rhs_offs_rptr), id, val_id, 1);
-
-            col_merge[j+1]++;
-          }
-          if (rhs_cnti++ < lgtI-1)
-            rhs_i = Is[rhs_cnti].key;
-        }
-        if (rhs_cnti<lgtI && rhs_i == SP_ROW(self)[i] && rhs_j == j) {
-          if (Is[rhs_cnti].value >= 0 && (rhs_cnti==0 ||
-              (rhs_cnti>0 && Is[rhs_cnti].key != Is[rhs_cnti-1].key))) {
-            row_merge[tot_cnt] = rhs_i;
-
-            convert_array((char*)val_merge + E_SIZE[id]*tot_cnt++,
-			  ((char*)SP_VAL(value)) + E_SIZE[val_id]*
-                (Is[rhs_cnti].value+rhs_offs_rptr), id, val_id, 1);
-
-            col_merge[j+1]++;
-          }
-          if (rhs_cnti++ < lgtI-1)
-            rhs_i = Is[rhs_cnti].key;
-        }
-        else {
-          row_merge[tot_cnt] = SP_ROW(self)[i];
-          convert_array((char*)val_merge + E_SIZE[id]*tot_cnt++,
-			((char*)SP_VAL(self)) + E_SIZE[id]*i, id, id, 1);
-          col_merge[j+1]++;
-        }
-      }
-      while (rhs_cnti<lgtI && rhs_j == j) {
-        if (Is[rhs_cnti].value >= 0 && (rhs_cnti == 0 || (rhs_cnti>0 &&
-            Is[rhs_cnti].key != Is[rhs_cnti-1].key))) {
-
-          row_merge[tot_cnt] = rhs_i;
-
-          convert_array((char*)val_merge + E_SIZE[id]*tot_cnt++,
-			((char*)SP_VAL(value)) + E_SIZE[val_id]*
-              (Is[rhs_cnti].value+rhs_offs_rptr), id, val_id, 1);
-
-          col_merge[j+1]++;
-        }
-        if (rhs_cnti++ < lgtI-1)
-          rhs_i = Is[rhs_cnti].key;
-      }
-    }
-
-    for (i=0; i<SP_NCOLS(self); i++)
-      col_merge[i+1] += col_merge[i];
-
-    free(SP_COL(self)); SP_COL(self) = col_merge;
-    free(SP_ROW(self)); SP_ROW(self) = row_merge;
-    free(SP_VAL(self)); SP_VAL(self) = val_merge;
-    free(Is); free(Js);
-
-    //realloc_ccs(self->obj, SP_NNZ(self));
-  }
-
-  if (!Matrix_Check(argI)) { Py_DECREF(Il); }
-  if (!Matrix_Check(argJ)) { Py_DECREF(Jl); }
-  if (decref_val) { Py_DECREF(value); }
-
-  return 0;
-
-}
-
-static PyMappingMethods spmatrix_as_mapping = {
-    (lenfunc)spmatrix_length,
-    (binaryfunc)spmatrix_subscr,
-    (objobjargproc)spmatrix_ass_subscr
-};
-
-
-static PyObject * spmatrix_neg(spmatrix *self)
-{
-  spmatrix *x = SpMatrix_NewFromSpMatrix(self,SP_ID(self));
-  if (!x) return PyErr_NoMemory();
-
-  int n=SP_NNZ(x);
-  scal[SP_ID(self)](&n, &MinusOne[SP_ID(self)], SP_VAL(x), &intOne);
-
-  return (PyObject *)x;
-}
-
-static PyObject * spmatrix_pos(spmatrix *self)
-{
-  spmatrix *x = SpMatrix_NewFromSpMatrix(self,SP_ID(self));
-  if (!x) return PyErr_NoMemory();
-
-  return (PyObject *)x;
-}
-
-static PyObject * spmatrix_abs(spmatrix *self)
-{
-  spmatrix *x = SpMatrix_New(SP_NROWS(self), SP_NCOLS(self),
-      SP_NNZ(self), DOUBLE);
-  if (!x) return PyErr_NoMemory();
-
-  int_t i;
-
-  if (SP_ID(self) == DOUBLE)
-    for (i=0; i<SP_NNZ(self); i++) SP_VALD(x)[i] = fabs(SP_VALD(self)[i]);
-  else
-    for (i=0; i<SP_NNZ(self); i++) SP_VALD(x)[i] = cabs(SP_VALZ(self)[i]);
-
-  memcpy(SP_ROW(x), SP_ROW(self), SP_NNZ(self)*sizeof(int_t));
-  memcpy(SP_COL(x), SP_COL(self), (SP_NCOLS(self)+1)*sizeof(int_t));
-
-  return (PyObject *)x;
-}
-
-static PyObject *
-spmatrix_add_helper(PyObject *self, PyObject *other, int add)
-{
-  if (!SpMatrix_Check(self)  ||
-      !(Matrix_Check(other) || SpMatrix_Check(other)))
-    {
-    Py_INCREF(Py_NotImplemented);
-    return Py_NotImplemented;
-    }
-
-  if ((X_NROWS(self) != X_NROWS(other)) || (X_NCOLS(self) != X_NCOLS(other)))
-    PY_ERR_TYPE("incompatible dimensions");
-
-  int id = MAX(SP_ID(self),X_ID(other));
-
-  ccs *x, *z = NULL;
-  void *y;
-
-  if (!(x = convert_ccs(((spmatrix *)self)->obj, id)))
-    return NULL;
-
-  if (!(y = (Matrix_Check(other) ?
-      (void *)Matrix_NewFromMatrix((matrix *)other, id) :
-        (void *)convert_ccs(((spmatrix *)other)->obj, id)))) {
-    if (x->id != id) free_ccs(x);
-    return NULL;
-  }
-
-  if (sp_axpy[id]((add ? One[id] : MinusOne[id]), x,
-      (Matrix_Check(other) ? MAT_BUF(y) : y),
-      1, SpMatrix_Check(other), 0, (void *)&z))
-    {
-    if (x->id != id) free_ccs(x);
-    if (Matrix_Check(other))
-      Py_DECREF((PyObject *)y);
-    else
-      if (((ccs *)y)->id != id) free_ccs(y);
-
-    return PyErr_NoMemory();
-    }
-
-  if (x->id != id) free_ccs(x);
-  if (SpMatrix_Check(other)) {
-    if (((ccs *)y)->id != id) free_ccs(y);
-    spmatrix *ret = SpMatrix_New(SP_NROWS(other), SP_NCOLS(other), 0, id);
-    if (!ret) return PyErr_NoMemory();
-    free_ccs(ret->obj);
-    ret->obj = z;
-    return (PyObject *)ret;
-  }
-  else return (PyObject *)y;
-}
-
-static PyObject *
-spmatrix_add(PyObject *self, PyObject *other)
-{
-  if (!SpMatrix_Check(self) && SpMatrix_Check(other)) {
-    void *ptr = other; other = self; self = ptr;
-  }
-
-  PyObject *ret, *tmp;
-  if (PY_NUMBER(other) || (Matrix_Check(other) && MAT_LGT(other)==1))
-    if ((tmp = (PyObject *)dense((spmatrix *)self))) {
-      ret = matrix_add(tmp, other);
-      Py_DECREF(tmp);
-      return ret;
-    }
-    else return NULL;
-
-  else return spmatrix_add_helper(self, other, 1);
-}
-
-
-static PyObject *
-spmatrix_iadd(PyObject *self, PyObject *other)
-{
-  if (!SpMatrix_Check(other))
-    PY_ERR_TYPE("invalid inplace operation");
-
-  int id = SP_ID(self);
-  if (SP_ID(other) > id)
-    PY_ERR_TYPE("incompatible types for inplace operation");
-
-  if ((SP_NROWS(self) != SP_NROWS(other)) ||
-      (SP_NCOLS(self) != SP_NCOLS(other)))
-    PY_ERR_TYPE("incompatible dimensions");
-
-  ccs *x = ((spmatrix *)self)->obj, *y;
-  void *z;
-
-  if (!(y = convert_ccs(((spmatrix *)other)->obj, id)))
-    return NULL;
-
-  if (sp_axpy[id](One[id], x, y, 1, 1, 0, &z))
-    {
-    if (y->id != id) free_ccs(y);
-    return PyErr_NoMemory();
-    }
-
-  free_ccs(x); ((spmatrix *)self)->obj = z;
-  if (y->id != id) free_ccs(y);
-
-  Py_INCREF(self);
-  return self;
-}
-
-
-static PyObject *
-spmatrix_sub(PyObject *self, PyObject *other)
-{
-  PyObject *ret, *tmp;
-  if (PY_NUMBER(self) || (Matrix_Check(self) && MAT_LGT(self)==1)) {
-    if ((tmp = (PyObject *)dense((spmatrix *)other))) {
-      ret = matrix_sub(self, tmp);
-      Py_DECREF(tmp);
-      return ret;
-    }
-    else return NULL;
-  }
-  else if (PY_NUMBER(other) || (Matrix_Check(other) && MAT_LGT(other)==1)) {
-    if ((tmp = (PyObject *)dense((spmatrix *)self))) {
-      ret = matrix_sub(tmp, other);
-      Py_DECREF(tmp);
-      return ret;
-    }
-    else return NULL;
-  }
-  else if (!SpMatrix_Check(self) && SpMatrix_Check(other))
-    {
-    return spmatrix_add_helper(other, self, 0);
-    }
-  else if (SpMatrix_Check(self) && !SpMatrix_Check(other)) {
-    if ((ret = spmatrix_add_helper(self, other, 0))) {
-      int n = MAT_LGT(other), id = MAT_ID(ret);
-      scal[id](&n, &MinusOne[id], MAT_BUF(ret), &intOne);
-      return ret;
-    }
-    else return NULL;
-  }
-  else return spmatrix_add_helper(other, self, 0);
-}
-
-static PyObject *
-spmatrix_isub(PyObject *self, PyObject *other)
-{
-  if (!SpMatrix_Check(other))
-    PY_ERR_TYPE("invalid inplace operation");
-
-  int id = SP_ID(self);
-
-  if (SP_ID(other) > id)
-    PY_ERR_TYPE("incompatible types for inplace operation");
-
-  if ((SP_NROWS(self) != SP_NROWS(other)) ||
-      (SP_NCOLS(self) != SP_NCOLS(other)))
-    PY_ERR_TYPE("incompatible dimensions");
-
-  ccs *x = ((spmatrix *)self)->obj, *y;
-  void *z;
-
-  if (!(y = convert_ccs(((spmatrix *)other)->obj, id)))
-    return NULL;
-
-  if (sp_axpy[id](MinusOne[id], y, x, 1, 1, 0, &z))
-    {
-    if (y->id != id) free_ccs(y);
-    return PyErr_NoMemory();
-    }
-
-  free_ccs(x); ((spmatrix *)self)->obj = z;
-  if (y->id != id) free_ccs(y);
-
-  Py_INCREF(self);
-  return self;
-}
-
-static PyObject *
-spmatrix_mul(PyObject *self, PyObject *other)
-{
-  if (!(SpMatrix_Check(self) || Matrix_Check(self) || PY_NUMBER(self)) ||
-      !(SpMatrix_Check(other) || Matrix_Check(other) || PY_NUMBER(other)))
-    {
-    Py_INCREF(Py_NotImplemented);
-    return Py_NotImplemented;
-    }
-
-  int id = MAX(get_id(self, PY_NUMBER(self)),get_id(other, PY_NUMBER(other)));
-  if (PY_NUMBER(self) || (Matrix_Check(self) && MAT_LGT(self) == 1 &&
-      !(SpMatrix_Check(other) && SP_NROWS(other) == 1)) ||
-      PY_NUMBER(other) || (Matrix_Check(other) && MAT_LGT(other) == 1 &&
-          !(SpMatrix_Check(self) && SP_NCOLS(self) == 1)) )
-    {
-
-    spmatrix *ret = SpMatrix_NewFromSpMatrix((spmatrix *)
-        (SpMatrix_Check(self) ? self : other), id);
-
-    number val;
-    convert_num[id](&val, !SpMatrix_Check(self) ? self : other,
-        PY_NUMBER(other) || PY_NUMBER(self), 0);
-
-    scal[id]((int *)&SP_NNZ(ret), &val, SP_VAL(ret), (void *)&One[INT]);
-    return (PyObject *)ret;
-    }
-
-  else {
-    if (X_NCOLS(self) != X_NROWS(other))
-      PY_ERR_TYPE("incompatible dimensions");
-
-    void *x, *y, *z = NULL;
-    int sp_c = SpMatrix_Check(self) && SpMatrix_Check(other);
-    PyObject *C = (sp_c ?
-        (PyObject *)SpMatrix_New(SP_NROWS(self), SP_NCOLS(other), 0, id) :
-          (PyObject *)Matrix_New(X_NROWS(self), X_NCOLS(other), id));
-
-    if (SpMatrix_Check(self))
-      x = convert_ccs(((spmatrix *)self)->obj, id);
-    else
-      x = convert_mtx_alloc((matrix *)self, id);
-
-    if (SpMatrix_Check(other))
-      y = convert_ccs(((spmatrix *)other)->obj, id);
-    else
-      y = convert_mtx_alloc((matrix *)other, id);
-
-    if (!C || !x || !y) {
-      PyErr_SetNone(PyExc_MemoryError);
-      Py_XDECREF(C);
-      C = NULL;
-      goto cleanup;
-    }
-    if (sp_gemm[id]('N', 'N', One[id], x, y, Zero[id],
-        sp_c ? ((spmatrix *)C)->obj : MAT_BUF(C),
-            SpMatrix_Check(self), SpMatrix_Check(other), sp_c, 0, &z,
-            X_NROWS(self), X_NCOLS(other), X_NROWS(other)))
-      {
-      PyErr_SetNone(PyExc_MemoryError);
-      Py_DECREF(C); C = NULL;
-      }
-
-    if (z) {
-      free_ccs( ((spmatrix *)C)->obj );
-      ((spmatrix *)C)->obj = z;
-    }
-
-    cleanup:
-    if (SpMatrix_Check(self)) {
-      if (((ccs *)x)->id != id) free_ccs(x);
-    }
-    else if (MAT_ID(self) != id) free(x);
-
-    if (SpMatrix_Check(other)) {
-      if (((ccs *)y)->id != id) free_ccs(y);
-    }
-    else if (MAT_ID(other) != id) free(y);
-
-    return (PyObject *)C;
-  }
-}
-
-static PyObject *
-spmatrix_imul(PyObject *self, PyObject *other)
-{
-  if (!(PY_NUMBER(other) || (Matrix_Check(other) && MAT_LGT(other) == 1)))
-    PY_ERR_TYPE("invalid operands for sparse multiplication");
-
-  if (SP_ID(self) < get_id(other, PY_NUMBER(other)))
-    PY_ERR_TYPE("invalid operands for inplace sparse multiplication");
-
-  number val;
-  convert_num[SP_ID(self)](&val, other, !Matrix_Check(other), 0);
-  scal[SP_ID(self)]((int *)&SP_NNZ(self), &val, SP_VAL(self),
-      (void *)&One[INT]);
-
-  Py_INCREF(self);
-  return self;
-}
-
-static PyObject *
-spmatrix_div_generic(spmatrix *A, PyObject *B, int inplace)
-{
-  if (!SpMatrix_Check(A) || !(PY_NUMBER(B) ||
-      (Matrix_Check(B) && MAT_LGT(B)) == 1))
-    PY_ERR_TYPE("invalid operands for sparse division");
-
-  int idA = get_id(A, 0);
-  int idB = get_id(B, (Matrix_Check(B) ? 0 : 1));
-  int id  = MAX(idA,idB);
-
-  number n;
-  convert_num[id](&n, B, (Matrix_Check(B) ? 0 : 1), 0);
-
-  if (!inplace) {
-    PyObject *ret = (PyObject *)SpMatrix_NewFromSpMatrix((spmatrix *)A, id);
-    if (!ret) return NULL;
-
-    if (div_array[id](SP_VAL(ret), n, SP_NNZ(ret))) {
-      Py_DECREF(ret); return NULL;
-    }
-    return ret;
-  } else {
-    if (id != idA) PY_ERR_TYPE("invalid inplace operation");
-
-    if (div_array[id](SP_VAL(A), n, SP_NNZ(A)))
-      return NULL;
-
-    Py_INCREF(A);
-    return (PyObject *)A;
-  }
-}
-
-static PyObject * spmatrix_div(PyObject *self,PyObject *other) {
-  return spmatrix_div_generic((spmatrix *)self, other, 0);
-}
-
-static PyObject * spmatrix_idiv(PyObject *self,PyObject *other) {
-  return spmatrix_div_generic((spmatrix *)self, other, 1);
-}
-
-static int spmatrix_nonzero(matrix *self)
-{
-  int i, res = 0;
-  for (i=0; i<SP_NNZ(self); i++) {
-    if ((SP_ID(self) == DOUBLE) && (SP_VALD(self)[i] != 0.0)) res = 1;
-    else if ((SP_ID(self) == COMPLEX) && (SP_VALZ(self)[i] != 0.0)) res = 1;
-  }
-
-  return res;
-}
-
-
-static PyNumberMethods spmatrix_as_number = {
-    (binaryfunc)spmatrix_add,    /*nb_add*/
-    (binaryfunc)spmatrix_sub,    /*nb_subtract*/
-    (binaryfunc)spmatrix_mul,    /*nb_multiply*/
-#if PY_MAJOR_VERSION < 3
-    (binaryfunc)spmatrix_div,    /*nb_divide*/
-#endif
-    0,                           /*nb_remainder*/
-    0,                           /*nb_divmod*/
-    0,                           /*nb_power*/
-    (unaryfunc)spmatrix_neg,     /*nb_negative*/
-    (unaryfunc)spmatrix_pos,     /*nb_positive*/
-    (unaryfunc)spmatrix_abs,     /*nb_absolute*/
-    (inquiry)spmatrix_nonzero,   /*nb_nonzero*/
-    0,                           /*nb_invert*/
-    0,                           /*nb_lshift*/
-    0,                           /*nb_rshift*/
-    0,                           /*nb_and*/
-    0,                           /*nb_xor*/
-    0,                           /*nb_or*/
-#if PY_MAJOR_VERSION < 3
-    0,                           /*nb_coerce*/
-#endif
-    0,                           /*nb_int*/
-#if PY_MAJOR_VERSION >= 3
-    0,                           /*nb_reserved*/
-#else
-    0,                           /*nb_long*/
-#endif
-    0,                           /*nb_float*/
-#if PY_MAJOR_VERSION < 3
-    0,                           /*nb_oct*/
-    0,                           /*nb_hex*/
-#endif
-    (binaryfunc)spmatrix_iadd,   /*nb_inplace_add*/
-    (binaryfunc)spmatrix_isub,   /*nb_inplace_subtract*/
-    (binaryfunc)spmatrix_imul,   /*nb_inplace_multiply*/
-#if PY_MAJOR_VERSION < 3
-    (binaryfunc)spmatrix_idiv,   /*nb_inplace_divide*/
-#endif
-    0,                           /*nb_inplace_remainder*/
-    0,                           /*nb_inplace_power*/
-    0,                           /*nb_inplace_lshift*/
-    0,                           /*nb_inplace_rshift*/
-    0,                           /*nb_inplace_and*/
-    0,                           /*nb_inplace_xor*/
-    0,                           /*nb_inplace_or*/
-    0,                           /*nb_floor_divide */
-#if PY_MAJOR_VERSION >= 3
-    (binaryfunc)spmatrix_div,    /* nb_true_divide */
-#else
-    0,                           /* nb_true_divide */
-#endif
-    0,                           /* nb_inplace_floor_divide */
-#if PY_MAJOR_VERSION >= 3
-    (binaryfunc)spmatrix_idiv,   /* nb_inplace_true_divide */
-    0,                           /* nb_index */
-#else
-    0,                           /* nb_inplace_true_divide */
-#endif
-};
-
-
-/*********************** Iterator **************************/
-
-typedef struct {
-  PyObject_HEAD
-  long index;
-  spmatrix *mObj;   /* Set to NULL when iterator is exhausted */
-} spmatrixiter;
-
-static PyTypeObject spmatrixiter_tp;
-
-#define SpMatrixIter_Check(O) PyObject_TypeCheck(O, &spmatrixiter_tp)
-
-static PyObject *
-spmatrix_iter(spmatrix *obj)
-{
-  spmatrixiter *it;
-
-  if (!SpMatrix_Check(obj)) {
-    PyErr_BadInternalCall();
-    return NULL;
-  }
-
-  spmatrixiter_tp.tp_iter = PyObject_SelfIter;
-  spmatrixiter_tp.tp_getattro = PyObject_GenericGetAttr;
-
-  it = PyObject_GC_New(spmatrixiter, &spmatrixiter_tp);
-  if (it == NULL)
-    return NULL;
-
-  Py_INCREF(obj);
-  it->index = 0;
-  it->mObj = obj;
-  PyObject_GC_Track(it);
-
-  return (PyObject *)it;
-}
-
-static void
-spmatrixiter_dealloc(spmatrixiter *it)
-{
-  PyObject_GC_UnTrack(it);
-  Py_XDECREF(it->mObj);
-  PyObject_GC_Del(it);
-}
-
-static int
-spmatrixiter_traverse(spmatrixiter *it, visitproc visit, void *arg)
-{
-  if (it->mObj == NULL)
-    return 0;
-
-  return visit((PyObject *)(it->mObj), arg);
-}
-
-static PyObject *
-spmatrixiter_next(spmatrixiter *it)
-{
-  assert(SpMatrixIter_Check(it));
-  if (it->index >= SP_NNZ(it->mObj))
-    return NULL;
-
-  return num2PyObject[SP_ID(it->mObj)](SP_VAL(it->mObj), it->index++);
-}
-
-static PyTypeObject spmatrixiter_tp = {
-#if PY_MAJOR_VERSION >= 3
-    PyVarObject_HEAD_INIT(NULL, 0)
-#else
-    PyObject_HEAD_INIT(NULL)
-    0,                                        /* ob_size */
-#endif
-    "spmatrixiter",                           /* tp_name */
-    sizeof(spmatrixiter),                     /* tp_basicsize */
-    0,                                        /* tp_itemsize */
-    (destructor)spmatrixiter_dealloc,         /* tp_dealloc */
-    0,                                        /* tp_print */
-    0,                                        /* tp_getattr */
-    0,                                        /* tp_setattr */
-    0,                                        /* tp_compar */
-    0,                                        /* tp_repr */
-    0,                                        /* tp_as_number */
-    0,                                        /* tp_as_sequence */
-    0,                                        /* tp_as_mapping */
-    0,                                        /* tp_hash */
-    0,                                        /* tp_call */
-    0,                                        /* tp_str */
-    0,                                        /* tp_getattro */
-    0,                                        /* tp_setattro */
-    0,                                        /* tp_as_buffer */
-    Py_TPFLAGS_DEFAULT | Py_TPFLAGS_HAVE_GC,  /* tp_flags */
-    0,                                        /* tp_doc */
-    (traverseproc)spmatrixiter_traverse,      /* tp_traverse */
-    0,                                        /* tp_clear */
-    0,                                        /* tp_richcompare */
-    0,                                        /* tp_weaklistoffset */
-    0,                                        /* tp_iter */
-    (iternextfunc)spmatrixiter_next,          /* tp_iternext */
-    0,                                        /* tp_methods */
-};
-
-
-PyTypeObject spmatrix_tp = {
-#if PY_MAJOR_VERSION >= 3
-    PyVarObject_HEAD_INIT(NULL, 0)
-#else
-    PyObject_HEAD_INIT(NULL)
-    0,
-#endif
-    "cvxopt.base.spmatrix",
-    sizeof(spmatrix),
-    0,
-    (destructor)spmatrix_dealloc,              /* tp_dealloc */
-    0,                                         /* tp_print */
-    0,                                         /* tp_getattr */
-    0,                                         /* tp_setattr */
-#if PY_MAJOR_VERSION >= 3
-    0,                                         /* tp_compare */
-#else
-    (cmpfunc)spmatrix_compare,                 /* tp_compare */
-#endif
-    (reprfunc)spmatrix_repr,                   /* tp_repr */
-    &spmatrix_as_number,                       /* tp_as_number */
-    0,                                         /* tp_as_sequence */
-    &spmatrix_as_mapping,                      /* tp_as_mapping */
-    0,                                         /* tp_hash */
-    0,                                         /* tp_call */
-    (reprfunc)spmatrix_str,                    /* tp_str */
-    0,                                         /* tp_getattro */
-    0,                                         /* tp_setattro */
-    0,                                         /* tp_as_buffer */
-#if PY_MAJOR_VERSION >= 3
-    Py_TPFLAGS_DEFAULT | Py_TPFLAGS_BASETYPE,  /* tp_flags */
-#else
-    Py_TPFLAGS_DEFAULT | Py_TPFLAGS_BASETYPE |
-    Py_TPFLAGS_CHECKTYPES,                     /* tp_flags */
-#endif
-    0,                                         /* tp_doc */
-    0,                                         /* tp_traverse */
-    0,                                         /* tp_clear */
-    (richcmpfunc)spmatrix_richcompare,         /* tp_richcompare */
-    0,                                         /* tp_weaklistoffset */
-    (getiterfunc)spmatrix_iter,                /* tp_iter */
-    0,                                         /* tp_iternext */
-    spmatrix_methods,                          /* tp_methods */
-    0,                                         /* tp_members */
-    spmatrix_getsets,                          /* tp_getset */
-    0,                                         /* tp_base */
-    0,                                         /* tp_dict */
-    0,                                         /* tp_descr_get */
-    0,                                         /* tp_descr_set */
-    0,                                         /* tp_dictoffset */
-    0,                                         /* tp_init */
-    0,                                         /* tp_alloc */
-    spmatrix_new,                              /* tp_new */
-};
-=======
-/*
- * Copyright 2012-2016 M. Andersen and L. Vandenberghe.
- * Copyright 2010-2011 L. Vandenberghe.
- * Copyright 2004-2009 J. Dahl and L. Vandenberghe.
- *
- * This file is part of CVXOPT.
- *
- * CVXOPT is free software; you can redistribute it and/or modify
- * it under the terms of the GNU General Public License as published by
- * the Free Software Foundation; either version 3 of the License, or
- * (at your option) any later version.
- *
- * CVXOPT is distributed in the hope that it will be useful,
- * but WITHOUT ANY WARRANTY; without even the implied warranty of
- * MERCHANTABILITY or FITNESS FOR A PARTICULAR PURPOSE.  See the
- * GNU General Public License for more details.
- *
- * You should have received a copy of the GNU General Public License
- * along with this program.  If not, see <http://www.gnu.org/licenses/>.
- */
-
-#define BASE_MODULE
-
-#include "Python.h"
-#include "cvxopt.h"
-#include "misc.h"
-
-#include <complexobject.h>
-
-#define CONJ(flag, val) (flag == 'C' ? conj(val) : val)
-
-extern const int  E_SIZE[];
-extern const char TC_CHAR[][2];
-extern number One[3], MinusOne[3], Zero[3];
-extern int intOne;
-
-extern void (*write_num[])(void *, int, void *, int) ;
-extern int (*convert_num[])(void *, void *, int, int_t) ;
-extern PyObject * (*num2PyObject[])(void *, int) ;
-extern void (*scal[])(int *, number *, void *, int *) ;
-extern void (*axpy[])(int *, void *, void *, int *, void *, int *) ;
-extern void (*gemm[])(char *, char *, int *, int *, int *, void *,
-    void *, int *, void *, int *, void *, void *, int *) ;
-extern int (*div_array[])(void *, number, int) ;
-extern int get_id(void *, int ) ;
-
-extern PyTypeObject matrix_tp ;
-extern matrix * Matrix_NewFromMatrix(matrix *, int) ;
-extern matrix * Matrix_NewFromSequence(PyObject *, int) ;
-extern matrix * Matrix_NewFromPyBuffer(PyObject *, int, int *) ;
-extern matrix * Matrix_NewFromNumber(int , int , int , void *, int ) ;
-extern matrix * create_indexlist(int, PyObject *) ;
-extern matrix * Matrix_New(int, int, int) ;
-extern matrix * dense(spmatrix *) ;
-extern PyObject * matrix_add(PyObject *, PyObject *) ;
-extern PyObject * matrix_sub(PyObject *, PyObject *) ;
-extern void * convert_mtx_alloc(matrix *, int) ;
-
-PyTypeObject spmatrix_tp ;
-spmatrix * SpMatrix_New(int_t, int_t, int_t, int ) ;
-
-extern void (*scal[])(int *, number *, void *, int *) ;
-extern void (*gemm[])(char *, char *, int *, int *, int *, void *, void *,
-    int *, void *, int *, void *, void *, int *) ;
-extern void (*syrk[])(char *, char *, int *, int *, void *, void *,
-    int *, void *, void *, int *) ;
-
-static int sp_daxpy(number, void *, void *, int, int, int, void **) ;
-static int sp_zaxpy(number, void *, void *, int, int, int, void **) ;
-int (*sp_axpy[])(number, void *, void *, int, int, int, void **)
-= { NULL, sp_daxpy, sp_zaxpy };
-
-static int sp_dgemm(char, char, number, void *, void *, number, void *,
-    int, int, int, int, void **, int, int, int) ;
-static int sp_zgemm(char, char, number, void *, void *, number, void *,
-    int, int, int, int, void **, int, int, int) ;
-int (*sp_gemm[])(char, char, number, void *, void *, number, void *,
-    int, int, int, int, void **, int, int, int)
-    = { NULL, sp_dgemm, sp_zgemm };
-
-static int sp_dgemv(char, int, int, number, void *, int,
-    void *, int, number, void *, int) ;
-static int sp_zgemv(char, int, int, number, void *, int,
-    void *, int, number, void *, int) ;
-int (*sp_gemv[])(char, int, int, number, void *, int, void *, int,
-    number, void *, int) = { NULL, sp_dgemv, sp_zgemv } ;
-
-static int sp_dsymv(char, int, number, ccs *, int, void *, int,
-    number, void *, int) ;
-static int sp_zsymv(char, int, number, ccs *, int, void *, int,
-    number, void *, int) ;
-int (*sp_symv[])(char, int, number, ccs *, int, void *, int,
-    number, void *, int) = { NULL, sp_dsymv, sp_zsymv } ;
-
-static int sp_dsyrk(char, char, number, void *, number,
-    void *, int, int, int, int, void **) ;
-int (*sp_syrk[])(char, char, number, void *, number,
-    void *, int, int, int, int, void **) = { NULL, sp_dsyrk, NULL };
-
-typedef struct {
-  int_t key, value;
-} int_list;
-
-static int comp_int(const void *x, const void *y) {
-  if (((int_list *)x)->key == ((int_list *)y)->key)
-    return 0;
-  else
-    return (((int_list *)x)->key > ((int_list *)y)->key ? 1 : -1);
-}
-
-typedef struct {
-  int_t key; double value;
-} double_list;
-
-static int comp_double(const void *x, const void *y) {
-  if (((double_list *)x)->key == ((double_list *)y)->key)
-    return 0;
-  else
-    return (((double_list *)x)->key > ((double_list *)y)->key ? 1 : -1);
-}
-
-typedef struct {
-  int_t key; double complex value;
-} complex_list;
-
-static int comp_complex(const void *x, const void *y) {
-  if (((complex_list *)x)->key == ((complex_list *)y)->key)
-    return 0;
-  else
-    return (((complex_list *)x)->key > ((complex_list *)y)->key ? 1 : -1);
-}
-
-#define spmatrix_getitem_i(O,i,v) \
-    spmatrix_getitem_ij(O,i%SP_NROWS(O),i/SP_NROWS(O),v)
-#define spmatrix_setitem_i(O,i,v) \
-    spmatrix_setitem_ij(O,i%SP_NROWS(O),i/SP_NROWS(O),v)
-
-#define free_lists_exit(argI,argJ,I,J,ret) { \
-    if (argI && !Matrix_Check(argI)) { Py_XDECREF(I); } \
-    if (argJ && !Matrix_Check(argJ)) { Py_XDECREF(J); } \
-    return ret; }
-
-#define INCR_SP_ROW_IDX(O, j, k) {		\
-    while (((ccs *)O)->colptr[j+1] == k+1) j++;	\
-    k++; }
-
-int
-convert_array(void *dest, void *src, int dest_id, int src_id, int n) {
-
-  if (dest_id != MAX(dest_id,src_id))
-    return -1;
-
-  int i;
-  if (dest_id == src_id)
-    memcpy(dest, src, n*E_SIZE[dest_id]);
-  else if (dest_id == DOUBLE) {
-    for (i=0; i<n; i++)
-      ((double *)dest)[i] = ((int *)src)[i];
-  } else {
-    if (src_id == INT) {
-      for (i=0; i<n; i++)
-        ((double complex *)dest)[i] = ((int *)src)[i];
-    } else {
-      for (i=0; i<n; i++)
-        ((double complex *)dest)[i] = ((double *)src)[i];
-    }
-  }
-  return 0;
-}
-
-ccs * alloc_ccs(int_t nrows, int_t ncols, int_t nnz, int id)
-{
-  ccs *obj = malloc(sizeof(ccs));
-  if (!obj) return NULL;
-
-  obj->nrows = nrows;
-  obj->ncols = ncols;
-  obj->id = id;
-
-  obj->values = malloc(E_SIZE[id]*nnz);
-  obj->colptr = calloc(ncols+1,sizeof(int_t));
-  obj->rowind = malloc(sizeof(int_t)*nnz);
-
-  if (!obj->values || !obj->colptr || !obj->rowind) {
-    free(obj->values); free(obj->colptr); free(obj->rowind); free(obj);
-    return NULL;
-  }
-
-  return obj;
-}
-
-void free_ccs(ccs *obj) {
-  free(obj->values);
-  free(obj->rowind);
-  free(obj->colptr);
-  free(obj);
-}
-
-static int
-realloc_ccs(ccs *obj, int_t nnz) {
-
-  int_t *rowind;
-  void *values;
-
-  if ((rowind = realloc(obj->rowind, nnz*sizeof(int_t))))
-    obj->rowind = rowind;
-  else
-    return 0;
-
-  if ((values = realloc(obj->values, nnz*E_SIZE[obj->id])))
-    obj->values = values;
-  else
-    return 0;
-
-  return 1;
-}
-
-static ccs * convert_ccs(ccs *src, int id) {
-
-  if (src->id == id) return src;
-
-  if (id != MAX(id,src->id)) PY_ERR_TYPE("incompatible matrix types");
-
-  ccs *ret = alloc_ccs(src->nrows,src->ncols,CCS_NNZ(src),id);
-  if (!ret) return (ccs *)PyErr_NoMemory();
-
-  convert_array(ret->values, src->values, id, src->id, CCS_NNZ(src));
-  memcpy(ret->rowind, src->rowind, CCS_NNZ(src)*sizeof(int_t));
-  memcpy(ret->colptr, src->colptr, (src->ncols+1)*sizeof(int_t));
-  return ret;
-}
-
-spmatrix *SpMatrix_NewFromMatrix(matrix *src, int id)
-{
-  spmatrix *A;
-  int_t nnz = 0, i, j;
-
-  if (id < MAT_ID(src)) PY_ERR_TYPE("illegal type conversion");
-
-  for (j=0; j<MAT_NCOLS(src); j++) {
-    for (i=0; i<MAT_NROWS(src); i++) {
-
-      number *a = (number*)((unsigned char*)MAT_BUF(src) + (i+j*MAT_NROWS(src))*E_SIZE[MAT_ID(src)]);
-      if (((MAT_ID(src) == INT) && (a->i != Zero[INT].i)) ||
-          ((MAT_ID(src) == DOUBLE) && (a->d != Zero[DOUBLE].d)) ||
-          ((MAT_ID(src) == COMPLEX) && (a->z != Zero[COMPLEX].z)))
-        nnz++;
-    }
-  }
-
-  if (!(A = SpMatrix_New(MAT_NROWS(src), MAT_NCOLS(src), (int_t)nnz, id)))
-    return (spmatrix *)PyErr_NoMemory();
-
-  int cnt = 0;
-  for (j=0; j<MAT_NCOLS(src); j++) {
-    for (i=0; i<MAT_NROWS(src); i++) {
-
-      number a;
-      convert_num[id](&a, src, 0, i+j*MAT_NROWS(src));
-      if (((id == INT) && (a.i != Zero[INT].i)) ||
-          ((id == DOUBLE) && (a.d != Zero[DOUBLE].d)) ||
-          ((id == COMPLEX) && (a.z != Zero[COMPLEX].z))) {
-        write_num[id](SP_VAL(A), cnt, &a, 0);
-        SP_ROW(A)[cnt++] = i;
-        SP_COL(A)[j+1]++;
-      }
-    }
-  }
-
-  for (i=0; i<SP_NCOLS(A); i++)
-    SP_COL(A)[i+1] += SP_COL(A)[i];
-
-  return A;
-}
-
-spmatrix * sparse_concat(PyObject *L, int id_arg)
-{
-  int id=0;
-  int_t m=0, n=0, mk=0, nk=0, i=0, j, nnz=0;
-  PyObject *col;
-
-  int_t single_col = (PyList_GET_SIZE(L) > 0 &&
-      !PyList_Check(PyList_GET_ITEM(L, 0)));
-
-  for (j=0; j<(single_col ? 1 : PyList_GET_SIZE(L)); j++) {
-
-    col = (single_col ? L : PyList_GET_ITEM(L, j));
-    if (!PyList_Check(col))
-      PY_ERR_TYPE("L must be a list of lists with matrices");
-
-    mk = 0;
-    for (i=0; i<PyList_GET_SIZE(col); i++) {
-      PyObject *Lij = PyList_GET_ITEM(col, i);
-      if (!Matrix_Check(Lij) && !SpMatrix_Check(Lij) && !PY_NUMBER(Lij))
-        PY_ERR_TYPE("invalid type in list");
-
-      int_t blk_nrows, blk_ncols;
-      if (Matrix_Check(Lij) || SpMatrix_Check(Lij)) {
-        blk_nrows = X_NROWS(Lij); blk_ncols = X_NCOLS(Lij);
-        id = MAX(id, X_ID(Lij));
-      } else {
-        blk_nrows = 1; blk_ncols = 1;
-        id = MAX(id, get_id(Lij,1));
-      }
-
-      if (Matrix_Check(Lij)) {
-
-        int_t ik, jk;
-        for (jk=0; jk<MAT_NCOLS(Lij); jk++) {
-          for (ik=0; ik<MAT_NROWS(Lij); ik++) {
-
-            number *a = (number*)((unsigned char*)MAT_BUF(Lij) +
-				  (ik+jk*MAT_NROWS(Lij))*E_SIZE[MAT_ID(Lij)]);
-
-            if (((MAT_ID(Lij) == INT) && (a->i != Zero[INT].i)) ||
-                ((MAT_ID(Lij) == DOUBLE) && (a->d != Zero[DOUBLE].d)) ||
-                ((MAT_ID(Lij) == COMPLEX) && (a->z != Zero[COMPLEX].z)))
-              nnz++;
-          }
-        }
-      } else if (SpMatrix_Check(Lij)) {
-        int_t ik, jk;
-        for (jk=0; jk<SP_NCOLS(Lij); jk++) {
-
-          for (ik=SP_COL(Lij)[jk]; ik<SP_COL(Lij)[jk+1]; ik++) {
-            if (((SP_ID(Lij) == DOUBLE) && (SP_VALD(Lij)[ik] != 0.0)) ||
-                ((SP_ID(Lij) == COMPLEX) && (SP_VALZ(Lij)[ik] != 0.0)))
-              nnz++;
-          }
-        }
-      }
-      else nnz += 1;
-
-      if (i==0) {
-        nk = blk_ncols; n += nk;
-        mk = blk_nrows;
-      } else {
-        if (blk_ncols != nk)
-          PY_ERR_TYPE("incompatible dimensions of subblocks");
-        mk += blk_nrows;
-      }
-    }
-    if (j==0)
-      m = mk;
-    else if (m != mk) PY_ERR_TYPE("incompatible dimensions of subblocks");
-  }
-
-  if ((id_arg >= 0) && (id_arg < id))
-    PY_ERR_TYPE("illegal type conversion");
-
-  id = MAX(DOUBLE, MAX(id, id_arg));
-  spmatrix *A = SpMatrix_New(m, n, nnz, id);
-  if (!A) return (spmatrix *)PyErr_NoMemory();
-
-  int_t ik = 0, jk, cnt = 0;
-  nk = 0;
-  for (j=0; j<(single_col ? 1 : PyList_GET_SIZE(L)); j++) {
-    col = (single_col ? L : PyList_GET_ITEM(L, j));
-
-    if (PyList_GET_SIZE(col) > 0) {
-
-      int_t tmp = (PY_NUMBER(PyList_GET_ITEM(col, 0)) ? 1 :
-      X_NCOLS(PyList_GET_ITEM(col, 0)));
-
-      for (jk=0; jk<tmp; jk++) {
-
-        mk = 0;
-        int_t blk_nrows = 0, blk_ncols = 0;
-        for (i=0; i<PyList_GET_SIZE(col); i++) {
-
-          PyObject *Lij = PyList_GET_ITEM(col, i);
-
-          if (Matrix_Check(Lij) || SpMatrix_Check(Lij)) {
-            blk_nrows = X_NROWS(Lij); blk_ncols = X_NCOLS(Lij);
-          } else {
-            blk_nrows = 1; blk_ncols = 1;
-          }
-
-          if (Matrix_Check(Lij)) {
-            for (ik=0; ik<MAT_NROWS(Lij); ik++) {
-
-              number a;
-              convert_num[id](&a, Lij, 0, ik + jk*MAT_NROWS(Lij));
-
-              if (((id == DOUBLE) && (a.d != Zero[DOUBLE].d)) ||
-                  ((id == COMPLEX) && (a.z != Zero[COMPLEX].z))) {
-
-                write_num[id](SP_VAL(A), cnt, &a, 0);
-                SP_ROW(A)[cnt++] = mk + ik;
-                SP_COL(A)[nk+1]++;
-              }
-            }
-          } else if SpMatrix_Check(Lij) {
-
-            int_t ik;
-            for (ik=SP_COL(Lij)[jk]; ik<SP_COL(Lij)[jk+1]; ik++) {
-              if ((SP_ID(Lij) == DOUBLE) && (SP_VALD(Lij)[ik] != 0.0)) {
-                if (id == DOUBLE)
-                  SP_VALD(A)[cnt] = SP_VALD(Lij)[ik];
-                else
-                  SP_VALZ(A)[cnt] = SP_VALD(Lij)[ik];
-
-                SP_ROW(A)[cnt++] = mk + SP_ROW(Lij)[ik];
-                SP_COL(A)[nk+1]++;
-                nnz++;
-              }
-              else if ((SP_ID(Lij) == COMPLEX) && (SP_VALZ(Lij)[ik] != 0.0)) {
-
-                SP_VALZ(A)[cnt] = SP_VALZ(Lij)[ik];
-                SP_ROW(A)[cnt++] = mk + SP_ROW(Lij)[ik];
-                SP_COL(A)[nk+1]++;
-                nnz++;
-              }
-            }
-          } else {
-
-            number a;
-            convert_num[id](&a,	Lij, 1, 0);
-
-            if (((id == DOUBLE) && (a.d != Zero[DOUBLE].d)) ||
-                ((id == COMPLEX) && (a.z != Zero[COMPLEX].z))) {
-
-              write_num[id](SP_VAL(A), cnt, &a, 0);
-              SP_ROW(A)[cnt++] = mk;
-              SP_COL(A)[nk+1]++;
-            }
-          }
-          mk += blk_nrows;
-        }
-        nk++;
-      }
-    }
-  }
-
-  for (i=0; i<n; i++)
-    SP_COL(A)[i+1] += SP_COL(A)[i];
-
-  return A;
-}
-
-
-static ccs * transpose(ccs *A, int conjugate) {
-
-  ccs *B = alloc_ccs(A->ncols, A->nrows, CCS_NNZ(A), A->id);
-  if (!B) return NULL;
-
-  int_t i, j, *buf = calloc(A->nrows,sizeof(int_t));
-  if (!buf) { free_ccs(B); return NULL; }
-
-  /* Run through matrix and count number of elms in each row */
-  for (i=0; i<A->colptr[A->ncols]; i++) buf[ A->rowind[i] ]++;
-
-  /* generate new colptr */
-  for (i=0; i<B->ncols; i++)
-    B->colptr[i+1] = B->colptr[i] + buf[i];
-
-  /* fill in rowind and values */
-  for (i=0; i<A->nrows; i++) buf[i] = 0;
-  for (i=0; i<A->ncols; i++) {
-    if (A->id == DOUBLE)
-      for (j=A->colptr[i]; j<A->colptr[i+1]; j++) {
-        B->rowind[ B->colptr[A->rowind[j]] + buf[A->rowind[j]] ] = i;
-        ((double *)B->values)[B->colptr[A->rowind[j]] + buf[A->rowind[j]]++] =
-            ((double *)A->values)[j];
-      }
-    else
-      for (j=A->colptr[i]; j<A->colptr[i+1]; j++) {
-        B->rowind[ B->colptr[A->rowind[j]] + buf[A->rowind[j]] ] = i;
-        ((double complex *)B->values)[B->colptr[A->rowind[j]]+buf[A->rowind[j]]++] =
-            (conjugate ? conj(((double complex *)A->values)[j]) :
-              ((double complex *)A->values)[j]);
-      }
-  }
-  free(buf);
-  return B;
-}
-
-static int sort_ccs(ccs *A) {
-
-  ccs *t = transpose(A, 0);
-  if (!t) return -1;
-
-  ccs *t2 = transpose(t, 0);
-  if (!t2) {
-    free_ccs(t); return -1;
-  }
-
-  free(A->colptr); free(A->rowind); free(A->values);
-  A->colptr = t2->colptr; A->rowind = t2->rowind; A->values = t2->values;
-
-  free(t2);
-  free_ccs(t);
-
-  return 0;
-}
-
-/*
-   Sparse accumulator (spa) - dense representation of a sparse vector
- */
-typedef struct {
-  void *val;
-  char *nz;
-  int *idx;
-  int nnz, n, id;
-} spa;
-
-static spa * alloc_spa(int_t n, int id) {
-
-  spa *s = malloc(sizeof(spa));
-
-  if (s) {
-    s->val = malloc( E_SIZE[id]*n );
-    s->nz  = malloc( n*sizeof(char) );
-    s->idx = malloc( n*sizeof(int) );
-    s->nnz = 0;
-    s->n = n;
-    s->id = id;
-  }
-
-  if (!s || !s->val || !s->nz || !s->idx) {
-    free(s->val); free(s->nz); free(s->idx); free(s);
-    return NULL;
-  }
-
-  int_t i;
-  for (i=0; i<n; i++) s->nz[i] = 0;
-
-  return s;
-}
-
-static void free_spa(spa *s) {
-  if (s) {
-    free(s->val); free(s->nz); free(s->idx); free(s);
-  }
-}
-
-static void init_spa(spa *s, ccs *X, int col) {
-  int_t i;
-  for (i=0; i<s->nnz; i++)
-    s->nz[s->idx[i]] = 0;
-
-  s->nnz = 0;
-
-  if (X && X->id == DOUBLE) {
-    for (i=X->colptr[col]; i<X->colptr[col+1]; i++) {
-      s->nz[X->rowind[i]] = 1;
-      ((double *)s->val)[X->rowind[i]] = ((double *)X->values)[i];
-      s->idx[s->nnz++] = X->rowind[i];
-    }
-  } else if (X && X->id == COMPLEX) {
-    for (i=X->colptr[col]; i<X->colptr[col+1]; i++) {
-      s->nz[X->rowind[i]] = 1;
-      ((double complex *)s->val)[X->rowind[i]] = ((double complex *)X->values)[i];
-      s->idx[s->nnz++] = X->rowind[i];
-    }
-  }
-}
-
-static inline void
-spa_daxpy_partial (double a, ccs *X, int col, spa *y) {
-  int i;
-
-  for (i=X->colptr[col]; i<X->colptr[col+1]; i++) {
-    if (y->nz[X->rowind[i]]) {
-      ((double *)y->val)[X->rowind[i]] += a*((double *)X->values)[i];
-    }
-  }
-}
-
-static inline void
-spa_zaxpy_partial (double complex a, ccs *X, int col, spa *y) {
-  int i;
-
-  for (i=X->colptr[col]; i<X->colptr[col+1]; i++) {
-    if (y->nz[X->rowind[i]]) {
-      ((double complex *)y->val)[X->rowind[i]] += a*((double complex *)X->values)[i];
-    }
-  }
-}
-
-static inline void spa_daxpy (double a, ccs *X, int col, spa *y) {
-  int i;
-
-  for (i=X->colptr[col]; i<X->colptr[col+1]; i++) {
-    if (y->nz[X->rowind[i]]) {
-      ((double *)y->val)[X->rowind[i]] += a*((double *)X->values)[i];
-    }
-    else {
-      ((double *)y->val)[X->rowind[i]] = a*((double *)X->values)[i];
-      y->nz[X->rowind[i]] = 1;
-      y->idx[y->nnz++] = X->rowind[i];
-    }
-  }
-}
-
-static inline void spa_zaxpy (double complex a, ccs *X, char conjx, int col, spa *y)
-{
-  int i;
-
-  for (i=X->colptr[col]; i<X->colptr[col+1]; i++) {
-    if (y->nz[X->rowind[i]]) {
-      ((double complex *)y->val)[X->rowind[i]] +=
-          a*CONJ(conjx,((double complex *)X->values)[i]);
-    }
-    else {
-      ((double complex *)y->val)[X->rowind[i]] =
-          a*CONJ(conjx,((double complex *)X->values)[i]);
-      y->nz[X->rowind[i]] = 1;
-      y->idx[y->nnz++] = X->rowind[i];
-    }
-  }
-}
-
-static inline void
-spa_daxpy_uplo (double a, ccs *X, int col, spa *y, int j, char uplo) {
-  int i;
-
-  for (i=X->colptr[col]; i<X->colptr[col+1]; i++) {
-    if ((uplo == 'U' && X->rowind[i] <= j) ||
-        (uplo == 'L' && X->rowind[i] >= j)) {
-      if (y->nz[X->rowind[i]]) {
-        ((double *)y->val)[X->rowind[i]] += a*((double *)X->values)[i];
-      }
-      else {
-        ((double *)y->val)[X->rowind[i]] = a*((double *)X->values)[i];
-        y->nz[X->rowind[i]] = 1;
-        y->idx[y->nnz++] = X->rowind[i];
-      }
-    }
-  }
-}
-
-/* Unused function
-static inline void
-spa_zaxpy_uplo (double complex a, ccs *X, int col, spa *y, int j, char uplo) {
-  int i;
-
-  for (i=X->colptr[col]; i<X->colptr[col+1]; i++) {
-    if ((uplo == 'U' && X->rowind[i] <= j) ||
-        (uplo == 'L' && X->rowind[i] >= j)) {
-      if (y->nz[X->rowind[i]]) {
-        ((double complex *)y->val)[X->rowind[i]] += a*((double complex *)X->values)[i];
-      }
-      else {
-        ((double complex *)y->val)[X->rowind[i]] = a*((double complex *)X->values)[i];
-        y->nz[X->rowind[i]] = 1;
-        y->idx[y->nnz++] = X->rowind[i];
-      }
-    }
-  }
-}
-*/
-
-static inline void spa_symb_axpy (ccs *X, int col, spa *y) {
-  int i;
-  for (i=X->colptr[col]; i<X->colptr[col+1]; i++)
-    if (!y->nz[X->rowind[i]]) {
-      y->nz[X->rowind[i]] = 1;
-      y->idx[y->nnz++] = X->rowind[i];
-    }
-}
-
-static inline void
-spa_symb_axpy_uplo (ccs *X, int col, spa *y, int j, char uplo) {
-  int i;
-  for (i=X->colptr[col]; i<X->colptr[col+1]; i++)
-    if ((uplo == 'U' && X->rowind[i] <= j) ||
-        (uplo == 'L' && X->rowind[i] >= j)) {
-
-      if (!y->nz[X->rowind[i]]) {
-        y->nz[X->rowind[i]] = 1;
-        y->idx[y->nnz++] = X->rowind[i];
-      }
-    }
-}
-
-static inline double spa_ddot (ccs *X, int col, spa *y) {
-  int i;
-  double a = 0;
-  for (i=X->colptr[col]; i<X->colptr[col+1]; i++)
-    if (y->nz[X->rowind[i]])
-      a += ((double *)X->values)[i]*((double *)y->val)[X->rowind[i]];
-
-  return a;
-}
-
-static inline
-double complex spa_zdot (ccs *X, int col, spa *y, char conjx, char conjy) {
-  int i;
-  double complex a = 0;
-  for (i=X->colptr[col]; i<X->colptr[col+1]; i++)
-    if (y->nz[X->rowind[i]])
-      a += CONJ(conjx, ((double complex *)X->values)[i])*
-      CONJ(conjy,((double complex *)y->val)[X->rowind[i]]);
-
-  return a;
-}
-
-static void spa2compressed(spa *s, ccs *A, int col) {
-  int i, k=0;
-
-  switch (A->id) {
-  case (DOUBLE):
-    for (i=A->colptr[col]; i<A->colptr[col+1]; i++) {
-      A->rowind[i] = s->idx[k];
-      ((double *)A->values)[i] = ((double *)s->val)[s->idx[k++]];
-    }
-  break;
-  case COMPLEX:
-    for (i=A->colptr[col]; i<A->colptr[col+1]; i++) {
-      A->rowind[i] = s->idx[k];
-      ((double complex *)A->values)[i] = ((double complex *)s->val)[s->idx[k++]];
-    }
-    break;
-  }
-}
-
-static int sp_daxpy(number a, void *x, void *y, int sp_x, int sp_y,
-    int partial, void **z)
-{
-  int j, k;
-  if (sp_x && !sp_y) {
-
-    ccs *X = x;
-    double *Y = y;
-
-    for (j=0; j<X->ncols; j++) {
-      for (k=X->colptr[j]; k<X->colptr[j+1]; k++)
-        Y[X->rowind[k] + j*X->nrows] += a.d*(((double *)X->values)[k]);
-    }
-  }
-  else if (sp_x && sp_y && partial) {
-
-    ccs *X = x, *Y = y;
-    spa *s = alloc_spa(X->nrows, DOUBLE);
-
-    int n = X->ncols;
-
-    for (j=0; j<n; j++) {
-
-      init_spa(s, Y, j);
-      spa_daxpy_partial(a.d, X, j, s);
-      spa2compressed(s, Y, j);
-
-    }
-    free_spa(s);
-
-  }
-  else if (sp_x && sp_y && !partial) {
-
-    ccs *X = x, *Y = y;
-    spa *s = alloc_spa(X->nrows, DOUBLE);
-
-    int m = X->nrows, n = X->ncols;
-    ccs *Z = alloc_ccs(m, n, X->colptr[n]+Y->colptr[n], DOUBLE);
-    if (!Z) return -1;
-
-    for (j=0; j<n; j++) {
-
-      init_spa(s, Y, j);
-      spa_daxpy(a.d, X, j, s);
-      Z->colptr[j+1] = Z->colptr[j] + s->nnz;
-      spa2compressed(s, Z, j);
-
-    }
-    free_spa(s);
-
-    Z->rowind = realloc(Z->rowind, Z->colptr[n]*sizeof(int_t));
-    Z->values = realloc(Z->values, Z->colptr[n]*sizeof(double));
-
-    ccs *Zt = transpose(Z, 0);
-    free_ccs(Z);
-    if (!Zt) return -1;
-
-    *z = transpose(Zt, 0);
-    free_ccs(Zt);
-    if (!(*z)) return -1;
-
-  }
-  else if (!sp_x && sp_y && partial) {
-
-    double *X = x;
-    ccs *Y = y;
-    int kY, jY;
-
-    for (jY=0; jY<Y->ncols; jY++) {
-      for (kY=Y->colptr[jY]; kY<Y->colptr[jY+1]; kY++)
-        ((double *)Y->values)[kY] += a.d*X[jY*Y->nrows + Y->rowind[kY]];
-    }
-  }
-  else { // if (!sp_x && !sp_y) {
-
-    double *X = x;
-    ccs *Y = y;
-
-    int_t mn = Y->nrows*Y->ncols;
-    ccs *Z = alloc_ccs(Y->nrows, Y->ncols, mn, Y->id);
-    if (!Z) return -1;
-
-    memcpy(Z->values, X, sizeof(double)*mn);
-
-    int mn_int = (int) mn; 
-    scal[Y->id](&mn_int, &a, Z->values, &intOne);
-
-    int j, k;
-    for (j=0; j<Y->ncols; j++) {
-
-      Z->colptr[j+1] = Z->colptr[j] + Y->nrows;
-
-      for (k=0; k<Y->nrows; k++)
-        Z->rowind[j*Y->nrows+k] = k;
-
-      for (k=Y->colptr[j]; k<Y->colptr[j+1]; k++)
-        ((double *)Z->values)[j*Y->nrows + Y->rowind[k]] +=
-            ((double *)Y->values)[k];
-    }
-    *z = Z;
-  }
-  return 0;
-}
-
-static int sp_zaxpy(number a, void *x, void *y, int sp_x, int sp_y,
-    int partial, void **z)
-{
-  int j, k;
-  if (sp_x && !sp_y) {
-
-    ccs *X = x;
-    double complex *Y = y;
-
-    for (j=0; j<X->ncols; j++) {
-      for (k=X->colptr[j]; k<X->colptr[j+1]; k++)
-        Y[X->rowind[k] + j*X->nrows] += a.z*(((double complex *)X->values)[k]);
-    }
-  }
-  else if (sp_x && sp_y && partial) {
-
-    ccs *X = x, *Y = y;
-    spa *s = alloc_spa(X->nrows, COMPLEX);
-
-    int n = X->ncols;
-
-    for (j=0; j<n; j++) {
-
-      init_spa(s, Y, j);
-      spa_zaxpy_partial(a.z, X, j, s);
-      spa2compressed(s, Y, j);
-
-    }
-    free_spa(s);
-  }
-  else if (sp_x && sp_y && !partial) {
-
-    ccs *X = x, *Y = y;
-    spa *s = alloc_spa(X->nrows, COMPLEX);
-
-    int m = X->nrows, n = X->ncols;
-    ccs *Z = alloc_ccs(m, n, X->colptr[n]+Y->colptr[n], COMPLEX);
-    if (!Z) return -1;
-
-    for (j=0; j<n; j++) {
-
-      init_spa(s, Y, j);
-      spa_zaxpy(a.z, X, 'N', j, s);
-      Z->colptr[j+1] = Z->colptr[j] + s->nnz;
-      spa2compressed(s, Z, j);
-
-    }
-    free_spa(s);
-
-    Z->rowind = realloc(Z->rowind, Z->colptr[n]*sizeof(int_t));
-    Z->values = realloc(Z->values, Z->colptr[n]*sizeof(double complex));
-
-    ccs *Zt = transpose(Z, 0);
-    free_ccs(Z);
-    if (!Zt) return -1;
-
-    *z = transpose(Zt, 0);
-    free_ccs(Zt);
-    if (!(*z)) return -1;
-
-  }
-  else if (!sp_x && sp_y && partial)
-    {
-    double complex *X = x;
-    ccs *Y = y;
-    int kY, jY;
-
-    for (jY=0; jY<Y->ncols; jY++) {
-      for (kY=Y->colptr[jY]; kY<Y->colptr[jY+1]; kY++)
-        ((double complex *)Y->values)[kY] += a.z*X[jY*Y->nrows + Y->rowind[kY]];
-    }
-    }
-  else { // if (!p_x && !sp_y) {
-
-    double complex *X = x;
-    ccs *Y = y;
-
-    int_t mn = Y->nrows*Y->ncols;
-    ccs *Z = alloc_ccs(Y->nrows, Y->ncols, mn, Y->id);
-    if (!Z) return -1;
-
-    memcpy(Z->values, X, sizeof(double complex)*mn);
-
-    int mn_int = (int) mn;
-    scal[Y->id](&mn_int, &a, Z->values, &intOne);
-
-    int j, k;
-    for (j=0; j<Y->ncols; j++) {
-
-      Z->colptr[j+1] = Z->colptr[j] + Y->nrows;
-
-      for (k=0; k<Y->nrows; k++)
-        Z->rowind[j*Y->nrows+k] = k;
-
-      for (k=Y->colptr[j]; k<Y->colptr[j+1]; k++)
-        ((double complex *)Z->values)[j*Y->nrows + Y->rowind[k]] +=
-            ((double complex *)Y->values)[k];
-    }
-    *z = Z;
-  }
-  return 0;
-}
-
-static int sp_dgemv(char tA, int m, int n, number alpha, void *a, int oA,
-    void *x, int ix, number beta, void *y, int iy)
-{
-  ccs *A = a;
-  double *X = x, *Y = y;
-
-  scal[A->id]((tA == 'N' ? &m : &n), &beta, Y, &iy);
-
-  if (!m) return 0;
-  int i, j, k, oi = oA % A->nrows, oj = oA / A->nrows;
-
-  if (tA == 'N') {
-    for (j=oj; j<n+oj; j++) {
-      for (k=A->colptr[j]; k<A->colptr[j+1]; k++)
-        if ((A->rowind[k] >= oi) && (A->rowind[k] < oi+m))
-          Y[iy*(A->rowind[k]-oi + (iy > 0 ? 0 : 1 - m))] +=
-              alpha.d*((double *)A->values)[k]*
-              X[ix*(j-oj + (ix > 0 ? 0 : 1 - n))];
-
-    }
-  } else {
-    for (i=oj; i<oj+n; i++) {
-      for (k=A->colptr[i]; k<A->colptr[i+1]; k++) {
-        if ((A->rowind[k] >= oi) && (A->rowind[k] < oi+m))
-          Y[iy*(i-oj + (iy > 0 ? 0 : 1 - n))] += alpha.d*
-          ((double *)A->values)[k]*
-          X[ix*(A->rowind[k]-oi + (ix > 0 ? 0 : 1 - m))];
-      }
-    }
-  }
-  return 0;
-}
-
-static int sp_zgemv(char tA, int m, int n, number alpha, void *a, int oA,
-    void *x, int ix, number beta, void *y, int iy)
-{
-  ccs *A = a;
-  double complex *X = x, *Y = y;
-
-  scal[A->id]((tA == 'N' ? &m : &n), &beta, Y, &iy);
-
-  if (!m) return 0;
-  int i, j, k, oi = oA % A->nrows, oj = oA / A->nrows;
-
-  if (tA == 'N') {
-    for (j=oj; j<n+oj; j++) {
-      for (k=A->colptr[j]; k<A->colptr[j+1]; k++)
-        if ((A->rowind[k] >= oi) && (A->rowind[k] < oi+m))
-          Y[iy*(A->rowind[k]-oi + (iy > 0 ? 0 : 1 - m))] +=
-              alpha.z*((double complex *)A->values)[k]*
-              X[ix*(j-oj + (ix > 0 ? 0 : 1 - n))];
-    }
-  } else {
-    for (i=oj; i<oj+n; i++) {
-      for (k=A->colptr[i]; k<A->colptr[i+1]; k++) {
-        if ((A->rowind[k] >= oi) && (A->rowind[k] < oi+m))
-          Y[iy*(i-oj + (iy > 0 ? 0 : 1 - n))] += alpha.z*
-          CONJ(tA, ((double complex *)A->values)[k])*
-          X[ix*(A->rowind[k]-oi + (ix > 0 ? 0 : 1 - m))];
-      }
-    }
-  }
-  return 0;
-}
-
-
-int sp_dsymv(char uplo, int n, number alpha, ccs *A, int oA, void *x, int ix,
-    number beta, void *y, int iy)
-{
-  double *X = x, *Y = y;
-  scal[A->id](&n, &beta, y, &iy);
-
-  if (!n) return 0;
-  int i, j, k, oi = oA % A->nrows, oj = oA / A->nrows;
-  for (j=0; j<n; j++) {
-
-    for (k = A->colptr[j+oj]; k < A->colptr[j+oj+1]; k++) {
-      i = A->rowind[k] - oi;
-
-      if ((i >= 0) && (i < n)) {
-        if ((uplo == 'U') && (i > j))
-          break;
-        if ((uplo == 'U') && (i <= j)) {
-          Y[iy*(i + (iy > 0 ? 0 : 1 - n))] += alpha.d*((double *)A->values)[k]*
-              X[ix*(j + (ix > 0 ? 0 : 1-n))];
-          if (i != j)
-            Y[iy*(j + (iy > 0 ? 0 : 1-n))] += alpha.d*((double *)A->values)[k]*
-            X[ix*(i + (ix > 0 ? 0 : 1-n))];
-        }
-        else if ((uplo == 'L') && (i >= j)) {
-          Y[iy*(i + (iy > 0 ? 0 : 1-n))] += alpha.d*((double *)A->values)[k]*
-              X[ix*(j + (ix > 0 ? 0 : 1-n))];
-          if (i != j)
-            Y[iy*(j + (iy > 0 ? 0 : 1-n))] += alpha.d*((double *)A->values)[k]*
-            X[ix*(i + (ix > 0 ? 0 : 1-n))];
-        }
-      }
-    }
-  }
-  return 0;
-}
-
-int sp_zsymv(char uplo, int n, number alpha, ccs *A, int oA, void *x, int ix,
-    number beta, void *y, int iy)
-{
-  double complex *X = x, *Y = y;
-  scal[A->id](&n, &beta, y, &iy);
-
-  if (!n) return 0;
-  int i, j, k, oi = oA % A->nrows, oj = oA / A->nrows;
-  for (j=0; j<n; j++) {
-
-    for (k = A->colptr[j+oj]; k < A->colptr[j+oj+1]; k++) {
-      i = A->rowind[k] - oi;
-
-      if ((i >= 0) && (i < n)) {
-        if ((uplo == 'U') && (i > j))
-          break;
-        if ((uplo == 'U') && (i <= j)) {
-          Y[iy*(i + (iy > 0 ? 0 : 1-n))] += alpha.z*((double complex *)A->values)[k]*
-              X[ix*(j + (ix > 0 ? 0 : 1-n))];
-          if (i != j)
-            Y[iy*(j+(iy>0 ? 0 : 1-n))] += alpha.z*((double complex *)A->values)[k]*
-            X[ix*(i + (ix > 0 ? 0 : 1-n))];
-        }
-        else if ((uplo == 'L') && (i >= j)) {
-          Y[iy*(i + (iy > 0 ? 0 : 1-n))] += alpha.z*((double complex *)A->values)[k]*
-              X[ix*(j + (ix > 0 ? 0 : 1-n))];
-          if (i != j)
-            Y[iy*(j+(iy > 0 ? 0 : 1-n))] += alpha.z*((double complex *)A->values)[k]*
-            X[ix*(i + (ix > 0 ? 0 : 1-n))];
-        }
-      }
-    }
-  }
-  return 0;
-}
-
-static int sp_dgemm(char tA, char tB, number alpha, void *a, void *b,
-    number beta, void *c, int sp_a, int sp_b, int sp_c, int partial, 
-    void **z, int m, int n, int k)
-{
-
-  if (sp_a && sp_b && sp_c && partial) {
-
-    ccs *A = (tA == 'T' ? a : transpose(a, 0));
-    ccs *B = (tB == 'N' ? b : transpose(b, 0));
-    ccs *C = c;
-    int j, l;
-
-    spa *s = alloc_spa(A->nrows, A->id);
-    if (!s) {
-      if (A != a) free_ccs(A);
-      return -1;
-    }
-
-    for (j=0; j<n; j++) {
-      for (l=C->colptr[j]; l<C->colptr[j+1]; l++) {
-        init_spa(s, A, C->rowind[l]);
-        ((double *)C->values)[l] = alpha.d*spa_ddot (B, j, s) +
-            beta.d*((double *)C->values)[l];
-      }
-    }
-    free_spa(s);
-    if (A != a) free_ccs(A);
-    if (B != b) free_ccs(B);
-  }
-
-  else if (sp_a && sp_b && sp_c && !partial) {
-
-    ccs *A = (tA == 'N' ? a : transpose(a, 0));
-    ccs *B = (tB == 'N' ? b : transpose(b, 0));
-    ccs *C = c;
-    int_t *colptr_new = calloc(C->ncols+1,sizeof(int_t));
-
-    spa *s = alloc_spa(A->nrows, A->id);
-    if (!s || !colptr_new) {
-      free(colptr_new);
-      if (A != a) free_ccs(A);
-      if (B != b) free_ccs(B);
-      return -1;
-    }
-
-    int j, l;
-    for (j=0; j<n; j++) {
-      init_spa(s, NULL, 0);
-      if (beta.d != 0.0)
-        spa_symb_axpy (C, j, s);
-
-      for (l=B->colptr[j]; l<B->colptr[j+1]; l++)
-        spa_symb_axpy (A, B->rowind[l], s);
-
-      colptr_new[j+1] = colptr_new[j] + s->nnz;
-    }
-
-    int_t nnz = colptr_new[n];
-    ccs *Z = alloc_ccs(m, n, MAX(nnz,CCS_NNZ(C)), C->id);
-    if (!Z) {
-      if (A != a) free_ccs(A);
-      if (B != b) free_ccs(B);
-      free(colptr_new); free_spa(s);
-      return -1;
-    }
-    free(Z->colptr); Z->colptr = colptr_new;
-
-    for (j=0; j<n; j++) {
-      init_spa(s, NULL, 0);
-      if (beta.d != 0.0)
-        spa_daxpy (beta.d, C, j, s);
-
-      for (l=B->colptr[j]; l<B->colptr[j+1]; l++)
-        spa_daxpy (alpha.d*((double *)B->values)[l], A, B->rowind[l], s);
-
-      spa2compressed(s, Z, j);
-    }
-
-    free_spa(s);
-
-    if (A != a) free_ccs(A);
-    if (B != b) free_ccs(B);
-
-    if (sort_ccs(Z)) {
-      free_ccs(Z); return -1;
-    }
-    *z = Z;
-  }
-  else if (sp_a && sp_b && !sp_c) {
-
-    ccs *A = (tA == 'N' ? a : transpose(a, 0));
-    ccs *B = (tB == 'N' ? b : transpose(b, 0));
-    double *C = c;
-
-    spa *s = alloc_spa(A->nrows, A->id);
-    if (!s) {
-      if (A != a) free_ccs(A);
-      if (B != b) free_ccs(B);
-      return -1;
-    }
-
-    int mn = m*n;
-    scal[A->id](&mn, &beta, C, &intOne);
-
-    int j, l;
-    for (j=0; j<n; j++) {
-      init_spa(s, NULL, 0);
-
-      for (l=B->colptr[j]; l<B->colptr[j+1]; l++)
-        spa_daxpy (((double *)B->values)[l], A, B->rowind[l], s);
-
-      for (l=0; l<s->nnz; l++)
-        C[j*A->nrows + s->idx[l]] += alpha.d*((double *)s->val)[s->idx[l]];
-    }
-    free_spa(s);
-
-    if (A != a) free_ccs(A);
-    if (B != b) free_ccs(B);
-  }
-
-  else if (!sp_a && sp_b && !sp_c) {
-
-    double *A = a, *C = c;
-    ccs *B = (tB == 'N' ? b : transpose(b, 0));
-
-    int j, l, mn_ = m*n;
-    scal[DOUBLE](&mn_, &beta, C, &intOne);
-
-    for (j=0; j<n; j++) {
-      for (l=B->colptr[j]; l<B->colptr[j+1]; l++) {
-        double a_ = alpha.d*((double *)B->values)[l];
-        axpy[DOUBLE](&m, &a_, A + (tA=='N' ? B->rowind[l]*m : B->rowind[l]),
-            (tA=='N' ? &intOne : &k), C + j*m, &intOne);
-      }
-    }
-    if (B != b) free_ccs(B);
-  }
-
-  else if (sp_a && !sp_b && !sp_c) {
-
-    ccs *A = (tA == 'N' ? a : transpose(a, 0));
-    double *B = b, *C = c;
-
-    int j, l, mn_ = m*n, ib = (tB == 'N' ? k : 1);
-    scal[DOUBLE](&mn_, &beta, C, &intOne);
-
-    for (j=0; j<A->ncols; j++) {
-      for (l=A->colptr[j]; l<A->colptr[j+1]; l++) {
-
-        double a_ = alpha.d*((double *)A->values)[l];
-        axpy[DOUBLE](&n, &a_, B + (tB == 'N' ? j : j*n), &ib,
-            C + A->rowind[l], &m);
-      }
-    }
-    if (A != a) free_ccs(A);
-  }
-
-  else if (!sp_a && sp_b && sp_c && partial) {
-
-    double *A = a, val;
-    ccs *B = (tB == 'N' ? b : transpose(b, 0)), *C = c;
-    int j, l, o;
-
-    for (j=0; j<n; j++) {
-      for (o=C->colptr[j]; o<C->colptr[j+1]; o++) {
-
-        val = 0;
-        for (l=B->colptr[j]; l < B->colptr[j+1]; l++)
-          val += A[tA == 'N' ? C->rowind[o] + B->rowind[l]*m :
-          B->rowind[l] + C->rowind[o]*B->nrows]*
-          ((double *)B->values)[l];
-
-        ((double *)C->values)[o] = alpha.d*val +
-            beta.d*((double *)C->values)[o];
-      }
-    }
-    if (B != b) free_ccs(B);
-  }
-  else if (!sp_a && sp_b && sp_c && !partial) {
-
-    double *A = a;
-    ccs *B = (tB == 'N' ? b : transpose(b,0)), *C = c;
-    int_t *colptr_new = calloc(C->ncols+1,sizeof(int_t));
-
-    if (!colptr_new) {
-      if (B != b) free_ccs(B);
-      free(colptr_new);
-      return -1;
-    }
-
-    int j, l;
-    for (j=0; j<n; j++)
-      colptr_new[j+1] = colptr_new[j] +
-      MAX(((B->colptr[j+1]-B->colptr[j])>0)*m, C->colptr[j+1]-C->colptr[j]);
-
-    int_t nnz = colptr_new[n];
-    ccs *Z = alloc_ccs(m, n, nnz, C->id);
-    if (!Z) {
-      if (B != b) free_ccs(B);
-      free(colptr_new);
-      return -1;
-    }
-    free(Z->colptr); Z->colptr = colptr_new;
-    for (l=0; l<nnz; l++) ((double *)Z->values)[l] = 0;
-
-    for (j=0; j<C->ncols; j++) {
-
-      if (B->colptr[j+1]-B->colptr[j])
-        for (l=0; l<m; l++)
-          Z->rowind[Z->colptr[j]+l] = l;
-
-      for (k=B->colptr[j]; k<B->colptr[j+1]; k++) {
-
-        double a_ = alpha.d*((double *)B->values)[k];
-        axpy[DOUBLE](&m, &a_, A +
-            (tA=='N' ? B->rowind[k]*m : B->rowind[k]),
-            (tA=='N' ? &intOne : &k),
-            (double *)Z->values + Z->colptr[j], &intOne);
-      }
-
-      if (beta.d != 0.0) {
-        if (Z->colptr[j+1]-Z->colptr[j] == m) {
-          for (l=C->colptr[j]; l<C->colptr[j+1]; l++) {
-            ((double *)Z->values)[Z->colptr[j]+C->rowind[l]] +=
-                beta.d*((double *)C->values)[l];
-          }
-        }
-        else {
-          for (l=C->colptr[j]; l<C->colptr[j+1]; l++) {
-            ((double *)Z->values)[Z->colptr[j]+l-C->colptr[j]] =
-                beta.d*((double *)C->values)[l];
-            Z->rowind[Z->colptr[j]+l-C->colptr[j]] = C->rowind[l];
-          }
-        }
-      }
-    }
-    if (B != b) free_ccs(B);
-    *z = Z;
-  }
-  else if (sp_a && !sp_b && sp_c && partial) {
-
-    ccs *A = (tA == 'N' ? transpose(a,0) : a), *C = c;
-    double *B = b, val;
-
-    int j, l, o;
-    for (j=0; j<n; j++) {
-      for (o=C->colptr[j]; o<C->colptr[j+1]; o++) {
-
-        val = 0;
-        for (l=A->colptr[C->rowind[o]]; l < A->colptr[C->rowind[o]+1]; l++)
-          val += ((double *)A->values)[l]*
-          B[tB == 'N' ? j*A->nrows + A->rowind[l] :
-          A->rowind[l]*C->ncols + j];
-
-        ((double *)C->values)[o] = alpha.d*val +
-            beta.d*((double *)C->values)[o];
-      }
-    }
-    if (A != a) free_ccs(A);
-  }
-  else if (sp_a && !sp_b && sp_c && !partial) {
-
-    ccs *A = (tA == 'N' ? a : transpose(a,0)), *C = c;
-    double *B = b;
-
-    spa *s = alloc_spa(A->nrows, A->id);
-    int_t *colptr_new = calloc(n+1,sizeof(int_t));
-    if (!s || !colptr_new) {
-      free(s); free(colptr_new);
-      if (A != a) free_ccs(A);
-      return -1;
-    }
-
-    int j, l;
-    for (j=0; j<n; j++) {
-      init_spa(s, NULL, 0);
-
-      for (l=0; l<A->ncols; l++)
-        spa_symb_axpy(A, l, s);
-
-      if (beta.d != 0.0) spa_symb_axpy(C, j, s);
-      colptr_new[j+1] = colptr_new[j] + s->nnz;
-    }
-
-    int_t nnz = colptr_new[n];
-    ccs *Z = alloc_ccs(m, n, nnz, C->id);
-    if (!Z) {
-      if (A != a) free_ccs(A);
-      free_spa(s); free(colptr_new);
-      return -1;
-    }
-    free(Z->colptr); Z->colptr = colptr_new;
-
-    for (j=0; j<n; j++) {
-      init_spa(s, NULL, 0);
-
-      for (l=0; l<k; l++) {
-        spa_daxpy(alpha.d*B[tB == 'N' ? l + j*k : j + l*n], A, l, s);
-      }
-
-      if (beta.d != 0.0) spa_daxpy(beta.d, C, j, s);
-      spa2compressed(s, Z, j);
-    }
-    free_spa(s);
-    if (A != a) free_ccs(A);
-    if (sort_ccs(Z)) {
-      free_ccs(Z); return -1;
-    }
-    *z = Z;
-  }
-  else if (!sp_a && !sp_b && sp_c && partial) {
-    ccs *C = c;
-    double *A = a, *B = b, val;
-
-    int j, l, o;
-    for (j=0; j<C->ncols; j++) {
-      for (o=C->colptr[j]; o<C->colptr[j+1]; o++) {
-
-        val = 0;
-        for (l=0; l<k; l++)
-          val += A[tA == 'N' ? m*l + C->rowind[o] : l + C->rowind[o]*k]*
-          B[tB == 'N' ? j*k + l : l*n + j];
-
-        ((double *)C->values)[o] = alpha.d*val +
-            beta.d*((double *)C->values)[o];
-      }
-    }
-  }
-  else if (!sp_a && !sp_b && sp_c && !partial) {
-
-    double *A = a, *B = b;
-    ccs *C = c;
-
-    ccs *Z = alloc_ccs(m, n, m*n, C->id);
-    if (!Z) return -1;
-
-    int j, l;
-    for (j=0; j<m*n; j++) ((double *)Z->values)[j] = 0.0;
-
-    int ldA = MAX(1, (tA == 'N' ? m : k));
-    int ldB = MAX(1, (tB == 'N' ? k : n));
-    int ldC = MAX(1, m);
-
-    gemm[DOUBLE](&tA, &tB, &m, &n, &k, &alpha, A, &ldA,
-        B, &ldB, &Zero[DOUBLE], Z->values, &ldC);
-
-    for (j=0; j<n; j++) {
-      for (l=0; l<m; l++)
-        Z->rowind[j*m + l] = l;
-
-      Z->colptr[j+1] = Z->colptr[j] + m;
-    }
-
-    if (beta.d != 0.0) {
-      for (j=0; j<n; j++) {
-        for (l=C->colptr[j]; l<C->colptr[j+1]; l++) {
-          ((double *)Z->values)[j*m + C->rowind[l]] +=
-              beta.d*((double *)C->values)[l];
-        }
-      }
-    }
-    *z = Z;
-  }
-  return 0;
-}
-
-static int sp_zgemm(char tA, char tB, number alpha, void *a, void *b,
-    number beta, void *c, int sp_a, int sp_b, int sp_c, int partial, void **z,
-    int m, int n, int k)
-{
-
-  if (sp_a && sp_b && sp_c && partial) {
-
-    ccs *A = (tA == 'N' ? transpose(a, 0) : a);
-    ccs *B = (tB == 'N' ? b : transpose(b, 0));
-    ccs *C = c;
-    int j, l;
-
-    spa *s = alloc_spa(A->nrows, A->id);
-    if (!s) {
-      if (A != a) free_ccs(A);
-      return -1;
-    }
-
-    for (j=0; j<n; j++) {
-      for (l=C->colptr[j]; l<C->colptr[j+1]; l++) {
-        init_spa(s, A, C->rowind[l]);
-        ((double complex *)C->values)[l] = alpha.z*spa_zdot(B, j, s, tB, tA) +
-            beta.z*((double complex *)C->values)[l];
-      }
-    }
-    free_spa(s);
-    if (A != a) free_ccs(A);
-    if (B != b) free_ccs(B);
-  }
-
-  else if (sp_a && sp_b && sp_c && !partial) {
-
-    ccs *A = (tA == 'N' ? a : transpose(a, 0));
-    ccs *B = (tB == 'N' ? b : transpose(b, 0));
-    ccs *C = c;
-    int_t *colptr_new = calloc(C->ncols+1,sizeof(int_t));
-
-    spa *s = alloc_spa(A->nrows, A->id);
-    if (!s || !colptr_new) {
-      free(colptr_new);
-      if (A != a) free_ccs(A);
-      if (B != b) free_ccs(B);
-      return -1;
-    }
-
-    int j, l;
-    for (j=0; j<n; j++) {
-      init_spa(s, NULL, 0);
-      if (beta.z != 0.0)
-        spa_symb_axpy (C, j, s);
-
-      for (l=B->colptr[j]; l<B->colptr[j+1]; l++)
-        spa_symb_axpy (A, B->rowind[l], s);
-
-      colptr_new[j+1] = colptr_new[j] + s->nnz;
-    }
-
-    int_t nnz = colptr_new[n];
-    ccs *Z = alloc_ccs(m, n, nnz, A->id);
-    if (!Z) {
-      if (A != a) free_ccs(A);
-      if (B != b) free_ccs(B);
-      free(colptr_new); free_spa(s);
-      return -1;
-    }
-    free(Z->colptr); Z->colptr = colptr_new;
-
-    for (j=0; j<n; j++) {
-      init_spa(s, NULL, 0);
-      if (beta.z != 0.0)
-        spa_zaxpy (beta.z, C, 'N', j, s);
-
-      for (l=B->colptr[j]; l<B->colptr[j+1]; l++)
-        spa_zaxpy(alpha.z*CONJ(tB, ((double complex *)B->values)[l]), A, tA, B->rowind[l], s);
-
-      spa2compressed(s, Z, j);
-    }
-
-    free_spa(s);
-
-    if (A != a) free_ccs(A);
-    if (B != b) free_ccs(B);
-
-    if (sort_ccs(Z)) {
-      free_ccs(Z); return -1;
-    }
-    *z = Z;
-  }
-  else if (sp_a && sp_b && !sp_c) {
-
-    ccs *A = (tA == 'N' ? a : transpose(a, 0));
-    ccs *B = (tB == 'N' ? b : transpose(b, 0));
-    double complex *C = c;
-
-    spa *s = alloc_spa(A->nrows, A->id);
-    if (!s) {
-      if (A != a) free_ccs(A);
-      if (B != b) free_ccs(B);
-      return -1;
-    }
-
-    int mn = m*n;
-    scal[A->id](&mn, &beta, C, &intOne);
-
-    int j, l;
-    for (j=0; j<n; j++) {
-      init_spa(s, NULL, 0);
-
-      for (l=B->colptr[j]; l<B->colptr[j+1]; l++)
-        spa_zaxpy (CONJ(tB,((double complex *)B->values)[l]), A, tA, B->rowind[l], s);
-
-      for (l=0; l<s->nnz; l++)
-        C[j*A->nrows + s->idx[l]] += alpha.z*((double complex *)s->val)[s->idx[l]];
-    }
-    free_spa(s);
-
-    if (A != a) free_ccs(A);
-    if (B != b) free_ccs(B);
-  }
-
-  else if (!sp_a && sp_b && !sp_c) {
-
-    double complex *A = a, *C = c;
-    ccs *B = (tB == 'N' ? b : transpose(b, 0));
-
-    int i, j, l, mn_ = m*n;
-    scal[COMPLEX](&mn_, &beta, C, &intOne);
-
-    for (j=0; j<n; j++) {
-      for (l=B->colptr[j]; l<B->colptr[j+1]; l++) {
-
-        for (i=0; i<m; i++)
-          C[i+j*m] += alpha.z*CONJ(tA,A[tA=='N' ? i+B->rowind[l]*m :
-          B->rowind[l]+i*k])*
-          CONJ(tB,((double complex *)B->values)[l]);
-      }
-    }
-    if (B != b) free_ccs(B);
-  }
-
-  else if (sp_a && !sp_b && !sp_c) {
-
-    ccs *A = (tA == 'N' ? a : transpose(a, 0));
-    double complex *B = b, *C = c;
-
-    int i, j, l, mn_ = m*n;
-    scal[COMPLEX](&mn_, &beta, C, &intOne);
-
-    for (j=0; j<A->ncols; j++) {
-      for (l=A->colptr[j]; l<A->colptr[j+1]; l++) {
-
-        for (i=0; i<n; i++)
-          C[A->rowind[l]+i*m] += alpha.z*CONJ(tA,((double complex *)A->values)[l])*
-          CONJ(tB,B[tB=='N' ? j+i*k : i+j*n]);
-      }
-    }
-    if (A != a) free_ccs(A);
-  }
-
-  else if (!sp_a && sp_b && sp_c && partial) {
-
-    double complex *A = a, val;
-    ccs *B = (tB == 'N' ? b : transpose(b, 0)), *C = c;
-    int j, l, o;
-
-    for (j=0; j<n; j++) {
-      for (o=C->colptr[j]; o<C->colptr[j+1]; o++) {
-
-        val = 0;
-        for (l=B->colptr[j]; l < B->colptr[j+1]; l++)
-          val += CONJ(tA,A[tA == 'N' ? C->rowind[o] + B->rowind[l]*m :
-          B->rowind[l] + C->rowind[o]*B->nrows])*
-          CONJ(tB,((double complex *)B->values)[l]);
-
-        ((double complex *)C->values)[o] = alpha.z*val +
-            beta.z*((double complex *)C->values)[o];
-      }
-    }
-    if (B != b) free_ccs(B);
-  }
-  else if (!sp_a && sp_b && sp_c && !partial) {
-
-    double complex *A = a;
-    ccs *B = (tB == 'N' ? b : transpose(b,0)), *C = c;
-    int_t *colptr_new = calloc(C->ncols+1,sizeof(int_t));
-
-    if (!colptr_new) {
-      if (B != b) free_ccs(B);
-      free(colptr_new);
-      return -1;
-    }
-
-    int i, j, l;
-    for (j=0; j<n; j++)
-      colptr_new[j+1] = colptr_new[j] +
-      MAX(((B->colptr[j+1]-B->colptr[j])>0)*m, C->colptr[j+1]-C->colptr[j]);
-
-    int_t nnz = colptr_new[n];
-    ccs *Z = alloc_ccs(m, n, nnz, C->id);
-    if (!Z) {
-      if (B != b) free_ccs(B);
-      free(colptr_new);
-      return -1;
-    }
-    free(Z->colptr); Z->colptr = colptr_new;
-    for (l=0; l<nnz; l++) ((double complex *)Z->values)[l] = 0;
-
-    for (j=0; j<C->ncols; j++) {
-
-      if (B->colptr[j+1]-B->colptr[j])
-        for (l=0; l<m; l++)
-          Z->rowind[Z->colptr[j]+l] = l;
-
-      for (l=B->colptr[j]; l<B->colptr[j+1]; l++) {
-
-        for (i=0; i<m; i++) {
-          ((double complex*)Z->values)[Z->colptr[j]+i] += alpha.z*
-              CONJ(tA,A[tA=='N' ? B->rowind[l]*m+i : B->rowind[l]+i*k])*
-              CONJ(tB,((double complex *)B->values)[l]);
-
-        }
-      }
-
-      if (beta.z != 0.0) {
-        if (Z->colptr[j+1]-Z->colptr[j] == m) {
-          for (l=C->colptr[j]; l<C->colptr[j+1]; l++) {
-            ((double complex *)Z->values)[Z->colptr[j]+C->rowind[l]] +=
-                beta.z*((double complex *)C->values)[l];
-          }
-        }
-        else {
-          for (l=C->colptr[j]; l<C->colptr[j+1]; l++) {
-            ((double complex *)Z->values)[Z->colptr[j]+l-C->colptr[j]] =
-                beta.z*((double complex *)C->values)[l];
-            Z->rowind[Z->colptr[j]+l-C->colptr[j]] = C->rowind[l];
-          }
-        }
-      }
-    }
-    if (B != b) free_ccs(B);
-    *z = Z;
-  }
-  else if (sp_a && !sp_b && sp_c && partial) {
-
-    ccs *A = (tA == 'N' ? transpose(a,0) : a), *C = c;
-    double complex *B = b, val;
-
-    int j, l, o;
-    for (j=0; j<n; j++) {
-      for (o=C->colptr[j]; o<C->colptr[j+1]; o++) {
-
-        val = 0;
-        for (l=A->colptr[C->rowind[o]]; l < A->colptr[C->rowind[o]+1]; l++)
-          val += CONJ(tA, ((double complex *)A->values)[l])*
-          CONJ(tB, B[tB == 'N' ? j*A->nrows + A->rowind[l] :
-          A->rowind[l]*C->ncols + j]);
-
-        ((double complex *)C->values)[o] = alpha.z*val +
-            beta.z*((double complex *)C->values)[o];
-      }
-    }
-    if (A != a) free_ccs(A);
-  }
-  else if (sp_a && !sp_b && sp_c && !partial) {
-
-    ccs *A = (tA == 'N' ? a : transpose(a,0)), *C = c;
-    double complex *B = b;
-
-    spa *s = alloc_spa(A->nrows, A->id);
-    int_t *colptr_new = calloc(n+1,sizeof(int_t));
-    if (!s || !colptr_new) {
-      free(s); free(colptr_new);
-      if (A != a) free_ccs(A);
-      return -1;
-    }
-
-    int j, l;
-    for (j=0; j<n; j++) {
-      init_spa(s, NULL, 0);
-
-      for (l=0; l<A->ncols; l++)
-        spa_symb_axpy(A, l, s);
-
-      if (beta.z != 0.0) spa_symb_axpy(C, j, s);
-      colptr_new[j+1] = colptr_new[j] + s->nnz;
-    }
-
-    int_t nnz = colptr_new[n];
-    ccs *Z = alloc_ccs(m, n, nnz, C->id);
-    if (!Z) {
-      if (A != a) free_ccs(A);
-      free_spa(s); free(colptr_new);
-      return -1;
-    }
-    free(Z->colptr); Z->colptr = colptr_new;
-
-    for (j=0; j<n; j++) {
-      init_spa(s, NULL, 0);
-
-      for (l=0; l<k; l++) {
-        spa_zaxpy(alpha.z*CONJ(tB, B[tB == 'N' ? l + j*k : j + l*n]),
-            A, tA, l, s);
-      }
-
-      if (beta.z != 0.0) spa_zaxpy(beta.z, C, 'N', j, s);
-      spa2compressed(s, Z, j);
-    }
-    free_spa(s);
-    if (A != a) free_ccs(A);
-    if (sort_ccs(Z)) {
-      free_ccs(Z); return -1;
-    }
-    *z = Z;
-  }
-  else if (!sp_a && !sp_b && sp_c && partial) {
-    ccs *C = c;
-    double complex *A = a, *B = b, val;
-
-    int j, l, o;
-    for (j=0; j<C->ncols; j++) {
-      for (o=C->colptr[j]; o<C->colptr[j+1]; o++) {
-
-        val = 0;
-        for (l=0; l<k; l++)
-          val += CONJ(tA, A[tA=='N' ? m*l+C->rowind[o] : l+C->rowind[o]*k])*
-          CONJ(tB, B[tB == 'N' ? j*k + l : l*n + j]);
-
-        ((double complex *)C->values)[o] = alpha.z*val +
-            beta.z*((double complex *)C->values)[o];
-      }
-    }
-  }
-  else if (!sp_a && !sp_b && sp_c && !partial) {
-
-    double complex *A = a, *B = b;
-    ccs *C = c;
-
-    ccs *Z = alloc_ccs(m, n, m*n, C->id);
-    if (!Z) return -1;
-
-    int j, l;
-    for (j=0; j<m*n; j++) ((double complex *)Z->values)[j] = 0.0;
-
-    int ldA = MAX(1, (tA == 'N' ? m : k));
-    int ldB = MAX(1, (tB == 'N' ? k : n));
-    int ldC = MAX(1, m);
-
-    gemm[COMPLEX](&tA, &tB, &m, &n, &k, &alpha, A, &ldA,
-        B, &ldB, &Zero[COMPLEX], Z->values, &ldC);
-
-    for (j=0; j<n; j++) {
-      for (l=0; l<m; l++)
-        Z->rowind[j*m + l] = l;
-
-      Z->colptr[j+1] = Z->colptr[j] + m;
-    }
-
-    if (beta.z != 0.0) {
-      for (j=0; j<n; j++) {
-        for (l=C->colptr[j]; l<C->colptr[j+1]; l++) {
-          ((double complex *)Z->values)[j*m + C->rowind[l]] +=
-              beta.z*((double complex *)C->values)[l];
-        }
-      }
-    }
-    *z = Z;
-  }
-  return 0;
-}
-
-static int sp_dsyrk(char uplo, char trans, number alpha, void *a,
-    number beta, void *c, int sp_a, int sp_c, int partial, int k, void **z)
-{
-  if (sp_a && sp_c && partial) {
-
-    ccs *A = (trans == 'N' ?  transpose(a, 0) : a), *C = c;
-    spa *s = alloc_spa(A->nrows, C->id);
-    if (!A || !s) {
-      if (A != a) free_ccs(A);
-      free_spa(s);
-      return -1;
-    }
-    int j, k;
-    for (j=0; j<C->ncols; j++) {
-      for (k=C->colptr[j]; k<C->colptr[j+1]; k++) {
-        if ((uplo == 'L' && C->rowind[k] >= j) ||
-            (uplo == 'U' && C->rowind[k] <= j)) {
-          init_spa(s, A, C->rowind[k]);
-          ((double *)C->values)[k] = alpha.d*spa_ddot(A, j, s) +
-              beta.d*((double *)C->values)[k];
-        }
-      }
-    }
-    free_spa(s);
-    if (A != a) free_ccs(A);
-  }
-  else if (sp_a && sp_c && !partial) {
-
-    ccs *A = (trans == 'N' ? a : transpose(a, 0));
-    ccs *B = (trans == 'N' ? transpose(a, 0) : a);
-    ccs *C = c;
-    spa *s = alloc_spa(C->nrows, C->id);
-    int_t *colptr_new = calloc(C->ncols+1,sizeof(int_t));
-
-    if (!A || !B || !s || !colptr_new) {
-      if (A != a) free_ccs(A);
-      if (B != a) free_ccs(B);
-      free_spa(s); free(colptr_new);
-      return -1;
-    }
-
-    int j, k;
-    for (j=0; j<B->ncols; j++) {
-      init_spa(s, NULL, 0);
-      if (beta.d != 0.0)
-        spa_symb_axpy_uplo(C, j, s, j, uplo);
-
-      for (k=B->colptr[j]; k<B->colptr[j+1]; k++)
-        spa_symb_axpy_uplo(A, B->rowind[k], s, j, uplo);
-
-      colptr_new[j+1] = colptr_new[j] + s->nnz;
-    }
-
-    int_t nnz = colptr_new[C->ncols];
-    ccs *Z = alloc_ccs(C->nrows, C->ncols, nnz, C->id);
-    if (!Z) {
-      if (A != a) free_ccs(A);
-      if (B != a) free_ccs(B);
-      free_spa(s); free(colptr_new);
-      return -1;
-    }
-    free(Z->colptr); Z->colptr = colptr_new;
-
-    for (j=0; j<B->ncols; j++) {
-      init_spa(s, NULL, 0);
-      if (beta.d != 0.0)
-        spa_daxpy_uplo(beta.d, C, j, s, j, uplo);
-
-      for (k=B->colptr[j]; k<B->colptr[j+1]; k++) {
-        spa_daxpy_uplo(alpha.d*((double *)B->values)[k], A, B->rowind[k],
-            s, j, uplo);
-      }
-      spa2compressed(s, Z, j);
-    }
-
-    if (A != a) free_ccs(A);
-    if (B != a) free_ccs(B);
-    free_spa(s);
-
-    if (sort_ccs(Z)) {
-      free_ccs(Z); return -1;
-    }
-    *z = Z;
-  }
-  else if (sp_a && !sp_c) {
-
-    int n  = (trans == 'N' ? ((ccs *)a)->nrows : ((ccs *)a)->ncols);
-    ccs *A = (trans == 'N' ? a : transpose(a, 0));
-    ccs *B = (trans == 'N' ? transpose(a, 0) : a);
-    double *C = c;
-
-    spa *s = alloc_spa(n, A->id);
-    if (!A || !B || !s) {
-      if (A != a) free_ccs(A);
-      if (B != a) free_ccs(B);
-      free_spa(s);
-      return -1;
-    }
-
-    int j, k;
-    for (j=0; j<B->ncols; j++) {
-      init_spa(s, NULL, 0);
-
-      for (k=B->colptr[j]; k<B->colptr[j+1]; k++) {
-        spa_daxpy_uplo(alpha.d*((double *)B->values)[k], A, B->rowind[k],
-            s, j, uplo);
-      }
-
-      if (uplo == 'U') {
-        int m = j+1;
-        scal[DOUBLE](&m, &beta, C + j*n, &intOne);
-
-        for (k=0; k<s->nnz; k++) {
-          if (s->idx[k] <= j)
-            C[j*n + s->idx[k]] += alpha.d*((double *)s->val)[s->idx[k]];
-        }
-      } else {
-        int m = n-j;
-        scal[DOUBLE](&m, &beta, C + j*(n+1), &intOne);
-
-        for (k=0; k<s->nnz; k++) {
-          if (s->idx[k] >= j)
-            C[j*n + s->idx[k]] += alpha.d*((double *)s->val)[s->idx[k]];
-        }
-      }
-    }
-    if (A != a) free_ccs(A);
-    if (B != a) free_ccs(B);
-    free_spa(s);
-  }
-  else if (!sp_a && sp_c && partial) {
-
-    ccs *C = c;
-    double *A = a;
-
-    int j, i, l, n=C->nrows;
-    for (j=0; j<n; j++) {
-      for (i=C->colptr[j]; i<C->colptr[j+1]; i++) {
-        if ((uplo == 'L' && C->rowind[i] >= j) ||
-            (uplo == 'U' && C->rowind[i] <= j)) {
-
-          ((double *)C->values)[i] *= beta.d;
-
-          for (l=0; l<k; l++)
-            ((double *)C->values)[i] +=
-                alpha.d*A[trans == 'N' ? C->rowind[i]+l*n : l+C->rowind[i]*k]*
-                A[trans == 'N' ? j+l*n : l+j*k];
-        }
-      }
-    }
-  }
-  else if (!sp_a && sp_c) {
-
-    ccs *C = c;
-    double *A = a, *C_ = malloc( C->nrows*C->nrows*sizeof(double) );
-    int_t *colptr_new = calloc(C->ncols+1,sizeof(int_t));
-
-    if (!C_ || !colptr_new) {
-      free(C_); free(colptr_new); return -1;
-    }
-    int j, i, n=C->nrows;
-    for (j=0; j<n; j++)
-      colptr_new[j+1] = colptr_new[j] + (uplo == 'U' ? j+1 : n-j);
-
-    int_t nnz = colptr_new[n];
-    ccs *Z = alloc_ccs(n, n, nnz, C->id);
-    if (!Z) {
-      free(C_); free(colptr_new);
-      return -1;
-    }
-    free(Z->colptr); Z->colptr = colptr_new;
-
-    syrk[DOUBLE](&uplo, &trans, &n, &k, &alpha, A,
-        (trans == 'N' ? &n : &k), &Zero[DOUBLE], C_, &n);
-
-    for (j=0; j<n; j++) {
-      for (i=Z->colptr[j]; i<Z->colptr[j+1]; i++) {
-        if (uplo == 'U') {
-          ((double *)Z->values)[i] = C_[j*n + i-Z->colptr[j]];
-          Z->rowind[i] = i-Z->colptr[j];
-        } else {
-          ((double *)Z->values)[i] = C_[j*(n+1) + i-Z->colptr[j]];
-          Z->rowind[i] = j+i-Z->colptr[j];
-        }
-      }
-
-      for (i=C->colptr[j]; i<C->colptr[j+1]; i++) {
-        if (uplo == 'U' && C->rowind[i] <= j)
-          ((double *)Z->values)[Z->colptr[j]+C->rowind[i]] +=
-              beta.d*((double *)C->values)[i];
-        else if (uplo == 'L' && C->rowind[i] >= j)
-          ((double *)Z->values)[Z->colptr[j]+C->rowind[i]-j] +=
-              beta.d*((double *)C->values)[i];
-      }
-    }
-    free(C_);
-    *z = Z;
-  }
-
-  return 0;
-}
-
-/* No error checking: Il and Jl must be valid indexlist,
-   and Il,Jl,V must be of same length (V can also be NULL) */
-static spmatrix *
-triplet2dccs(matrix *Il, matrix *Jl, matrix *V,
-    int_t nrows, int_t ncols)
-    {
-  spmatrix *ret = SpMatrix_New(nrows,ncols, MAT_LGT(Il), DOUBLE);
-  double_list *dlist = malloc(MAT_LGT(Jl)*sizeof(double_list));
-  int_t *colcnt = calloc(ncols,sizeof(int_t));
-
-  if (!ret || !dlist || !colcnt) {
-    Py_XDECREF(ret); free(dlist); free(colcnt);
-    return (spmatrix *)PyErr_NoMemory();
-  }
-
-  /* build colptr */
-  int_t i,j,k,l;
-  for (j=0; j<ncols+1; j++) SP_COL(ret)[j] = 0;
-  for (j=0; j<MAT_LGT(Jl); j++) {
-    SP_COL(ret)[1+MAT_BUFI(Jl)[j]]++;
-    dlist[j].key = -1;
-  }
-
-  for (j=0; j<ncols; j++) SP_COL(ret)[j+1] += SP_COL(ret)[j];
-
-  /* build rowind and values */
-  for (k=0; k<MAT_LGT(Il); k++) {
-    i = MAT_BUFI(Il)[k], j = MAT_BUFI(Jl)[k];
-
-    for (l=SP_COL(ret)[j]; l<SP_COL(ret)[j+1]; l++)
-      if (dlist[l].key == i) {
-
-        number n;
-        if (V) {
-          convert_num[DOUBLE](&n, V, 0, k);
-          dlist[l].value += n.d;
-        }
-
-        goto skip;
-      }
-
-    if (V)
-      convert_num[DOUBLE](&dlist[SP_COL(ret)[j]+colcnt[j]].value, V, 0, k);
-
-    dlist[SP_COL(ret)[j] + colcnt[j]++].key = i;
-
-    skip:
-    ;
-  }
-
-  for (j=0; j<ncols; j++)
-    qsort(&dlist[SP_COL(ret)[j]],colcnt[j],sizeof(double_list),&comp_double);
-
-  int_t cnt = 0;
-  for (j=0; j<ncols; j++) {
-    for (i=0; i<colcnt[j]; i++) {
-
-      SP_ROW(ret)[cnt] = dlist[i + SP_COL(ret)[j]].key;
-      SP_VALD(ret)[cnt++] = dlist[i + SP_COL(ret)[j]].value;
-
-    }
-  }
-
-  for (j=0; j<ncols; j++)
-    SP_COL(ret)[j+1] = colcnt[j] + SP_COL(ret)[j];
-
-  free(dlist); free(colcnt);
-  return ret;
-    }
-
-static spmatrix *
-triplet2zccs(matrix *Il, matrix *Jl, matrix *V,
-    int_t nrows, int_t ncols)
-    {
-  spmatrix *ret = SpMatrix_New(nrows,ncols, MAT_LGT(Il), COMPLEX);
-  complex_list *zlist = malloc(MAT_LGT(Jl)*sizeof(complex_list));
-  int_t *colcnt = calloc(ncols,sizeof(int_t));
-
-  if (!ret || !zlist || !colcnt) {
-    Py_XDECREF(ret); free(zlist); free(colcnt);
-    return (spmatrix *)PyErr_NoMemory();
-  }
-
-  /* build colptr */
-  int_t i,j,k,l;
-  for (j=0; j<ncols+1; j++) SP_COL(ret)[j] = 0;
-  for (j=0; j<MAT_LGT(Jl); j++) {
-    SP_COL(ret)[1+MAT_BUFI(Jl)[j]]++;
-    zlist[j].key = -1;
-  }
-
-  for (j=0; j<ncols; j++) SP_COL(ret)[j+1] += SP_COL(ret)[j];
-
-  /* build rowind and values */
-  for (k=0; k<MAT_LGT(Il); k++) {
-    i = MAT_BUFI(Il)[k], j = MAT_BUFI(Jl)[k];
-
-    for (l=SP_COL(ret)[j]; l<SP_COL(ret)[j+1]; l++)
-      if (zlist[l].key == i) {
-
-        number n;
-        if (V) {
-          convert_num[COMPLEX](&n, V, 0, k);
-          zlist[l].value += n.z;
-        }
-
-        goto skip;
-      }
-
-    if (V)
-      convert_num[COMPLEX](&zlist[SP_COL(ret)[j]+colcnt[j]].value, V, 0, k);
-
-    zlist[SP_COL(ret)[j] + colcnt[j]++].key = i;
-
-    skip:
-    ;
-  }
-
-  for (j=0; j<ncols; j++)
-    qsort(&zlist[SP_COL(ret)[j]],colcnt[j],sizeof(complex_list),&comp_complex);
-
-  int_t cnt = 0;
-  for (j=0; j<ncols; j++) {
-    for (i=0; i<colcnt[j]; i++) {
-
-      SP_ROW(ret)[cnt] = zlist[i + SP_COL(ret)[j]].key;
-      SP_VALZ(ret)[cnt++] = zlist[i + SP_COL(ret)[j]].value;
-
-    }
-  }
-
-  for (j=0; j<ncols; j++)
-    SP_COL(ret)[j+1] = colcnt[j] + SP_COL(ret)[j];
-
-  free(zlist); free(colcnt);
-  return ret;
-    }
-
-/*
-  SpMatrix_New. In API.
-
-  Returns an uninitialized spmatrix object.
-
-  Arguments:
-  mrows,nrows  : Dimension of spmatrix.
-  nnz          : Number of nonzero elements.
-  id           : DOUBLE/COMPLEX
- */
-spmatrix *
-SpMatrix_New(int_t nrows, int_t ncols, int_t nnz, int id)
-{
-  spmatrix *ret;
-  if (!(ret = (spmatrix *)spmatrix_tp.tp_alloc(&spmatrix_tp, 0)))
-    return (spmatrix *)PyErr_NoMemory();
-
-  ret->obj = alloc_ccs(nrows, ncols, nnz, id);
-  if (!ret->obj) { Py_DECREF(ret); return (spmatrix *)PyErr_NoMemory(); }
-
-  return ret;
-}
-
-static spmatrix * SpMatrix_NewFromCCS(ccs *x)
-{
-  spmatrix *ret;
-  if (!(ret = (spmatrix *)spmatrix_tp.tp_alloc(&spmatrix_tp, 0)))
-    return (spmatrix *)PyErr_NoMemory();
-
-  ret->obj = x;
-  return ret;
-}
-
-/*
-  SpMatrix_NewFromSpMatrix. In API.
-
-  Returns a copy of an spmatrix object.
-
-  Arguments:
-  A            : spmatrix object
-  id           : DOUBLE/COMPLEX
- */
-spmatrix * SpMatrix_NewFromSpMatrix(spmatrix *A, int id)
-{
-  if ((id == DOUBLE) && (SP_ID(A) == COMPLEX))
-    PY_ERR_TYPE("cannot convert complex to double");
-
-  spmatrix *ret = SpMatrix_New
-      (SP_NROWS(A), SP_NCOLS(A), SP_NNZ(A), id);
-
-  if (!ret) return (spmatrix *)PyErr_NoMemory();
-
-  convert_array(SP_VAL(ret), SP_VAL(A), id, SP_ID(A), SP_NNZ(A));
-  memcpy(SP_COL(ret), SP_COL(A), (SP_NCOLS(A)+1)*sizeof(int_t));
-  memcpy(SP_ROW(ret), SP_ROW(A), SP_NNZ(A)*sizeof(int_t));
-
-  return ret;
-}
-
-/*
-  SpMatrix_NewFromIJV.
-
-  Returns a spmatrix object from a triplet description.
-
-  Arguments:
-  Il,Jl,V : (INT,INT,DOUBLE/COMPLEX) triplet description
-  m,n     : Dimension of spmatrix. If either m==0 or n==0, then
-            the dimension is taken as MAX(I) x MAX(Jl).
-  id      : DOUBLE, COMPLEX
- */
-spmatrix * SpMatrix_NewFromIJV(matrix *Il, matrix *Jl, matrix *V,
-    int_t m, int_t n, int id)
-    {
-
-  if (MAT_ID(Il) != INT || MAT_ID(Jl) != INT)
-    PY_ERR_TYPE("index sets I and J must be integer");
-
-  if (MAT_LGT(Il) != MAT_LGT(Jl))
-    PY_ERR_TYPE("index sets I and J must be of same length");
-
-  if (V && !Matrix_Check(V)) PY_ERR_TYPE("invalid V argument");
-
-  if (V && Matrix_Check(V) && (MAX(id,MAT_ID(V)) != id))
-    PY_ERR_TYPE("matrix V has invalid type");
-
-  if (V && (MAT_LGT(V) != MAT_LGT(Il)))
-    PY_ERR_TYPE("I, J and V must have same length");
-
-  if (!Il || !Jl) return SpMatrix_New(0,0,0,id);
-
-  int_t k, Imax=-1, Jmax=-1;
-  for (k=0; k<MAT_LGT(Il); k++) {
-    if (MAT_BUFI(Il)[k]>Imax) Imax = MAT_BUFI(Il)[k];
-    if (MAT_BUFI(Jl)[k]>Jmax) Jmax = MAT_BUFI(Jl)[k];
-  }
-
-  if ((m<0) || (n<0)) { m = MAX(Imax+1,m); n = MAX(Jmax+1,n);}
-
-  if (m < Imax+1 || n < Jmax+1) PY_ERR_TYPE("dimension too small");
-
-  for (k=0; k<MAT_LGT(Il); k++)
-    if ((MAT_BUFI(Il)[k] < 0) || (MAT_BUFI(Il)[k] >= m) ||
-        (MAT_BUFI(Jl)[k] < 0) || (MAT_BUFI(Jl)[k] >= n) )
-      PY_ERR_TYPE("index out of range");
-
-  return (id == DOUBLE ? triplet2dccs(Il,Jl,V,m,n) :
-    triplet2zccs(Il,Jl,V,m,n));
-    }
-
-static void spmatrix_dealloc(spmatrix* self)
-{
-  free(self->obj->values);
-  free(self->obj->colptr);
-  free(self->obj->rowind);
-  free(self->obj);
-#if PY_MAJOR_VERSION >= 3
-  Py_TYPE(self)->tp_free((PyObject*)self);
-#else
-  self->ob_type->tp_free((PyObject*)self);
-#endif
-}
-
-static PyObject *
-spmatrix_new(PyTypeObject *type, PyObject *args, PyObject *kwds)
-{
-  PyObject *size = NULL;
-  matrix *Il=NULL, *Jl=NULL, *V=NULL;
-  int_t nrows = -1, ncols = -1;
-
-  static char *kwlist[] = { "V", "I", "J", "size","tc", NULL};
-
-#if PY_MAJOR_VERSION >= 3
-  int tc = 0;
-  if (!PyArg_ParseTupleAndKeywords(args, kwds, "OOO|OC:spmatrix", kwlist,
-      &V, &Il, &Jl, &size, &tc))
-#else
-  char tc = 0;
-  if (!PyArg_ParseTupleAndKeywords(args, kwds, "OOO|Oc:spmatrix", kwlist,
-      &V, &Il, &Jl, &size, &tc))
-#endif
-    return NULL;
-
-  if (!(PySequence_Check((PyObject *)V) || Matrix_Check(V) || PY_NUMBER(V))) {
-    PY_ERR_TYPE("V must be either a sequence type, a matrix, or a number");
-  }
-
-  if (size && !PyArg_ParseTuple(size, "nn", &nrows, &ncols))
-    PY_ERR_TYPE("invalid dimension tuple");
-
-  if (size && (nrows < 0 || ncols < 0))
-    PY_ERR_TYPE("dimensions must be non-negative");
-
-  if (tc && !(VALID_TC_SP(tc))) PY_ERR_TYPE("tc must be 'd' or 'z'");
-  int id = (tc ? TC2ID(tc) : -1);
-
-
-  int ndim = 0;
-
-  /* convert lists to matrices */
-  if (Matrix_Check(Il))
-    Py_INCREF(Il);
-
-  else if (PyObject_CheckBuffer((PyObject *)Il)) {
-    if (!(Il = Matrix_NewFromPyBuffer((PyObject *)Il, INT, &ndim))) {
-      return NULL;
-    }
-  }
-  else if (PySequence_Check((PyObject *)Il)) {
-    if (!(Il = Matrix_NewFromSequence((PyObject *)Il, INT)))
-      return NULL;
-  }
-  else PY_ERR_TYPE("invalid type for I");
-
-  if (Matrix_Check(Jl))
-    Py_INCREF(Jl);
-
-  else if (PyObject_CheckBuffer((PyObject *)Jl)) {
-    if (!(Jl = Matrix_NewFromPyBuffer((PyObject *)Jl, INT, &ndim))) {
-      Py_DECREF(Il);
-      return NULL;
-    }
-  }
-
-  else if (PySequence_Check((PyObject *)Jl)) {
-    if (!(Jl = Matrix_NewFromSequence((PyObject *)Jl, INT))) {
-      Py_DECREF(Il);
-      return NULL;
-    }
-  }
-  else {
-    Py_DECREF(Il);
-    PY_ERR_TYPE("invalid type for J");
-  }
-
-  if (Matrix_Check(V))
-    Py_INCREF(V);
-
-  else if (PyObject_CheckBuffer((PyObject *)V)) {
-    int ndim = 0;
-    if (!(V = Matrix_NewFromPyBuffer((PyObject *)V, id, &ndim))) {
-      Py_DECREF(Il);
-      Py_DECREF(Jl);
-      return NULL;
-    }
-  }
-
-  else if (PySequence_Check((PyObject *)V))
-    {
-    if (!(V = Matrix_NewFromSequence((PyObject *)V, id))) {
-      Py_DECREF(Il);
-      Py_DECREF(Jl);
-      return NULL;
-    }
-    }
-  else if (PY_NUMBER(V))
-    {
-    if (!(V = Matrix_NewFromNumber(MAT_LGT(Il), 1, get_id(V, 1), V, 1))) {
-      Py_DECREF(Il);
-      Py_DECREF(Jl);
-      return PyErr_NoMemory();
-    }
-    }
-  else {
-    Py_DECREF(Il);
-    Py_DECREF(Jl);
-    PY_ERR_TYPE("invalid type for V");
-  }
-
-  id = (id == -1 ? MAX(get_id(V, !Matrix_Check(V)), DOUBLE) : id);
-
-  spmatrix *ret = SpMatrix_NewFromIJV(Il, Jl, V, nrows, ncols,
-      id == -1 ? MAX(MAT_ID(V),DOUBLE) : id);
-
-  Py_DECREF(Il);
-  Py_DECREF(Jl);
-  Py_DECREF(V);
-
-  return (PyObject *)ret;
-}
-
-static PyObject *spmatrix_str(matrix *self) {
-
-  PyObject *cvxopt = PyImport_ImportModule("cvxopt");
-  PyObject *str, *ret;
-
-  if (!(str = PyObject_GetAttrString(cvxopt, "spmatrix_str"))) {
-    Py_DECREF(cvxopt);
-    PY_ERR(PyExc_KeyError, "missing 'spmatrix_str' in 'cvxopt'");
-  }
-
-  Py_DECREF(cvxopt);
-  if (!PyCallable_Check(str)) PY_ERR_TYPE("'spmatrix_str' is not callable");
-
-  ret = PyObject_CallFunctionObjArgs(str, (PyObject *)self, NULL);
-  Py_DECREF(str);
-
-  return ret;
-}
-
-static PyObject *
-spmatrix_repr(matrix *self) {
-
-  PyObject *cvxopt = PyImport_ImportModule("cvxopt");
-  PyObject *repr, *ret;
-
-  if (!(repr = PyObject_GetAttrString(cvxopt, "spmatrix_repr"))) {
-    Py_DECREF(cvxopt);
-    PY_ERR(PyExc_KeyError, "missing 'spmatrix_repr' in 'cvxopt'");
-  }
-
-  Py_DECREF(cvxopt);
-  if (!PyCallable_Check(repr)) PY_ERR_TYPE("'spmatrix_repr' is not callable");
-
-  ret = PyObject_CallFunctionObjArgs(repr, (PyObject *)self, NULL);
-  Py_DECREF(repr);
-
-  return ret;
-}
-
-static PyObject *
-spmatrix_richcompare(PyObject *self, PyObject *other, int op) {
-  Py_INCREF(Py_NotImplemented);
-  return Py_NotImplemented;
-}
-
-int * spmatrix_compare(PyObject *self, PyObject *other) {
-  PyErr_SetString(PyExc_NotImplementedError, "matrix comparison not implemented"); return 0;
-}
-
-static PyObject * spmatrix_get_size(spmatrix *self, void *closure)
-{
-  PyObject *t = PyTuple_New(2);
-
-#if PY_MAJOR_VERSION >= 3
-  PyTuple_SET_ITEM(t, 0, PyLong_FromLong(SP_NROWS(self)));
-  PyTuple_SET_ITEM(t, 1, PyLong_FromLong(SP_NCOLS(self)));
-#else
-  PyTuple_SET_ITEM(t, 0, PyInt_FromLong(SP_NROWS(self)));
-  PyTuple_SET_ITEM(t, 1, PyInt_FromLong(SP_NCOLS(self)));
-#endif
-
-  return t;
-}
-
-static int spmatrix_set_size(spmatrix *self, PyObject *value, void *closure)
-{
-  if (!value) PY_ERR_INT(PyExc_TypeError,"size attribute cannot be deleted");
-
-  if (!PyTuple_Check(value) || PyTuple_Size(value) != 2)
-    PY_ERR_INT(PyExc_TypeError, "can only assign a 2-tuple to size");
-
-#if PY_MAJOR_VERSION >= 3
-  if (!PyLong_Check(PyTuple_GET_ITEM(value, 0)) ||
-      !PyLong_Check(PyTuple_GET_ITEM(value, 1)))
-#else
-  if (!PyInt_Check(PyTuple_GET_ITEM(value, 0)) ||
-      !PyInt_Check(PyTuple_GET_ITEM(value, 1)))
-#endif
-    PY_ERR_INT(PyExc_TypeError, "invalid size tuple");
-
-#if PY_MAJOR_VERSION >= 3
-  int m = PyLong_AS_LONG(PyTuple_GET_ITEM(value, 0));
-  int n = PyLong_AS_LONG(PyTuple_GET_ITEM(value, 1));
-#else
-  int m = PyInt_AS_LONG(PyTuple_GET_ITEM(value, 0));
-  int n = PyInt_AS_LONG(PyTuple_GET_ITEM(value, 1));
-#endif
-
-  if (m<0 || n<0)
-    PY_ERR_INT(PyExc_TypeError, "dimensions must be non-negative");
-
-  if (m*n != SP_NROWS(self)*SP_NCOLS(self))
-    PY_ERR_INT(PyExc_TypeError, "number of elements in matrix cannot change");
-
-  int_t *colptr = calloc((n+1),sizeof(int_t));
-  if (!colptr) PY_ERR_INT(PyExc_MemoryError, "insufficient memory");
-
-  int j, k, in, jn;
-  for (j=0; j<SP_NCOLS(self); j++) {
-    for (k=SP_COL(self)[j]; k<SP_COL(self)[j+1]; k++) {
-      jn = (SP_ROW(self)[k] + j*SP_NROWS(self)) / m;
-      in = (SP_ROW(self)[k] + j*SP_NROWS(self)) % m;
-      colptr[jn+1]++;
-      SP_ROW(self)[k] = in;
-    }
-  }
-
-  for (j=1; j<n+1; j++) colptr[j] += colptr[j-1];
-
-  free(SP_COL(self));
-  SP_COL(self) = colptr;
-  SP_NROWS(self) = m;
-  SP_NCOLS(self) = n;
-
-  return 0;
-}
-
-static PyObject * spmatrix_get_typecode(matrix *self, void *closure)
-{
-#if PY_MAJOR_VERSION >= 3
-  return PyUnicode_FromStringAndSize(TC_CHAR[SP_ID(self)], 1);
-#else
-  return PyString_FromStringAndSize(TC_CHAR[SP_ID(self)], 1);
-#endif
-}
-
-static PyObject *
-spmatrix_get_V(spmatrix *self, void *closure)
-{
-  matrix *ret = Matrix_New(SP_NNZ(self), 1, SP_ID(self));
-  if (!ret) return PyErr_NoMemory();
-
-  memcpy(MAT_BUF(ret), SP_VAL(self), SP_NNZ(self)*E_SIZE[SP_ID(self)]);
-  return (PyObject *)ret;
-}
-
-static int
-spmatrix_set_V(spmatrix *self, PyObject *value, void *closure)
-{
-  if (!value) PY_ERR_INT(PyExc_AttributeError, "attribute cannot be deleted");
-
-  if (PY_NUMBER(value)) {
-    number val;
-    if (convert_num[SP_ID(self)](&val, value, 1, 0))
-      PY_ERR_INT(PyExc_TypeError, "invalid type in assignment");
-
-    int i;
-    for (i=0; i<SP_NNZ(self); i++)
-      write_num[SP_ID(self)](SP_VAL(self),i,&val,0);
-
-    return 0;
-  }
-  else if (Matrix_Check(value) && MAT_ID(value) == SP_ID(self) &&
-      MAT_LGT(value) == SP_NNZ(self) && MAT_NCOLS(value) == 1) {
-
-    memcpy(SP_VAL(self), MAT_BUF(value), MAT_LGT(value)*E_SIZE[SP_ID(self)]);
-    return 0;
-  } else PY_ERR_INT(PyExc_TypeError, "invalid assignment for V attribute");
-}
-
-static PyObject *spmatrix_get_I(spmatrix *self, void *closure)
-{
-  matrix *A = Matrix_New( SP_NNZ(self), 1, INT);
-  if (!A) return PyErr_NoMemory();
-
-  memcpy(MAT_BUF(A), SP_ROW(self), SP_NNZ(self)*sizeof(int_t));
-  return (PyObject *)A;
-}
-
-static PyObject * spmatrix_get_J(spmatrix *self, void *closure)
-{
-  matrix *A = Matrix_New( SP_NNZ(self), 1, INT);
-  if (!A) return PyErr_NoMemory();
-
-  int_t k, j;
-  for (k=0; k<SP_NCOLS(self); k++)
-    for (j=SP_COL(self)[k]; j<SP_COL(self)[k+1]; j++)
-      MAT_BUFI(A)[j] = k;
-
-  return (PyObject *)A;
-}
-
-static PyObject *spmatrix_get_CCS(spmatrix *self, void *closure)
-{
-  matrix *colptr = Matrix_New( SP_NCOLS(self)+1, 1, INT);
-  matrix *rowind = Matrix_New( SP_NNZ(self), 1, INT);
-  matrix *val    = Matrix_New( SP_NNZ(self), 1, SP_ID(self));
-  PyObject *ret  = PyTuple_New(3);
-
-  if (!colptr || !rowind || !val || !ret) {
-    Py_XDECREF(colptr);
-    Py_XDECREF(rowind);
-    Py_XDECREF(val);
-    Py_XDECREF(ret);
-    return PyErr_NoMemory();
-  }
-
-  memcpy(MAT_BUF(colptr), SP_COL(self), (SP_NCOLS(self)+1)*sizeof(int_t));
-  memcpy(MAT_BUF(rowind), SP_ROW(self), SP_NNZ(self)*sizeof(int_t));
-  memcpy(MAT_BUF(val),    SP_VAL(self), SP_NNZ(self)*E_SIZE[SP_ID(self)]);
-
-  PyTuple_SET_ITEM(ret, 0, (PyObject *)colptr);
-  PyTuple_SET_ITEM(ret, 1, (PyObject *)rowind);
-  PyTuple_SET_ITEM(ret, 2, (PyObject *)val);
-
-  return ret;
-}
-
-static spmatrix * spmatrix_get_T(spmatrix *self, void *closure)
-{
-  return SpMatrix_NewFromCCS(transpose(((spmatrix *)self)->obj,0));
-}
-
-static spmatrix * spmatrix_get_H(spmatrix *self, void *closure)
-{
-  return SpMatrix_NewFromCCS(transpose(((spmatrix *)self)->obj,1));
-}
-
-
-static PyGetSetDef spmatrix_getsets[] = {
-    {"size", (getter) spmatrix_get_size, (setter) spmatrix_set_size,
-        "matrix dimensions"},
-        {"typecode", (getter) spmatrix_get_typecode, NULL, "type character"},
-        {"V", (getter) spmatrix_get_V, (setter) spmatrix_set_V,
-            "the value list of the matrix in triplet form"},
-            {"I", (getter) spmatrix_get_I, NULL,
-                "the I (row) list of the matrix in triplet form"},
-                {"J", (getter) spmatrix_get_J, NULL,
-                    "the J (column) list of the matrix in triplet form"},
-                    {"T", (getter) spmatrix_get_T, NULL, "transpose"},
-                    {"H", (getter) spmatrix_get_H, NULL, "conjugate transpose"},
-                    {"CCS", (getter) spmatrix_get_CCS, NULL, "CCS representation"},
-                    {NULL}  /* Sentinel */
-};
-
-static PyObject *
-spmatrix_getstate(spmatrix *self)
-{
-  PyObject *Il = spmatrix_get_I(self, NULL);
-  PyObject *Jl = spmatrix_get_J(self, NULL);
-  PyObject *V  = spmatrix_get_V(self, NULL);
-  PyObject *size = PyTuple_New(2);
-  if (!Il || !Jl || !V || !size) {
-    Py_XDECREF(Il); Py_XDECREF(Jl); Py_XDECREF(V); Py_XDECREF(size);
-    return NULL;
-  }
-
-#if PY_MAJOR_VERSION >= 3
-  PyTuple_SET_ITEM(size, 0, PyLong_FromLong(SP_NROWS(self)));
-  PyTuple_SET_ITEM(size, 1, PyLong_FromLong(SP_NCOLS(self)));
-#else
-  PyTuple_SET_ITEM(size, 0, PyInt_FromLong(SP_NROWS(self)));
-  PyTuple_SET_ITEM(size, 1, PyInt_FromLong(SP_NCOLS(self)));
-#endif
-
-  return Py_BuildValue("NNNNs", V, Il, Jl, size, TC_CHAR[SP_ID(self)]);
-
-  return NULL;
-}
-
-static PyObject * spmatrix_trans(spmatrix *self) {
-
-  return (PyObject *)SpMatrix_NewFromCCS(transpose(((spmatrix *)self)->obj,0));
-
-}
-
-static PyObject * spmatrix_ctrans(spmatrix *self) {
-
-  return (PyObject *)SpMatrix_NewFromCCS(transpose(((spmatrix *)self)->obj,1));
-
-}
-
-static PyObject * spmatrix_real(spmatrix *self) {
-
-  if (SP_ID(self) != COMPLEX)
-    return (PyObject *)SpMatrix_NewFromSpMatrix(self, SP_ID(self));
-
-  spmatrix *ret = SpMatrix_New(SP_NROWS(self), SP_NCOLS(self),
-      SP_NNZ(self), DOUBLE);
-  if (!ret) return PyErr_NoMemory();
-
-  int i;
-  for (i=0; i < SP_NNZ(self); i++)
-    SP_VALD(ret)[i] = creal(SP_VALZ(self)[i]);
-
-  memcpy(SP_COL(ret), SP_COL(self), (SP_NCOLS(self)+1)*sizeof(int_t));
-  memcpy(SP_ROW(ret), SP_ROW(self), SP_NNZ(self)*sizeof(int_t));
-  return (PyObject *)ret;
-}
-
-static PyObject * spmatrix_imag(spmatrix *self) {
-
-  if (SP_ID(self) != COMPLEX)
-    return (PyObject *)SpMatrix_NewFromSpMatrix(self, SP_ID(self));
-
-  spmatrix *ret = SpMatrix_New(SP_NROWS(self), SP_NCOLS(self),
-      SP_NNZ(self), DOUBLE);
-  if (!ret) return PyErr_NoMemory();
-
-  int i;
-  for (i=0; i < SP_NNZ(self); i++)
-    SP_VALD(ret)[i] = cimag(SP_VALZ(self)[i]);
-
-  memcpy(SP_COL(ret), SP_COL(self), (SP_NCOLS(self)+1)*sizeof(int_t));
-  memcpy(SP_ROW(ret), SP_ROW(self), SP_NNZ(self)*sizeof(int_t));
-  return (PyObject *)ret;
-}
-
-static PyObject *
-spmatrix_reduce(spmatrix* self)
-{
-#if PY_MAJOR_VERSION >= 3
-  return Py_BuildValue("ON", Py_TYPE(self), spmatrix_getstate(self));
-#else
-  return Py_BuildValue("ON", self->ob_type, spmatrix_getstate(self));
-#endif
-}
-
-static PyMethodDef spmatrix_methods[] = {
-    {"real", (PyCFunction)spmatrix_real, METH_NOARGS,
-        "Returns real part of sparse matrix"},
-    {"imag", (PyCFunction)spmatrix_imag, METH_NOARGS,
-        "Returns imaginary part of sparse matrix"},
-    {"trans", (PyCFunction)spmatrix_trans, METH_NOARGS,
-        "Returns the matrix transpose"},
-    {"ctrans", (PyCFunction)spmatrix_ctrans, METH_NOARGS,
-        "Returns the matrix conjugate transpose"},
-    {"__reduce__", (PyCFunction)spmatrix_reduce, METH_NOARGS,
-        "__reduce__() -> (cls, state)"},
-    {NULL}  /* Sentinel */
-};
-
-
-static int
-bsearch_int(int_t *lower, int_t *upper, int_t key, int_t *k) {
-
-  if (lower>upper) { *k = 0; return 0; }
-
-  int_t *mid, *start = lower;
-
-  while (upper - lower > 1) {
-    mid = lower+((upper-lower)>>1);
-    if (*mid > key)
-      upper = mid;
-    else if (*mid < key)
-      lower = mid;
-    else {
-      *k = mid - start;
-      return 1;
-    }
-  }
-
-  if (*upper == key) {
-    *k = upper - start; return 1;
-  }
-  else if (*lower == key) {
-    *k = lower - start; return 1;
-  }
-  else {
-    if (*lower > key)
-      *k = lower - start;
-    else if (*upper < key)
-      *k = upper - start + 1;
-    else
-      *k = upper - start;
-    return 0;
-  }
-}
-
-int spmatrix_getitem_ij(spmatrix *A, int_t i, int_t j, number *value)
-{
-  int_t k;
-
-  if (SP_NNZ(A) && bsearch_int(&(SP_ROW(A)[SP_COL(A)[j]]),&
-      (SP_ROW(A)[SP_COL(A)[j+1]-1]), i, &k)) {
-
-    write_num[SP_ID(A)](value, 0, SP_VAL(A), SP_COL(A)[j]+k);
-    return 1;
-
-  } else {
-
-    write_num[SP_ID(A)](value, 0, &Zero, 0);
-    return 0;
-  }
-}
-
-static void
-spmatrix_setitem_ij(spmatrix *A, int_t i, int_t j, number *value) {
-
-  int_t k, l;
-
-  if (bsearch_int(&(SP_ROW(A)[SP_COL(A)[j]]),
-      &(SP_ROW(A)[SP_COL(A)[j+1]-1]),i, &k)) {
-
-    write_num[SP_ID(A)](SP_VAL(A), SP_COL(A)[j] + k, value, 0);
-    return;
-  }
-  k += SP_COL(A)[j];
-
-  for (l=j+1; l<SP_NCOLS(A)+1; l++) SP_COL(A)[l]++;
-
-  /* split rowind and value lists at position 'k' and insert element */
-  for (l=SP_NNZ(A)-1; l>k; l--) {
-    SP_ROW(A)[l] = SP_ROW(A)[l-1];
-    write_num[SP_ID(A)](SP_VAL(A),l,SP_VAL(A),l-1);
-  }
-
-  SP_ROW(A)[k] = i;
-  write_num[SP_ID(A)](SP_VAL(A), k, value, 0);
-}
-
-static int
-spmatrix_length(spmatrix *self)
-{
-  return SP_NNZ(self);
-}
-
-static PyObject*
-spmatrix_subscr(spmatrix* self, PyObject* args)
-{
-  int_t i = 0, j = 0, k;
-  number val;
-  matrix *Il = NULL, *Jl = NULL;
-
-  /* single integer */
-#if PY_MAJOR_VERSION >= 3
-  if (PyLong_Check(args)) {
-    i = PyLong_AS_LONG(args);
-#else
-  if (PyInt_Check(args)) {
-    i = PyInt_AS_LONG(args);
-#endif
-    if ( i<-SP_LGT(self) || i >= SP_LGT(self) )
-      PY_ERR(PyExc_IndexError, "index out of range");
-
-    spmatrix_getitem_i(self, CWRAP(i,SP_LGT(self)), &val);
-
-    return num2PyObject[SP_ID(self)](&val, 0);
-  }
-
-  else if (PyList_Check(args) || Matrix_Check(args) || PySlice_Check(args)) {
-
-    if (!(Il = create_indexlist(SP_LGT(self), args))) return NULL;
-
-    int_t i, idx, lgt = MAT_LGT(Il), nnz = 0, k = 0;
-    /* count # elements in index list */
-    for (i=0; i<lgt; i++) {
-      idx = MAT_BUFI(Il)[i];
-      if (idx < -SP_LGT(self) || idx >= SP_LGT(self)) {
-        Py_DECREF(Il);
-        PY_ERR(PyExc_IndexError, "index out of range");
-      }
-      nnz += spmatrix_getitem_i(self, CWRAP(idx,SP_LGT(self)), &val);
-    }
-
-    spmatrix *B = SpMatrix_New(lgt,1,nnz,SP_ID(self));
-    if (!B) { Py_DECREF(Il); return PyErr_NoMemory(); }
-
-    SP_COL(B)[1] = nnz;
-    /* fill up rowind and values */
-    for (i=0; i<lgt; i++) {
-      idx = MAT_BUFI(Il)[i];
-      if (spmatrix_getitem_i(self, CWRAP(idx,SP_LGT(self)), &val)) {
-        SP_ROW(B)[k] = i;
-        write_num[SP_ID(B)](SP_VAL(B), k++, &val, 0);
-      }
-    }
-    free_lists_exit(args,(PyObject *)NULL,Il,(PyObject *)NULL,(PyObject *)B);
-  }
-
-  /* remainding cases are different two argument indexing */
-  PyObject *argI = NULL, *argJ = NULL;
-  if (!PyArg_ParseTuple(args, "OO", &argI, &argJ))
-    PY_ERR(PyExc_TypeError, "invalid index sets I or J");
-
-  /* two integers, subscript form, handle separately */
-#if PY_MAJOR_VERSION >= 3
-  if (PyLong_Check(argI) && PyLong_Check(argJ)) {
-    i = PyLong_AS_LONG(argI); j = PyLong_AS_LONG(argJ);
-#else
-  if (PyInt_Check(argI) && PyInt_Check(argJ)) {
-    i = PyInt_AS_LONG(argI); j = PyInt_AS_LONG(argJ);
-#endif
-    if ( OUT_RNG(i, SP_NROWS(self)) || OUT_RNG(j, SP_NCOLS(self)) )
-      PY_ERR(PyExc_IndexError, "index out of range");
-
-    spmatrix_getitem_ij(self,CWRAP(i,SP_NROWS(self)),
-        CWRAP(j,SP_NCOLS(self)), &val);
-
-    return num2PyObject[SP_ID(self)](&val,0);
-  }
-
-  if (PySlice_Check(argI)) {
-    int_t rowstart, rowstop, rowstep, rowlgt, rowcnt;
-   
-#if PY_MAJOR_VERSION >= 3
-    if (PySlice_GetIndicesEx(argI, SP_NROWS(self), &rowstart, &rowstop, 
-        &rowstep, &rowlgt) < 0) return NULL;
-#else
-    if (PySlice_GetIndicesEx((PySliceObject*)argI, SP_NROWS(self),
-        &rowstart, &rowstop, &rowstep, &rowlgt) < 0) return NULL;
-#endif
-
-    int_t colstart, colstop, colstep, collgt, colcnt;
-    if (PySlice_Check(argJ)) {
-#if PY_MAJOR_VERSION >= 3
-      if (PySlice_GetIndicesEx(argJ, SP_NCOLS(self), &colstart, &colstop, 
-          &colstep, &collgt) < 0) return NULL;
-#else
-      if (PySlice_GetIndicesEx((PySliceObject*)argJ, SP_NCOLS(self),
-          &colstart, &colstop, &colstep, &collgt) < 0) return NULL;
-#endif
-    }
-#if PY_MAJOR_VERSION >= 3
-    else if (PyLong_Check(argJ)){
-      j = PyLong_AS_LONG(argJ);
-#else
-    else if (PyInt_Check(argJ)){
-      j = PyInt_AS_LONG(argJ);
-#endif
-      if ( OUT_RNG(j, SP_NCOLS(self)) )
-          PY_ERR(PyExc_IndexError, "index out of range");
-      colstart = CWRAP(j,SP_NCOLS(self)); 
-      colstop = colstart; 
-      collgt = 1; 
-      colstep = 1;
-    }
-    else if (PyList_Check(argJ) || Matrix_Check(argJ)) {
-      if (!(Jl = create_indexlist(SP_NCOLS(self), argJ))) 
-        return NULL;
-      colstart = 0; 
-      colstop = MAT_LGT(Jl)-1; 
-      collgt = MAT_LGT(Jl); 
-      colstep = 1;
-    }
-    else PY_ERR_TYPE("invalid index argument");
-
-    int_t *colptr = calloc(collgt+1, sizeof(int_t));
-    if (!colptr) {
-      if (Jl && !Matrix_Check(argJ)) { Py_DECREF(Jl); }
-      return PyErr_NoMemory();
-    }
-
-    for (colcnt=0; colcnt<collgt; colcnt++) {
-      j = (Jl ? MAT_BUFI(Jl)[colcnt] : colstart + colcnt*colstep);
-
-      if (rowstart == 0 && rowstop == SP_NROWS(self) && rowstep == 1) {
-        /* copy entire column */
-        colptr[colcnt+1] = colptr[colcnt] + SP_COL(self)[j+1] - SP_COL(self)[j];
-      } 
-      else if (rowstart >= 0 && rowstart < rowstop && rowstop <= SP_NROWS(self) && rowstep == 1) {
-	colptr[colcnt+1] = colptr[colcnt];
-	for (k = SP_COL(self)[j]; k < SP_COL(self)[j+1]; k++) {
-	  if (SP_ROW(self)[k] >= rowstart && SP_ROW(self)[k] < rowstop) 
-	    colptr[colcnt+1]++;
-	} 
-      }
-      else {
-        colptr[colcnt+1] += colptr[colcnt];
-        rowcnt = 0;
-        if (rowstep > 0) {
-          for (k=SP_COL(self)[j]; k<SP_COL(self)[j+1]; k++) {
-
-            while (rowstart + rowcnt*rowstep < SP_ROW(self)[k] && rowcnt < rowlgt)
-              rowcnt++;
-
-            if (rowcnt == rowlgt) break;
-
-            if (rowstart + rowcnt*rowstep == SP_ROW(self)[k]) {
-              colptr[colcnt+1]++;
-              rowcnt++;
-            }
-          }
-        } 
-	else {
-          for (k=SP_COL(self)[j+1]-1; k>=SP_COL(self)[j]; k--) {
-
-            while (rowstart + rowcnt*rowstep > SP_ROW(self)[k] && rowcnt < rowlgt)
-              rowcnt++;
-
-            if (rowcnt == rowlgt) break;
-
-            if (rowstart + rowcnt*rowstep == SP_ROW(self)[k]) {
-              colptr[colcnt+1]++;
-              rowcnt++;
-            }
-          }
-        }
-      }
-    }
-
-    ccs *A;
-    if (!(A = alloc_ccs(rowlgt, collgt, colptr[collgt], SP_ID(self)))) {
-      free(colptr);
-      if (Jl && !Matrix_Check(argJ)) { Py_DECREF(Jl); }
-      return PyErr_NoMemory();
-    }
-
-    free(A->colptr);
-    A->colptr = colptr;
-
-    for (colcnt=0; colcnt<collgt; colcnt++) {
-      j = (Jl ? MAT_BUFI(Jl)[colcnt] : colstart + colcnt*colstep);
-
-      if (rowstart == 0 && rowstop == SP_NROWS(self) && rowstep == 1) {
-        /* copy entire column */
-        rowcnt = 0;
-        for (k = SP_COL(self)[j]; k < SP_COL(self)[j+1]; k++) {
-          A->rowind[A->colptr[colcnt] + rowcnt] = SP_ROW(self)[k];
-          if (SP_ID(self) == DOUBLE)
-            ((double *)A->values)[colptr[colcnt] + rowcnt] = SP_VALD(self)[k];
-          else
-            ((double complex *)A->values)[colptr[colcnt] + rowcnt] = SP_VALZ(self)[k];
-
-          rowcnt++;
-        }
-      }
-      else if (rowstart >= 0 && rowstart < rowstop && rowstop<=SP_NROWS(self) && rowstep == 1) {
-	rowcnt = 0;
-	for (k = SP_COL(self)[j]; k < SP_COL(self)[j+1]; k++) {
-	  if (SP_ROW(self)[k] >= rowstart && SP_ROW(self)[k] < rowstop) {
-	    A->rowind[A->colptr[colcnt] + rowcnt] = SP_ROW(self)[k] - rowstart;
-	    if (SP_ID(self) == DOUBLE) 
-	      ((double *)A->values)[colptr[colcnt] + rowcnt] = SP_VALD(self)[k];
-	    else
-	      ((double complex *)A->values)[colptr[colcnt] + rowcnt] = SP_VALZ(self)[k];
-
-	    rowcnt++;
-	  }
-	}
-      }
-      else {
-
-        rowcnt = 0; i = 0;
-        if (rowstep > 0) {
-          for (k=SP_COL(self)[j]; k<SP_COL(self)[j+1]; k++) {
-
-            while (rowstart + rowcnt*rowstep < SP_ROW(self)[k] && rowcnt < rowlgt)
-              rowcnt++;
-
-            if (rowcnt == rowlgt) break;
-
-            if (rowstart + rowcnt*rowstep == SP_ROW(self)[k]) {
-
-              A->rowind[colptr[colcnt] + i] = rowcnt;
-              if (SP_ID(self) == DOUBLE)
-                ((double *)A->values)[colptr[colcnt] + i] = SP_VALD(self)[k];
-              else
-                ((double complex *)A->values)[colptr[colcnt] + i] = SP_VALZ(self)[k];
-
-              rowcnt++;
-              i++;
-            }
-          }
-        } else {
-          for (k=SP_COL(self)[j+1]-1; k>=SP_COL(self)[j]; k--) {
-
-            while (rowstart + rowcnt*rowstep > SP_ROW(self)[k] && rowcnt < rowlgt)
-              rowcnt++;
-
-            if (rowcnt == rowlgt) break;
-
-            if (rowstart + rowcnt*rowstep == SP_ROW(self)[k]) {
-
-              A->rowind[colptr[colcnt] + i] = rowcnt;
-              if (SP_ID(self) == DOUBLE)
-                ((double *)A->values)[colptr[colcnt] + i] = SP_VALD(self)[k];
-              else
-                ((double complex *)A->values)[colptr[colcnt] + i] = SP_VALZ(self)[k];
-
-              rowcnt++;
-              i++;
-            }
-          }
-        }
-      }
-    }
-
-    if (Jl && !Matrix_Check(argJ)) { Py_DECREF(Jl); }
-
-    spmatrix *B = SpMatrix_New(A->nrows, A->ncols, 0, A->id);
-    free_ccs(B->obj);
-    B->obj = A;
-    return (PyObject *)B;
-  }
-
-  if (!(Il = create_indexlist(SP_NROWS(self), argI)) ||
-      !(Jl = create_indexlist(SP_NCOLS(self), argJ))) {
-    free_lists_exit(argI, argJ, Il, Jl, NULL);
-  }
-
-  int lgt_row = MAT_LGT(Il), lgt_col = MAT_LGT(Jl), nnz = 0;
-  ccs *A = self->obj;
-  spa *s = alloc_spa(A->nrows, A->id);
-  if (!s) {
-    PyErr_SetString(PyExc_MemoryError, "insufficient memory");
-    free_lists_exit(argI, argJ, Il, Jl, NULL);
-  }
-
-  for (j=0; j<lgt_col; j++) {
-    init_spa(s, A, CWRAP(MAT_BUFI(Jl)[j], SP_NCOLS(self)));
-
-    for (k=0; k<lgt_row; k++)
-      nnz += s->nz[CWRAP(MAT_BUFI(Il)[k], SP_NROWS(self))];
-  }
-
-  spmatrix *B = SpMatrix_New(lgt_row, lgt_col,nnz,A->id);
-  if (!B) {
-    free_spa(s);
-    PyErr_SetNone(PyExc_MemoryError);
-    free_lists_exit(argI, argJ, Il, Jl, NULL);
-  }
-
-  nnz = 0;
-  for (j=0; j<lgt_col; j++) {
-    init_spa(s, A, CWRAP(MAT_BUFI(Jl)[j],SP_NCOLS(self)));
-
-    for (k=0; k<lgt_row; k++) {
-      if (s->nz[ CWRAP(MAT_BUFI(Il)[k], SP_NROWS(self))]) {
-        if (A->id == DOUBLE)
-          SP_VALD(B)[nnz]   = ((double *)s->val)
-          [CWRAP(MAT_BUFI(Il)[k],SP_NROWS(self))];
-        else
-          SP_VALZ(B)[nnz]   = ((double complex *)s->val)
-          [CWRAP(MAT_BUFI(Il)[k],SP_NROWS(self))];
-        SP_ROW(B) [nnz++] = k;
-        SP_COL(B)[j+1]++;
-      }
-    }
-    SP_COL(B)[j+1] += SP_COL(B)[j];
-  }
-  free_spa(s);
-  free_lists_exit(argI, argJ, Il, Jl, (PyObject *)B);
-}
-
-
-static int
-spmatrix_ass_subscr(spmatrix* self, PyObject* args, PyObject* value)
-{
-  int_t i = 0, j = 0, id = SP_ID(self), decref_val = 0;
-  int ndim = 0;
-  char itype;
-  number val, tempval;
-  matrix *Il = NULL, *Jl = NULL;
-
-  if (!value) PY_ERR_INT(PyExc_NotImplementedError,
-      "cannot delete matrix entries");
-
-  if (!(PY_NUMBER(value) || Matrix_Check(value) || SpMatrix_Check(value))){
-
-    if (PyObject_CheckBuffer(value)) 
-      value = (PyObject *)Matrix_NewFromPyBuffer(value, -1, &ndim);
-    else
-      value = (PyObject *)Matrix_NewFromSequence(value, SP_ID(self));
-
-    if (!value)
-      PY_ERR_INT(PyExc_NotImplementedError, "invalid type in assignment");
-
-    decref_val = 1;
-  }
-
-  int val_id = get_id(value, (PY_NUMBER(value) ? 1 : 0));
-  if (val_id > id)
-    PY_ERR_INT(PyExc_TypeError, "invalid type in assignment");
-
-  /* assignment value is matrix or number ? */
-  if (PY_NUMBER(value)) {
-    if (convert_num[id](&val, value, 1, 0))
-      PY_ERR_INT(PyExc_TypeError, "invalid argument type");
-    itype = 'n';
-  }
-  else if (Matrix_Check(value) && MAT_LGT(value)==1) {
-    convert_num[id](&val, value, 0, 0);
-    itype = 'n';
-  }
-  else if (Matrix_Check(value))
-    itype = 'd';
-  else
-    itype = 's';
-
-  /* single integer */
-#if PY_MAJOR_VERSION >= 3
-  if (PyLong_Check(args)) {
-#else
-  if (PyInt_Check(args)) {
-#endif
-    if (itype != 'n')
-      PY_ERR_INT(PyExc_IndexError, "incompatible sizes in assignment");
-
-#if PY_MAJOR_VERSION >= 3
-    i = PyLong_AsLong(args);
-#else
-    i = PyInt_AsLong(args);
-#endif
-    if ( i<-SP_LGT(self) || i >= SP_LGT(self) )
-      PY_ERR_INT(PyExc_IndexError, "index out of range");
-
-    i = CWRAP(i,SP_LGT(self));
-
-    if (spmatrix_getitem_i(self, i, &tempval))
-      spmatrix_setitem_i(self, i, &val);
-    else {
-      if (!realloc_ccs(self->obj, SP_NNZ(self)+1))
-        PY_ERR_INT(PyExc_MemoryError, "Cannot reallocate sparse matrix");
-      spmatrix_setitem_i(self, i, &val);
-    }
-    return 0;
-  }
-
-  /* integer matrix list */
-  if (PyList_Check(args) || Matrix_Check(args) || PySlice_Check(args)) {
-
-    if (!(Il = create_indexlist(SP_LGT(self), args))) {
-      if (decref_val) { Py_DECREF(value); }
-      return -1;
-    }
-
-    int_t i, lgtI = MAT_LGT(Il);
-    int_t nnz = SP_NNZ(self)+MAT_LGT(Il);
-
-    if (((itype == 'd') &&
-        ((lgtI != MAT_LGT(value) || MAT_NCOLS(value) != 1))) ||
-        (((itype == 's') &&
-            ((lgtI != SP_LGT(value)) || SP_NCOLS(value) != 1)))) {
-      if (!Matrix_Check(args)) { Py_DECREF(Il); }
-      if (decref_val) { Py_DECREF(value); }
-      PY_ERR_INT(PyExc_TypeError, "incompatible sizes in assignment");
-    }
-
-    /* ass. argument is dense matrix or number */
-    if  (itype == 'd' || itype == 'n') {
-
-      int_t *col_merge = calloc(SP_NCOLS(self)+1,sizeof(int_t));
-      int_t *row_merge = malloc(nnz*sizeof(int_t));
-      void *val_merge = malloc(nnz*E_SIZE[id]);
-      int_list *ilist = malloc(lgtI*sizeof(int_list));
-      if (!col_merge || !row_merge || !val_merge || !ilist) {
-        if (!Matrix_Check(args)) { Py_DECREF(Il); }
-        free(col_merge); free(row_merge); free(val_merge); free(ilist);
-        if (decref_val) { Py_DECREF(value); }
-        PY_ERR_INT(PyExc_MemoryError, "insufficient memory");
-      }
-
-      for (i=0; i<lgtI; i++) {
-        ilist[i].key = CWRAP(MAT_BUFI(Il)[i],SP_NROWS(self)*SP_NCOLS(self));
-        ilist[i].value = i;
-      }
-      qsort(ilist, lgtI, sizeof(int_list), comp_int);
-
-      /* merge lists */
-      int_t rhs_cnt = 0, tot_cnt = 0;
-      int_t rhs_j = ilist[rhs_cnt].key / SP_NROWS(self);
-      int_t rhs_i = ilist[rhs_cnt].key % SP_NROWS(self);
-      for (j=0; j<SP_NCOLS(self); j++) {
-        for (i=SP_COL(self)[j]; i<SP_COL(self)[j+1]; i++) {
-          while (rhs_cnt<lgtI && rhs_j == j && rhs_i < SP_ROW(self)[i]) {
-            if (rhs_cnt == 0 || (rhs_cnt>0 &&
-                ilist[rhs_cnt].key != ilist[rhs_cnt-1].key)) {
-              row_merge[tot_cnt] = rhs_i;
-              if (itype == 'n')
-                write_num[id](val_merge, tot_cnt++, &val, 0);
-              else
-                convert_num[id]((unsigned char*)val_merge + E_SIZE[id]*tot_cnt++,
-                    value, 0, ilist[rhs_cnt].value);
-
-              col_merge[j+1]++;
-            }
-            if (rhs_cnt++ < lgtI-1) {
-              rhs_j = ilist[rhs_cnt].key / SP_NROWS(self);
-              rhs_i = ilist[rhs_cnt].key % SP_NROWS(self);
-            }
-          }
-          if (rhs_cnt<lgtI && rhs_i == SP_ROW(self)[i] && rhs_j == j) {
-            if (rhs_cnt == 0 ||
-                (rhs_cnt>0 && ilist[rhs_cnt].key != ilist[rhs_cnt-1].key)) {
-              row_merge[tot_cnt] = rhs_i;
-              if (itype == 'n')
-                write_num[id](val_merge, tot_cnt++, &val, 0);
-              else
-                convert_num[id]((unsigned char*)val_merge + E_SIZE[id]*tot_cnt++,
-                    value, 0, ilist[rhs_cnt].value);
-              col_merge[j+1]++;
-            }
-            if (rhs_cnt++ < lgtI-1) {
-              rhs_j = ilist[rhs_cnt].key / SP_NROWS(self);
-              rhs_i = ilist[rhs_cnt].key % SP_NROWS(self);
-            }
-          }
-          else {
-            row_merge[tot_cnt] = SP_ROW(self)[i];
-            write_num[id](val_merge, tot_cnt++, SP_VAL(self), i);
-            col_merge[j+1]++;
-          }
-        }
-        while (rhs_cnt<lgtI && rhs_j == j) {
-          if (rhs_cnt == 0 ||
-              (rhs_cnt>0 && ilist[rhs_cnt].key != ilist[rhs_cnt-1].key)) {
-            row_merge[tot_cnt] = rhs_i;
-            if (itype == 'n')
-              write_num[id](val_merge, tot_cnt++, &val, 0);
-            else
-              convert_num[id]((unsigned char*)val_merge + E_SIZE[id]*tot_cnt++,
-                  value, 0, ilist[rhs_cnt].value);
-            col_merge[j+1]++;
-          }
-          if (rhs_cnt++ < lgtI-1) {
-            rhs_j = ilist[rhs_cnt].key / SP_NROWS(self);
-            rhs_i = ilist[rhs_cnt].key % SP_NROWS(self);
-          }
-        }
-      }
-
-      for (i=0; i<SP_NCOLS(self); i++)
-        col_merge[i+1] += col_merge[i];
-
-      free(SP_COL(self)); SP_COL(self) = col_merge;
-      free(SP_ROW(self)); SP_ROW(self) = row_merge;
-      free(SP_VAL(self)); SP_VAL(self) = val_merge;
-      free(ilist);
-
-      //realloc_ccs(self->obj, SP_NNZ(self));
-    }
-    /* ass. argument is a sparse matrix */
-    else
-      {
-      int_list *ilist = malloc(lgtI*sizeof(int_list));
-      int_t *col_merge = calloc(SP_NCOLS(self)+1,sizeof(int_t));
-      int_t *row_merge = malloc(nnz*sizeof(int_t));
-      void *val_merge = malloc(nnz*E_SIZE[id]);
-      if (!ilist || !col_merge || !row_merge || !val_merge) {
-        free(ilist); free(col_merge); free(row_merge); free(val_merge);
-        if (!Matrix_Check(args)) { Py_DECREF(Il); }
-        if (decref_val) { Py_DECREF(value); }
-        PY_ERR_INT(PyExc_MemoryError, "insufficient memory");
-      }
-
-      for (i=0; i<lgtI; i++) {
-        ilist[i].key = CWRAP(MAT_BUFI(Il)[i],SP_NROWS(self)*SP_NCOLS(self));
-        ilist[i].value = -1;
-      }
-
-      for (i=0; i<SP_NNZ(value); i++)
-        ilist[SP_ROW(value)[i]].value = i;
-
-      qsort(ilist, lgtI, sizeof(int_list), comp_int);
-
-      /* merge lists */
-      int_t rhs_cnt = 0, tot_cnt = 0;
-      int_t rhs_j = ilist[rhs_cnt].key / SP_NROWS(self);
-      int_t rhs_i = ilist[rhs_cnt].key % SP_NROWS(self);
-      for (j=0; j<SP_NCOLS(self); j++) {
-        for (i=SP_COL(self)[j]; i<SP_COL(self)[j+1]; i++) {
-
-          while (rhs_cnt<lgtI && rhs_j == j && rhs_i < SP_ROW(self)[i]) {
-            if (ilist[rhs_cnt].value >= 0 &&
-                (rhs_cnt==0 || (rhs_cnt>0 && ilist[rhs_cnt].key !=
-                    ilist[rhs_cnt-1].key))) {
-              row_merge[tot_cnt] = rhs_i;
-              convert_array((unsigned char*)val_merge + E_SIZE[id]*tot_cnt++,
-			    (unsigned char*)SP_VAL(value) + E_SIZE[val_id]*ilist[rhs_cnt].value,
-                  id, val_id, 1);
-              col_merge[j+1]++;
-            }
-            if (rhs_cnt++ < lgtI-1) {
-              rhs_j = ilist[rhs_cnt].key / SP_NROWS(self);
-              rhs_i = ilist[rhs_cnt].key % SP_NROWS(self);
-            }
-          }
-
-          if (rhs_cnt<lgtI && rhs_i == SP_ROW(self)[i] && rhs_j == j) {
-            if (ilist[rhs_cnt].value >= 0 && (rhs_cnt==0 ||
-                (rhs_cnt>0 && ilist[rhs_cnt].key !=
-                    ilist[rhs_cnt-1].key))) {
-              row_merge[tot_cnt] = rhs_i;
-              convert_array((unsigned char*)val_merge + E_SIZE[id]*tot_cnt++,
-			    (unsigned char*)SP_VAL(value) + E_SIZE[val_id]*ilist[rhs_cnt].value,
-                  id, val_id, 1);
-              col_merge[j+1]++;
-            }
-            if (rhs_cnt++ < lgtI-1) {
-              rhs_j = ilist[rhs_cnt].key / SP_NROWS(self);
-              rhs_i = ilist[rhs_cnt].key % SP_NROWS(self);
-            }
-          }
-          else {
-            row_merge[tot_cnt] = SP_ROW(self)[i];
-            convert_array((unsigned char*)val_merge + E_SIZE[id]*tot_cnt++,
-			  (unsigned char*)SP_VAL(self) + E_SIZE[id]*i, id, id, 1);
-            col_merge[j+1]++;
-          }
-        }
-        while (rhs_cnt<lgtI && rhs_j == j) {
-          if (ilist[rhs_cnt].value >= 0 && (rhs_cnt==0 || (rhs_cnt>0 &&
-              ilist[rhs_cnt].key != ilist[rhs_cnt-1].key))) {
-            row_merge[tot_cnt] = rhs_i;
-            convert_array((unsigned char*)val_merge + E_SIZE[id]*tot_cnt++,
-			  (unsigned char*)SP_VAL(value) + E_SIZE[val_id]*ilist[rhs_cnt].value,
-                id, val_id, 1);
-            col_merge[j+1]++;
-          }
-          if (rhs_cnt++ < lgtI-1) {
-            rhs_j = ilist[rhs_cnt].key / SP_NROWS(self);
-            rhs_i = ilist[rhs_cnt].key % SP_NROWS(self);
-          }
-        }
-      }
-
-      for (i=0; i<SP_NCOLS(self); i++)
-        col_merge[i+1] += col_merge[i];
-
-      free(SP_COL(self)); SP_COL(self) = col_merge;
-      free(SP_ROW(self)); SP_ROW(self) = row_merge;
-      free(SP_VAL(self)); SP_VAL(self) = val_merge;
-      free(ilist);
-
-      //realloc_ccs(self->obj, SP_NNZ(self));
-      }
-
-    if (!Matrix_Check(args)) { Py_DECREF(Il); }
-    if (decref_val) { Py_DECREF(value); }
-
-    return 0;
-  }
-
-  /* remainding cases are different two argument indexing */
-
-  PyObject *argI = NULL, *argJ = NULL;
-  if (!PyArg_ParseTuple(args, "OO", &argI, &argJ))
-    PY_ERR_INT(PyExc_TypeError, "invalid index arguments");
-
-  /* two integers, subscript form, handle separately */
-#if PY_MAJOR_VERSION >= 3
-  if (PyLong_Check(argI) && PyLong_Check(argJ)) {
-#else
-  if (PyInt_Check(argI) && PyInt_Check(argJ)) {
-#endif
-
-    if (itype != 'n')
-      PY_ERR_INT(PyExc_TypeError, "argument has wrong size");
-
-#if PY_MAJOR_VERSION >= 3
-    i = PyLong_AS_LONG(argI); j = PyLong_AS_LONG(argJ);
-#else
-    i = PyInt_AS_LONG(argI); j = PyInt_AS_LONG(argJ);
-#endif
-    if ( OUT_RNG(i, SP_NROWS(self)) || OUT_RNG(j, SP_NCOLS(self)) )
-      PY_ERR_INT(PyExc_IndexError, "index out of range");
-
-    i = CWRAP(i,SP_NROWS(self)); j = CWRAP(j,SP_NCOLS(self));
-    if (spmatrix_getitem_ij(self, i, j, &tempval))
-      spmatrix_setitem_ij(self, i, j, &val);
-    else {
-      if (!realloc_ccs(self->obj, SP_NNZ(self)+1))
-        PY_ERR_INT(PyExc_MemoryError, "insufficient memory");
-
-      spmatrix_setitem_ij(self, i, j, &val);
-    }
-
-    return 0;
-  }
-
-  if (!(Il = create_indexlist(SP_NROWS(self), argI)) ||
-      !(Jl = create_indexlist(SP_NCOLS(self), argJ))) {
-    PyErr_SetNone(PyExc_MemoryError);
-    free_lists_exit(argI,argJ,Il,Jl,-1);
-  }
-
-  if (decref_val && ndim < 2 &&
-      MAT_LGT(value) == MAT_LGT(Il)*MAT_LGT(Jl)) {
-    MAT_NROWS(value) = MAT_LGT(Il); MAT_NCOLS(value) = MAT_LGT(Jl);
-  }
-
-  int_t lgtI = MAT_LGT(Il), lgtJ = MAT_LGT(Jl);
-
-  if ((itype == 'd' && (lgtI != MAT_NROWS(value) ||
-      lgtJ != MAT_NCOLS(value))) ||
-      (itype == 's' && (lgtI != SP_NROWS(value) ||
-          lgtJ != SP_NCOLS(value)))) {
-    if (!Matrix_Check(argI)) { Py_DECREF(Il); }
-    if (!Matrix_Check(argJ)) { Py_DECREF(Jl); }
-    if (decref_val) { Py_DECREF(value); }
-    PY_ERR_INT(PyExc_TypeError, "incompatible size of assignment");
-  }
-
-  /* ass. argument is dense matrix or number */
-  if  ((itype == 'd' || itype == 'n') && lgtI*lgtJ> 0) {
-
-    int_t nnz = SP_NNZ(self)+lgtI*lgtJ;
-
-    int_t *col_merge = calloc(SP_NCOLS(self)+1,sizeof(int_t));
-    int_t *row_merge = malloc(nnz*sizeof(int_t));
-    void *val_merge  = malloc(nnz*E_SIZE[id]);
-    int_list *Is = malloc(lgtI*sizeof(int_list));
-    int_list *Js = malloc(lgtJ*sizeof(int_list));
-    if (!Is || !Js || !col_merge || !row_merge || !val_merge) {
-      if (!Matrix_Check(argI)) { Py_DECREF(Il); }
-      if (!Matrix_Check(argJ)) { Py_DECREF(Jl); }
-      free(Is); free(Js);
-      free(col_merge); free(row_merge); free(val_merge);
-      if (decref_val) { Py_DECREF(value); }
-      PY_ERR_INT(PyExc_MemoryError, "insufficient memory");
-    }
-
-    for (i=0; i<lgtI; i++) {
-      Is[i].key = CWRAP(MAT_BUFI(Il)[i],SP_NROWS(self));
-      Is[i].value = i;
-    }
-    qsort(Is, lgtI, sizeof(int_list), comp_int);
-
-    for (i=0; i<lgtJ; i++) {
-      Js[i].key = CWRAP(MAT_BUFI(Jl)[i],SP_NCOLS(self));
-      Js[i].value = i;
-    }
-    qsort(Js, lgtJ, sizeof(int_list), comp_int);
-
-    int_t rhs_cnti, rhs_cntj = 0, tot_cnt = 0;
-    int_t rhs_i, rhs_j = Js[0].key;
-    for (j=0; j<SP_NCOLS(self); j++) {
-
-      if (rhs_j < j && rhs_cntj++ < lgtJ-1) {
-        rhs_j = Js[rhs_cntj].key;
-      }
-
-      rhs_cnti = 0; rhs_i = Is[0].key;
-      for (i=SP_COL(self)[j]; i<SP_COL(self)[j+1]; i++) {
-
-        while (rhs_cnti<lgtI && rhs_j == j && rhs_i < SP_ROW(self)[i]) {
-          if (rhs_cnti == 0 || (rhs_cnti>0 &&
-              Is[rhs_cnti].key != Is[rhs_cnti-1].key)) {
-            row_merge[tot_cnt] = rhs_i;
-
-            if (itype == 'n')
-              write_num[id](val_merge, tot_cnt++, &val, 0);
-            else
-              convert_num[id]((unsigned char*)val_merge + E_SIZE[id]*tot_cnt++,
-                  value, 0, Is[rhs_cnti].value + lgtI*Js[rhs_cntj].value);
-            col_merge[j+1]++;
-          }
-          if (rhs_cnti++ < lgtI-1)
-            rhs_i = Is[rhs_cnti].key;
-        }
-
-        if (rhs_cnti<lgtI && rhs_i == SP_ROW(self)[i] && rhs_j == j) {
-          if (rhs_cnti == 0 || (rhs_cnti>0 &&
-              Is[rhs_cnti].key != Is[rhs_cnti-1].key)) {
-            row_merge[tot_cnt] = rhs_i;
-
-            if (itype == 'n')
-              write_num[id](val_merge, tot_cnt++, &val, 0);
-            else
-              convert_num[id]((unsigned char*)val_merge + E_SIZE[id]*tot_cnt++,
-                  value, 0, Is[rhs_cnti].value + lgtI*Js[rhs_cntj].value);
-
-            col_merge[j+1]++;
-          }
-          if (rhs_cnti++ < lgtI-1)
-            rhs_i = Is[rhs_cnti].key;
-        }
-        else {
-          row_merge[tot_cnt] = SP_ROW(self)[i];
-          convert_array((unsigned char*)val_merge + E_SIZE[id]*tot_cnt++,
-			(unsigned char*)SP_VAL(self) + E_SIZE[id]*i, id, id, 1);
-          col_merge[j+1]++;
-        }
-      }
-      while (rhs_cnti<lgtI && rhs_j == j) {
-        if (rhs_cnti == 0 || (rhs_cnti>0 &&
-            Is[rhs_cnti].key != Is[rhs_cnti-1].key)) {
-
-          row_merge[tot_cnt] = rhs_i;
-
-          if (itype == 'n')
-            write_num[id](val_merge, tot_cnt++, &val, 0);
-          else
-            convert_num[id]((unsigned char*)val_merge + E_SIZE[id]*tot_cnt++,
-                value, 0, Is[rhs_cnti].value + lgtI*Js[rhs_cntj].value);
-
-          col_merge[j+1]++;
-        }
-        if (rhs_cnti++ < lgtI-1)
-          rhs_i = Is[rhs_cnti].key;
-      }
-    }
-
-    for (i=0; i<SP_NCOLS(self); i++)
-      col_merge[i+1] += col_merge[i];
-
-    free(SP_COL(self)); SP_COL(self) = col_merge;
-    free(SP_ROW(self)); SP_ROW(self) = row_merge;
-    free(SP_VAL(self)); SP_VAL(self) = val_merge;
-    free(Is); free(Js);
-
-    //realloc_ccs(self->obj, SP_NNZ(self));
-
-  }
-  /* ass. argument is a sparse matrix */
-  else if (itype == 's' && lgtI*lgtJ > 0) {
-
-    int_t nnz = SP_NNZ(self)+SP_NNZ(value);
-
-    int_t *col_merge = calloc((SP_NCOLS(self)+1),sizeof(int_t));
-    int_t *row_merge = malloc(nnz*sizeof(int_t));
-    void *val_merge  = malloc(nnz*E_SIZE[id]);
-    int_list *Is = malloc(lgtI*sizeof(int_list));
-    int_list *Js = malloc(lgtJ*sizeof(int_list));
-    if (!Is || !Js || !col_merge || !row_merge || !val_merge) {
-      if (!Matrix_Check(argI)) { Py_DECREF(Il); }
-      if (!Matrix_Check(argJ)) { Py_DECREF(Jl); }
-      free(Is); free(Js);
-      free(col_merge); free(row_merge); free(val_merge);
-      if (decref_val) { Py_DECREF(value); }
-      PY_ERR_INT(PyExc_MemoryError,"insufficient memory");
-    }
-
-    for (i=0; i<lgtJ; i++) {
-      Js[i].key = CWRAP(MAT_BUFI(Jl)[i],SP_NCOLS(self));
-      Js[i].value = i;
-    }
-    qsort(Js, lgtJ, sizeof(int_list), comp_int);
-
-    int_t rhs_cnti, rhs_cntj = -1, tot_cnt = 0, rhs_offs_rptr = 0;
-    int_t rhs_i, rhs_j = -1;
-    for (j=0; j<SP_NCOLS(self); j++) {
-
-      if (rhs_j < j && rhs_cntj++ < lgtJ-1) {
-        rhs_j = Js[rhs_cntj].key;
-        rhs_offs_rptr = SP_COL(value)[Js[rhs_cntj].value];
-
-        for (i=0; i<lgtI; i++) {
-          Is[i].key = CWRAP(MAT_BUFI(Il)[i],SP_NROWS(self));
-          Is[i].value = -1;
-        }
-
-        for (i=rhs_offs_rptr; i<SP_COL(value)[Js[rhs_cntj].value+1]; i++)
-          Is[SP_ROW(value)[i]].value = i-rhs_offs_rptr;
-
-        qsort(Is, lgtI, sizeof(int_list), comp_int);
-      }
-
-      rhs_cnti = 0; rhs_i = Is[0].key;
-      for (i=SP_COL(self)[j]; i<SP_COL(self)[j+1]; i++) {
-
-        while (rhs_cnti<lgtI && rhs_j == j && rhs_i < SP_ROW(self)[i]) {
-          if (Is[rhs_cnti].value >= 0 && (rhs_cnti==0 ||
-              (rhs_cnti>0 && Is[rhs_cnti].key != Is[rhs_cnti-1].key))) {
-            row_merge[tot_cnt] = rhs_i;
-
-            convert_array((unsigned char*)val_merge + E_SIZE[id]*tot_cnt++,
-			  (unsigned char*)SP_VAL(value) + E_SIZE[val_id]*
-                (Is[rhs_cnti].value+rhs_offs_rptr), id, val_id, 1);
-
-            col_merge[j+1]++;
-          }
-          if (rhs_cnti++ < lgtI-1)
-            rhs_i = Is[rhs_cnti].key;
-        }
-        if (rhs_cnti<lgtI && rhs_i == SP_ROW(self)[i] && rhs_j == j) {
-          if (Is[rhs_cnti].value >= 0 && (rhs_cnti==0 ||
-              (rhs_cnti>0 && Is[rhs_cnti].key != Is[rhs_cnti-1].key))) {
-            row_merge[tot_cnt] = rhs_i;
-
-            convert_array((unsigned char*)val_merge + E_SIZE[id]*tot_cnt++,
-			  (unsigned char*)SP_VAL(value) + E_SIZE[val_id]*
-                (Is[rhs_cnti].value+rhs_offs_rptr), id, val_id, 1);
-
-            col_merge[j+1]++;
-          }
-          if (rhs_cnti++ < lgtI-1)
-            rhs_i = Is[rhs_cnti].key;
-        }
-        else {
-          row_merge[tot_cnt] = SP_ROW(self)[i];
-          convert_array((unsigned char*)val_merge + E_SIZE[id]*tot_cnt++,
-			(unsigned char*)SP_VAL(self) + E_SIZE[id]*i, id, id, 1);
-          col_merge[j+1]++;
-        }
-      }
-      while (rhs_cnti<lgtI && rhs_j == j) {
-        if (Is[rhs_cnti].value >= 0 && (rhs_cnti == 0 || (rhs_cnti>0 &&
-            Is[rhs_cnti].key != Is[rhs_cnti-1].key))) {
-
-          row_merge[tot_cnt] = rhs_i;
-
-          convert_array((unsigned char*)val_merge + E_SIZE[id]*tot_cnt++,
-			(unsigned char*)SP_VAL(value) + E_SIZE[val_id]*
-              (Is[rhs_cnti].value+rhs_offs_rptr), id, val_id, 1);
-
-          col_merge[j+1]++;
-        }
-        if (rhs_cnti++ < lgtI-1)
-          rhs_i = Is[rhs_cnti].key;
-      }
-    }
-
-    for (i=0; i<SP_NCOLS(self); i++)
-      col_merge[i+1] += col_merge[i];
-
-    free(SP_COL(self)); SP_COL(self) = col_merge;
-    free(SP_ROW(self)); SP_ROW(self) = row_merge;
-    free(SP_VAL(self)); SP_VAL(self) = val_merge;
-    free(Is); free(Js);
-
-    //realloc_ccs(self->obj, SP_NNZ(self));
-  }
-
-  if (!Matrix_Check(argI)) { Py_DECREF(Il); }
-  if (!Matrix_Check(argJ)) { Py_DECREF(Jl); }
-  if (decref_val) { Py_DECREF(value); }
-
-  return 0;
-
-}
-
-static PyMappingMethods spmatrix_as_mapping = {
-    (lenfunc)spmatrix_length,
-    (binaryfunc)spmatrix_subscr,
-    (objobjargproc)spmatrix_ass_subscr
-};
-
-
-static PyObject * spmatrix_neg(spmatrix *self)
-{
-  spmatrix *x = SpMatrix_NewFromSpMatrix(self,SP_ID(self));
-  if (!x) return PyErr_NoMemory();
-
-  int n=SP_NNZ(x);
-  scal[SP_ID(self)](&n, &MinusOne[SP_ID(self)], SP_VAL(x), &intOne);
-
-  return (PyObject *)x;
-}
-
-static PyObject * spmatrix_pos(spmatrix *self)
-{
-  spmatrix *x = SpMatrix_NewFromSpMatrix(self,SP_ID(self));
-  if (!x) return PyErr_NoMemory();
-
-  return (PyObject *)x;
-}
-
-static PyObject * spmatrix_abs(spmatrix *self)
-{
-  spmatrix *x = SpMatrix_New(SP_NROWS(self), SP_NCOLS(self),
-      SP_NNZ(self), DOUBLE);
-  if (!x) return PyErr_NoMemory();
-
-  int_t i;
-
-  if (SP_ID(self) == DOUBLE)
-    for (i=0; i<SP_NNZ(self); i++) SP_VALD(x)[i] = fabs(SP_VALD(self)[i]);
-  else
-    for (i=0; i<SP_NNZ(self); i++) SP_VALD(x)[i] = cabs(SP_VALZ(self)[i]);
-
-  memcpy(SP_ROW(x), SP_ROW(self), SP_NNZ(self)*sizeof(int_t));
-  memcpy(SP_COL(x), SP_COL(self), (SP_NCOLS(self)+1)*sizeof(int_t));
-
-  return (PyObject *)x;
-}
-
-static PyObject *
-spmatrix_add_helper(PyObject *self, PyObject *other, int add)
-{
-  if (!SpMatrix_Check(self)  ||
-      !(Matrix_Check(other) || SpMatrix_Check(other)))
-    {
-    Py_INCREF(Py_NotImplemented);
-    return Py_NotImplemented;
-    }
-
-  if ((X_NROWS(self) != X_NROWS(other)) || (X_NCOLS(self) != X_NCOLS(other)))
-    PY_ERR_TYPE("incompatible dimensions");
-
-  int id = MAX(SP_ID(self),X_ID(other));
-
-  ccs *x, *z = NULL;
-  void *y;
-
-  if (!(x = convert_ccs(((spmatrix *)self)->obj, id)))
-    return NULL;
-
-  if (!(y = (Matrix_Check(other) ?
-      (void *)Matrix_NewFromMatrix((matrix *)other, id) :
-        (void *)convert_ccs(((spmatrix *)other)->obj, id)))) {
-    if (x->id != id) free_ccs(x);
-    return NULL;
-  }
-
-  if (sp_axpy[id]((add ? One[id] : MinusOne[id]), x,
-      (Matrix_Check(other) ? MAT_BUF(y) : y),
-      1, SpMatrix_Check(other), 0, (void *)&z))
-    {
-    if (x->id != id) free_ccs(x);
-    if (Matrix_Check(other))
-      Py_DECREF((PyObject *)y);
-    else
-      if (((ccs *)y)->id != id) free_ccs(y);
-
-    return PyErr_NoMemory();
-    }
-
-  if (x->id != id) free_ccs(x);
-  if (SpMatrix_Check(other)) {
-    if (((ccs *)y)->id != id) free_ccs(y);
-    spmatrix *ret = SpMatrix_New(SP_NROWS(other), SP_NCOLS(other), 0, id);
-    if (!ret) return PyErr_NoMemory();
-    free_ccs(ret->obj);
-    ret->obj = z;
-    return (PyObject *)ret;
-  }
-  else return (PyObject *)y;
-}
-
-static PyObject *
-spmatrix_add(PyObject *self, PyObject *other)
-{
-  if (!SpMatrix_Check(self) && SpMatrix_Check(other)) {
-    void *ptr = other; other = self; self = ptr;
-  }
-
-  PyObject *ret, *tmp;
-  if (PY_NUMBER(other) || (Matrix_Check(other) && MAT_LGT(other)==1))
-    if ((tmp = (PyObject *)dense((spmatrix *)self))) {
-      ret = matrix_add(tmp, other);
-      Py_DECREF(tmp);
-      return ret;
-    }
-    else return NULL;
-
-  else return spmatrix_add_helper(self, other, 1);
-}
-
-
-static PyObject *
-spmatrix_iadd(PyObject *self, PyObject *other)
-{
-  if (!SpMatrix_Check(other))
-    PY_ERR_TYPE("invalid inplace operation");
-
-  int id = SP_ID(self);
-  if (SP_ID(other) > id)
-    PY_ERR_TYPE("incompatible types for inplace operation");
-
-  if ((SP_NROWS(self) != SP_NROWS(other)) ||
-      (SP_NCOLS(self) != SP_NCOLS(other)))
-    PY_ERR_TYPE("incompatible dimensions");
-
-  ccs *x = ((spmatrix *)self)->obj, *y;
-  void *z;
-
-  if (!(y = convert_ccs(((spmatrix *)other)->obj, id)))
-    return NULL;
-
-  if (sp_axpy[id](One[id], x, y, 1, 1, 0, &z))
-    {
-    if (y->id != id) free_ccs(y);
-    return PyErr_NoMemory();
-    }
-
-  free_ccs(x); ((spmatrix *)self)->obj = z;
-  if (y->id != id) free_ccs(y);
-
-  Py_INCREF(self);
-  return self;
-}
-
-
-static PyObject *
-spmatrix_sub(PyObject *self, PyObject *other)
-{
-  PyObject *ret, *tmp;
-  if (PY_NUMBER(self) || (Matrix_Check(self) && MAT_LGT(self)==1)) {
-    if ((tmp = (PyObject *)dense((spmatrix *)other))) {
-      ret = matrix_sub(self, tmp);
-      Py_DECREF(tmp);
-      return ret;
-    }
-    else return NULL;
-  }
-  else if (PY_NUMBER(other) || (Matrix_Check(other) && MAT_LGT(other)==1)) {
-    if ((tmp = (PyObject *)dense((spmatrix *)self))) {
-      ret = matrix_sub(tmp, other);
-      Py_DECREF(tmp);
-      return ret;
-    }
-    else return NULL;
-  }
-  else if (!SpMatrix_Check(self) && SpMatrix_Check(other))
-    {
-    return spmatrix_add_helper(other, self, 0);
-    }
-  else if (SpMatrix_Check(self) && !SpMatrix_Check(other)) {
-    if ((ret = spmatrix_add_helper(self, other, 0))) {
-      int n = MAT_LGT(other), id = MAT_ID(ret);
-      scal[id](&n, &MinusOne[id], MAT_BUF(ret), &intOne);
-      return ret;
-    }
-    else return NULL;
-  }
-  else return spmatrix_add_helper(other, self, 0);
-}
-
-static PyObject *
-spmatrix_isub(PyObject *self, PyObject *other)
-{
-  if (!SpMatrix_Check(other))
-    PY_ERR_TYPE("invalid inplace operation");
-
-  int id = SP_ID(self);
-
-  if (SP_ID(other) > id)
-    PY_ERR_TYPE("incompatible types for inplace operation");
-
-  if ((SP_NROWS(self) != SP_NROWS(other)) ||
-      (SP_NCOLS(self) != SP_NCOLS(other)))
-    PY_ERR_TYPE("incompatible dimensions");
-
-  ccs *x = ((spmatrix *)self)->obj, *y;
-  void *z;
-
-  if (!(y = convert_ccs(((spmatrix *)other)->obj, id)))
-    return NULL;
-
-  if (sp_axpy[id](MinusOne[id], y, x, 1, 1, 0, &z))
-    {
-    if (y->id != id) free_ccs(y);
-    return PyErr_NoMemory();
-    }
-
-  free_ccs(x); ((spmatrix *)self)->obj = z;
-  if (y->id != id) free_ccs(y);
-
-  Py_INCREF(self);
-  return self;
-}
-
-static PyObject *
-spmatrix_mul(PyObject *self, PyObject *other)
-{
-  if (!(SpMatrix_Check(self) || Matrix_Check(self) || PY_NUMBER(self)) ||
-      !(SpMatrix_Check(other) || Matrix_Check(other) || PY_NUMBER(other)))
-    {
-    Py_INCREF(Py_NotImplemented);
-    return Py_NotImplemented;
-    }
-
-  int id = MAX(get_id(self, PY_NUMBER(self)),get_id(other, PY_NUMBER(other)));
-  if (PY_NUMBER(self) || (Matrix_Check(self) && MAT_LGT(self) == 1 &&
-      !(SpMatrix_Check(other) && SP_NROWS(other) == 1)) ||
-      PY_NUMBER(other) || (Matrix_Check(other) && MAT_LGT(other) == 1 &&
-          !(SpMatrix_Check(self) && SP_NCOLS(self) == 1)) )
-    {
-
-    spmatrix *ret = SpMatrix_NewFromSpMatrix((spmatrix *)
-        (SpMatrix_Check(self) ? self : other), id);
-
-    number val;
-    convert_num[id](&val, !SpMatrix_Check(self) ? self : other,
-        PY_NUMBER(other) || PY_NUMBER(self), 0);
-
-    scal[id]((int *)&SP_NNZ(ret), &val, SP_VAL(ret), (void *)&One[INT]);
-    return (PyObject *)ret;
-    }
-
-  else {
-    if (X_NCOLS(self) != X_NROWS(other))
-      PY_ERR_TYPE("incompatible dimensions");
-
-    void *x, *y, *z = NULL;
-    int sp_c = SpMatrix_Check(self) && SpMatrix_Check(other);
-    PyObject *C = (sp_c ?
-        (PyObject *)SpMatrix_New(SP_NROWS(self), SP_NCOLS(other), 0, id) :
-          (PyObject *)Matrix_New(X_NROWS(self), X_NCOLS(other), id));
-
-    if (SpMatrix_Check(self))
-      x = convert_ccs(((spmatrix *)self)->obj, id);
-    else
-      x = convert_mtx_alloc((matrix *)self, id);
-
-    if (SpMatrix_Check(other))
-      y = convert_ccs(((spmatrix *)other)->obj, id);
-    else
-      y = convert_mtx_alloc((matrix *)other, id);
-
-    if (!C || !x || !y) {
-      PyErr_SetNone(PyExc_MemoryError);
-      Py_XDECREF(C);
-      C = NULL;
-      goto cleanup;
-    }
-    if (sp_gemm[id]('N', 'N', One[id], x, y, Zero[id],
-	    sp_c ? (unsigned char*)((spmatrix *)C)->obj : (unsigned char*)MAT_BUF(C),
-            SpMatrix_Check(self), SpMatrix_Check(other), sp_c, 0, &z,
-            X_NROWS(self), X_NCOLS(other), X_NROWS(other)))
-      {
-      PyErr_SetNone(PyExc_MemoryError);
-      Py_DECREF(C); C = NULL;
-      }
-
-    if (z) {
-      free_ccs( ((spmatrix *)C)->obj );
-      ((spmatrix *)C)->obj = z;
-    }
-
-    cleanup:
-    if (SpMatrix_Check(self)) {
-      if (((ccs *)x)->id != id) free_ccs(x);
-    }
-    else if (MAT_ID(self) != id) free(x);
-
-    if (SpMatrix_Check(other)) {
-      if (((ccs *)y)->id != id) free_ccs(y);
-    }
-    else if (MAT_ID(other) != id) free(y);
-
-    return (PyObject *)C;
-  }
-}
-
-static PyObject *
-spmatrix_imul(PyObject *self, PyObject *other)
-{
-  if (!(PY_NUMBER(other) || (Matrix_Check(other) && MAT_LGT(other) == 1)))
-    PY_ERR_TYPE("invalid operands for sparse multiplication");
-
-  if (SP_ID(self) < get_id(other, PY_NUMBER(other)))
-    PY_ERR_TYPE("invalid operands for inplace sparse multiplication");
-
-  number val;
-  convert_num[SP_ID(self)](&val, other, !Matrix_Check(other), 0);
-  scal[SP_ID(self)]((int *)&SP_NNZ(self), &val, SP_VAL(self),
-      (void *)&One[INT]);
-
-  Py_INCREF(self);
-  return self;
-}
-
-static PyObject *
-spmatrix_div_generic(spmatrix *A, PyObject *B, int inplace)
-{
-  if (!SpMatrix_Check(A) || !(PY_NUMBER(B) ||
-      (Matrix_Check(B) && MAT_LGT(B)) == 1))
-    PY_ERR_TYPE("invalid operands for sparse division");
-
-  int idA = get_id(A, 0);
-  int idB = get_id(B, (Matrix_Check(B) ? 0 : 1));
-  int id  = MAX(idA,idB);
-
-  number n;
-  convert_num[id](&n, B, (Matrix_Check(B) ? 0 : 1), 0);
-
-  if (!inplace) {
-    PyObject *ret = (PyObject *)SpMatrix_NewFromSpMatrix((spmatrix *)A, id);
-    if (!ret) return NULL;
-
-    if (div_array[id](SP_VAL(ret), n, SP_NNZ(ret))) {
-      Py_DECREF(ret); return NULL;
-    }
-    return ret;
-  } else {
-    if (id != idA) PY_ERR_TYPE("invalid inplace operation");
-
-    if (div_array[id](SP_VAL(A), n, SP_NNZ(A)))
-      return NULL;
-
-    Py_INCREF(A);
-    return (PyObject *)A;
-  }
-}
-
-static PyObject * spmatrix_div(PyObject *self,PyObject *other) {
-  return spmatrix_div_generic((spmatrix *)self, other, 0);
-}
-
-static PyObject * spmatrix_idiv(PyObject *self,PyObject *other) {
-  return spmatrix_div_generic((spmatrix *)self, other, 1);
-}
-
-static int spmatrix_nonzero(matrix *self)
-{
-  int i, res = 0;
-  for (i=0; i<SP_NNZ(self); i++) {
-    if ((SP_ID(self) == DOUBLE) && (SP_VALD(self)[i] != 0.0)) res = 1;
-    else if ((SP_ID(self) == COMPLEX) && (SP_VALZ(self)[i] != 0.0)) res = 1;
-  }
-
-  return res;
-}
-
-
-static PyNumberMethods spmatrix_as_number = {
-    (binaryfunc)spmatrix_add,    /*nb_add*/
-    (binaryfunc)spmatrix_sub,    /*nb_subtract*/
-    (binaryfunc)spmatrix_mul,    /*nb_multiply*/
-#if PY_MAJOR_VERSION < 3
-    (binaryfunc)spmatrix_div,    /*nb_divide*/
-#endif
-    0,                           /*nb_remainder*/
-    0,                           /*nb_divmod*/
-    0,                           /*nb_power*/
-    (unaryfunc)spmatrix_neg,     /*nb_negative*/
-    (unaryfunc)spmatrix_pos,     /*nb_positive*/
-    (unaryfunc)spmatrix_abs,     /*nb_absolute*/
-    (inquiry)spmatrix_nonzero,   /*nb_nonzero*/
-    0,                           /*nb_invert*/
-    0,                           /*nb_lshift*/
-    0,                           /*nb_rshift*/
-    0,                           /*nb_and*/
-    0,                           /*nb_xor*/
-    0,                           /*nb_or*/
-#if PY_MAJOR_VERSION < 3
-    0,                           /*nb_coerce*/
-#endif
-    0,                           /*nb_int*/
-#if PY_MAJOR_VERSION >= 3
-    0,                           /*nb_reserved*/
-#else
-    0,                           /*nb_long*/
-#endif
-    0,                           /*nb_float*/
-#if PY_MAJOR_VERSION < 3
-    0,                           /*nb_oct*/
-    0,                           /*nb_hex*/
-#endif
-    (binaryfunc)spmatrix_iadd,   /*nb_inplace_add*/
-    (binaryfunc)spmatrix_isub,   /*nb_inplace_subtract*/
-    (binaryfunc)spmatrix_imul,   /*nb_inplace_multiply*/
-#if PY_MAJOR_VERSION < 3
-    (binaryfunc)spmatrix_idiv,   /*nb_inplace_divide*/
-#endif
-    0,                           /*nb_inplace_remainder*/
-    0,                           /*nb_inplace_power*/
-    0,                           /*nb_inplace_lshift*/
-    0,                           /*nb_inplace_rshift*/
-    0,                           /*nb_inplace_and*/
-    0,                           /*nb_inplace_xor*/
-    0,                           /*nb_inplace_or*/
-    0,                           /*nb_floor_divide */
-#if PY_MAJOR_VERSION >= 3
-    (binaryfunc)spmatrix_div,    /* nb_true_divide */
-#else
-    0,                           /* nb_true_divide */
-#endif
-    0,                           /* nb_inplace_floor_divide */
-#if PY_MAJOR_VERSION >= 3
-    (binaryfunc)spmatrix_idiv,   /* nb_inplace_true_divide */
-    0,                           /* nb_index */
-#else
-    0,                           /* nb_inplace_true_divide */
-#endif
-};
-
-
-/*********************** Iterator **************************/
-
-typedef struct {
-  PyObject_HEAD
-  long index;
-  spmatrix *mObj;   /* Set to NULL when iterator is exhausted */
-} spmatrixiter;
-
-static PyTypeObject spmatrixiter_tp;
-
-#define SpMatrixIter_Check(O) PyObject_TypeCheck(O, &spmatrixiter_tp)
-
-static PyObject *
-spmatrix_iter(spmatrix *obj)
-{
-  spmatrixiter *it;
-
-  if (!SpMatrix_Check(obj)) {
-    PyErr_BadInternalCall();
-    return NULL;
-  }
-
-  spmatrixiter_tp.tp_iter = PyObject_SelfIter;
-  spmatrixiter_tp.tp_getattro = PyObject_GenericGetAttr;
-
-  it = PyObject_GC_New(spmatrixiter, &spmatrixiter_tp);
-  if (it == NULL)
-    return NULL;
-
-  Py_INCREF(obj);
-  it->index = 0;
-  it->mObj = obj;
-  PyObject_GC_Track(it);
-
-  return (PyObject *)it;
-}
-
-static void
-spmatrixiter_dealloc(spmatrixiter *it)
-{
-  PyObject_GC_UnTrack(it);
-  Py_XDECREF(it->mObj);
-  PyObject_GC_Del(it);
-}
-
-static int
-spmatrixiter_traverse(spmatrixiter *it, visitproc visit, void *arg)
-{
-  if (it->mObj == NULL)
-    return 0;
-
-  return visit((PyObject *)(it->mObj), arg);
-}
-
-static PyObject *
-spmatrixiter_next(spmatrixiter *it)
-{
-  assert(SpMatrixIter_Check(it));
-  if (it->index >= SP_NNZ(it->mObj))
-    return NULL;
-
-  return num2PyObject[SP_ID(it->mObj)](SP_VAL(it->mObj), it->index++);
-}
-
-static PyTypeObject spmatrixiter_tp = {
-#if PY_MAJOR_VERSION >= 3
-    PyVarObject_HEAD_INIT(NULL, 0)
-#else
-    PyObject_HEAD_INIT(NULL)
-    0,                                        /* ob_size */
-#endif
-    "spmatrixiter",                           /* tp_name */
-    sizeof(spmatrixiter),                     /* tp_basicsize */
-    0,                                        /* tp_itemsize */
-    (destructor)spmatrixiter_dealloc,         /* tp_dealloc */
-    0,                                        /* tp_print */
-    0,                                        /* tp_getattr */
-    0,                                        /* tp_setattr */
-    0,                                        /* tp_compar */
-    0,                                        /* tp_repr */
-    0,                                        /* tp_as_number */
-    0,                                        /* tp_as_sequence */
-    0,                                        /* tp_as_mapping */
-    0,                                        /* tp_hash */
-    0,                                        /* tp_call */
-    0,                                        /* tp_str */
-    0,                                        /* tp_getattro */
-    0,                                        /* tp_setattro */
-    0,                                        /* tp_as_buffer */
-    Py_TPFLAGS_DEFAULT | Py_TPFLAGS_HAVE_GC,  /* tp_flags */
-    0,                                        /* tp_doc */
-    (traverseproc)spmatrixiter_traverse,      /* tp_traverse */
-    0,                                        /* tp_clear */
-    0,                                        /* tp_richcompare */
-    0,                                        /* tp_weaklistoffset */
-    0,                                        /* tp_iter */
-    (iternextfunc)spmatrixiter_next,          /* tp_iternext */
-    0,                                        /* tp_methods */
-};
-
-
-PyTypeObject spmatrix_tp = {
-#if PY_MAJOR_VERSION >= 3
-    PyVarObject_HEAD_INIT(NULL, 0)
-#else
-    PyObject_HEAD_INIT(NULL)
-    0,
-#endif
-    "cvxopt.base.spmatrix",
-    sizeof(spmatrix),
-    0,
-    (destructor)spmatrix_dealloc,              /* tp_dealloc */
-    0,                                         /* tp_print */
-    0,                                         /* tp_getattr */
-    0,                                         /* tp_setattr */
-#if PY_MAJOR_VERSION >= 3
-    0,                                         /* tp_compare */
-#else
-    (cmpfunc)spmatrix_compare,                 /* tp_compare */
-#endif
-    (reprfunc)spmatrix_repr,                   /* tp_repr */
-    &spmatrix_as_number,                       /* tp_as_number */
-    0,                                         /* tp_as_sequence */
-    &spmatrix_as_mapping,                      /* tp_as_mapping */
-    0,                                         /* tp_hash */
-    0,                                         /* tp_call */
-    (reprfunc)spmatrix_str,                    /* tp_str */
-    0,                                         /* tp_getattro */
-    0,                                         /* tp_setattro */
-    0,                                         /* tp_as_buffer */
-#if PY_MAJOR_VERSION >= 3
-    Py_TPFLAGS_DEFAULT | Py_TPFLAGS_BASETYPE,  /* tp_flags */
-#else
-    Py_TPFLAGS_DEFAULT | Py_TPFLAGS_BASETYPE |
-    Py_TPFLAGS_CHECKTYPES,                     /* tp_flags */
-#endif
-    0,                                         /* tp_doc */
-    0,                                         /* tp_traverse */
-    0,                                         /* tp_clear */
-    (richcmpfunc)spmatrix_richcompare,         /* tp_richcompare */
-    0,                                         /* tp_weaklistoffset */
-    (getiterfunc)spmatrix_iter,                /* tp_iter */
-    0,                                         /* tp_iternext */
-    spmatrix_methods,                          /* tp_methods */
-    0,                                         /* tp_members */
-    spmatrix_getsets,                          /* tp_getset */
-    0,                                         /* tp_base */
-    0,                                         /* tp_dict */
-    0,                                         /* tp_descr_get */
-    0,                                         /* tp_descr_set */
-    0,                                         /* tp_dictoffset */
-    0,                                         /* tp_init */
-    0,                                         /* tp_alloc */
-    spmatrix_new,                              /* tp_new */
-};
->>>>>>> d8bd930d
+/*
+ * Copyright 2012-2016 M. Andersen and L. Vandenberghe.
+ * Copyright 2010-2011 L. Vandenberghe.
+ * Copyright 2004-2009 J. Dahl and L. Vandenberghe.
+ *
+ * This file is part of CVXOPT.
+ *
+ * CVXOPT is free software; you can redistribute it and/or modify
+ * it under the terms of the GNU General Public License as published by
+ * the Free Software Foundation; either version 3 of the License, or
+ * (at your option) any later version.
+ *
+ * CVXOPT is distributed in the hope that it will be useful,
+ * but WITHOUT ANY WARRANTY; without even the implied warranty of
+ * MERCHANTABILITY or FITNESS FOR A PARTICULAR PURPOSE.  See the
+ * GNU General Public License for more details.
+ *
+ * You should have received a copy of the GNU General Public License
+ * along with this program.  If not, see <http://www.gnu.org/licenses/>.
+ */
+
+#define BASE_MODULE
+
+#include "Python.h"
+#include "cvxopt.h"
+#include "misc.h"
+
+#include <complexobject.h>
+
+#define CONJ(flag, val) (flag == 'C' ? conj(val) : val)
+
+extern const int  E_SIZE[];
+extern const char TC_CHAR[][2];
+extern number One[3], MinusOne[3], Zero[3];
+extern int intOne;
+
+extern void (*write_num[])(void *, int, void *, int) ;
+extern int (*convert_num[])(void *, void *, int, int_t) ;
+extern PyObject * (*num2PyObject[])(void *, int) ;
+extern void (*scal[])(int *, number *, void *, int *) ;
+extern void (*axpy[])(int *, void *, void *, int *, void *, int *) ;
+extern void (*gemm[])(char *, char *, int *, int *, int *, void *,
+    void *, int *, void *, int *, void *, void *, int *) ;
+extern int (*div_array[])(void *, number, int) ;
+extern int get_id(void *, int ) ;
+
+extern PyTypeObject matrix_tp ;
+extern matrix * Matrix_NewFromMatrix(matrix *, int) ;
+extern matrix * Matrix_NewFromSequence(PyObject *, int) ;
+extern matrix * Matrix_NewFromPyBuffer(PyObject *, int, int *) ;
+extern matrix * Matrix_NewFromNumber(int , int , int , void *, int ) ;
+extern matrix * create_indexlist(int, PyObject *) ;
+extern matrix * Matrix_New(int, int, int) ;
+extern matrix * dense(spmatrix *) ;
+extern PyObject * matrix_add(PyObject *, PyObject *) ;
+extern PyObject * matrix_sub(PyObject *, PyObject *) ;
+extern void * convert_mtx_alloc(matrix *, int) ;
+
+PyTypeObject spmatrix_tp ;
+spmatrix * SpMatrix_New(int_t, int_t, int_t, int ) ;
+
+extern void (*scal[])(int *, number *, void *, int *) ;
+extern void (*gemm[])(char *, char *, int *, int *, int *, void *, void *,
+    int *, void *, int *, void *, void *, int *) ;
+extern void (*syrk[])(char *, char *, int *, int *, void *, void *,
+    int *, void *, void *, int *) ;
+
+static int sp_daxpy(number, void *, void *, int, int, int, void **) ;
+static int sp_zaxpy(number, void *, void *, int, int, int, void **) ;
+int (*sp_axpy[])(number, void *, void *, int, int, int, void **)
+= { NULL, sp_daxpy, sp_zaxpy };
+
+static int sp_dgemm(char, char, number, void *, void *, number, void *,
+    int, int, int, int, void **, int, int, int) ;
+static int sp_zgemm(char, char, number, void *, void *, number, void *,
+    int, int, int, int, void **, int, int, int) ;
+int (*sp_gemm[])(char, char, number, void *, void *, number, void *,
+    int, int, int, int, void **, int, int, int)
+    = { NULL, sp_dgemm, sp_zgemm };
+
+static int sp_dgemv(char, int, int, number, void *, int,
+    void *, int, number, void *, int) ;
+static int sp_zgemv(char, int, int, number, void *, int,
+    void *, int, number, void *, int) ;
+int (*sp_gemv[])(char, int, int, number, void *, int, void *, int,
+    number, void *, int) = { NULL, sp_dgemv, sp_zgemv } ;
+
+static int sp_dsymv(char, int, number, ccs *, int, void *, int,
+    number, void *, int) ;
+static int sp_zsymv(char, int, number, ccs *, int, void *, int,
+    number, void *, int) ;
+int (*sp_symv[])(char, int, number, ccs *, int, void *, int,
+    number, void *, int) = { NULL, sp_dsymv, sp_zsymv } ;
+
+static int sp_dsyrk(char, char, number, void *, number,
+    void *, int, int, int, int, void **) ;
+int (*sp_syrk[])(char, char, number, void *, number,
+    void *, int, int, int, int, void **) = { NULL, sp_dsyrk, NULL };
+
+typedef struct {
+  int_t key, value;
+} int_list;
+
+static int comp_int(const void *x, const void *y) {
+  if (((int_list *)x)->key == ((int_list *)y)->key)
+    return 0;
+  else
+    return (((int_list *)x)->key > ((int_list *)y)->key ? 1 : -1);
+}
+
+typedef struct {
+  int_t key; double value;
+} double_list;
+
+static int comp_double(const void *x, const void *y) {
+  if (((double_list *)x)->key == ((double_list *)y)->key)
+    return 0;
+  else
+    return (((double_list *)x)->key > ((double_list *)y)->key ? 1 : -1);
+}
+
+typedef struct {
+  int_t key; double complex value;
+} complex_list;
+
+static int comp_complex(const void *x, const void *y) {
+  if (((complex_list *)x)->key == ((complex_list *)y)->key)
+    return 0;
+  else
+    return (((complex_list *)x)->key > ((complex_list *)y)->key ? 1 : -1);
+}
+
+#define spmatrix_getitem_i(O,i,v) \
+    spmatrix_getitem_ij(O,i%SP_NROWS(O),i/SP_NROWS(O),v)
+#define spmatrix_setitem_i(O,i,v) \
+    spmatrix_setitem_ij(O,i%SP_NROWS(O),i/SP_NROWS(O),v)
+
+#define free_lists_exit(argI,argJ,I,J,ret) { \
+    if (argI && !Matrix_Check(argI)) { Py_XDECREF(I); } \
+    if (argJ && !Matrix_Check(argJ)) { Py_XDECREF(J); } \
+    return ret; }
+
+#define INCR_SP_ROW_IDX(O, j, k) {		\
+    while (((ccs *)O)->colptr[j+1] == k+1) j++;	\
+    k++; }
+
+int
+convert_array(void *dest, void *src, int dest_id, int src_id, int n) {
+
+  if (dest_id != MAX(dest_id,src_id))
+    return -1;
+
+  int i;
+  if (dest_id == src_id)
+    memcpy(dest, src, n*E_SIZE[dest_id]);
+  else if (dest_id == DOUBLE) {
+    for (i=0; i<n; i++)
+      ((double *)dest)[i] = ((int *)src)[i];
+  } else {
+    if (src_id == INT) {
+      for (i=0; i<n; i++)
+        ((double complex *)dest)[i] = ((int *)src)[i];
+    } else {
+      for (i=0; i<n; i++)
+        ((double complex *)dest)[i] = ((double *)src)[i];
+    }
+  }
+  return 0;
+}
+
+ccs * alloc_ccs(int_t nrows, int_t ncols, int_t nnz, int id)
+{
+  ccs *obj = malloc(sizeof(ccs));
+  if (!obj) return NULL;
+
+  obj->nrows = nrows;
+  obj->ncols = ncols;
+  obj->id = id;
+
+  obj->values = malloc(E_SIZE[id]*nnz);
+  obj->colptr = calloc(ncols+1,sizeof(int_t));
+  obj->rowind = malloc(sizeof(int_t)*nnz);
+
+  if (!obj->values || !obj->colptr || !obj->rowind) {
+    free(obj->values); free(obj->colptr); free(obj->rowind); free(obj);
+    return NULL;
+  }
+
+  return obj;
+}
+
+void free_ccs(ccs *obj) {
+  free(obj->values);
+  free(obj->rowind);
+  free(obj->colptr);
+  free(obj);
+}
+
+static int
+realloc_ccs(ccs *obj, int_t nnz) {
+
+  int_t *rowind;
+  void *values;
+
+  if ((rowind = realloc(obj->rowind, nnz*sizeof(int_t))))
+    obj->rowind = rowind;
+  else
+    return 0;
+
+  if ((values = realloc(obj->values, nnz*E_SIZE[obj->id])))
+    obj->values = values;
+  else
+    return 0;
+
+  return 1;
+}
+
+static ccs * convert_ccs(ccs *src, int id) {
+
+  if (src->id == id) return src;
+
+  if (id != MAX(id,src->id)) PY_ERR_TYPE("incompatible matrix types");
+
+  ccs *ret = alloc_ccs(src->nrows,src->ncols,CCS_NNZ(src),id);
+  if (!ret) return (ccs *)PyErr_NoMemory();
+
+  convert_array(ret->values, src->values, id, src->id, CCS_NNZ(src));
+  memcpy(ret->rowind, src->rowind, CCS_NNZ(src)*sizeof(int_t));
+  memcpy(ret->colptr, src->colptr, (src->ncols+1)*sizeof(int_t));
+  return ret;
+}
+
+spmatrix *SpMatrix_NewFromMatrix(matrix *src, int id)
+{
+  spmatrix *A;
+  int_t nnz = 0, i, j;
+
+  if (id < MAT_ID(src)) PY_ERR_TYPE("illegal type conversion");
+
+  for (j=0; j<MAT_NCOLS(src); j++) {
+    for (i=0; i<MAT_NROWS(src); i++) {
+
+      number *a = (number*)((unsigned char*)MAT_BUF(src) + (i+j*MAT_NROWS(src))*E_SIZE[MAT_ID(src)]);
+      if (((MAT_ID(src) == INT) && (a->i != Zero[INT].i)) ||
+          ((MAT_ID(src) == DOUBLE) && (a->d != Zero[DOUBLE].d)) ||
+          ((MAT_ID(src) == COMPLEX) && (a->z != Zero[COMPLEX].z)))
+        nnz++;
+    }
+  }
+
+  if (!(A = SpMatrix_New(MAT_NROWS(src), MAT_NCOLS(src), (int_t)nnz, id)))
+    return (spmatrix *)PyErr_NoMemory();
+
+  int cnt = 0;
+  for (j=0; j<MAT_NCOLS(src); j++) {
+    for (i=0; i<MAT_NROWS(src); i++) {
+
+      number a;
+      convert_num[id](&a, src, 0, i+j*MAT_NROWS(src));
+      if (((id == INT) && (a.i != Zero[INT].i)) ||
+          ((id == DOUBLE) && (a.d != Zero[DOUBLE].d)) ||
+          ((id == COMPLEX) && (a.z != Zero[COMPLEX].z))) {
+        write_num[id](SP_VAL(A), cnt, &a, 0);
+        SP_ROW(A)[cnt++] = i;
+        SP_COL(A)[j+1]++;
+      }
+    }
+  }
+
+  for (i=0; i<SP_NCOLS(A); i++)
+    SP_COL(A)[i+1] += SP_COL(A)[i];
+
+  return A;
+}
+
+spmatrix * sparse_concat(PyObject *L, int id_arg)
+{
+  int id=0;
+  int_t m=0, n=0, mk=0, nk=0, i=0, j, nnz=0;
+  PyObject *col;
+
+  int_t single_col = (PyList_GET_SIZE(L) > 0 &&
+      !PyList_Check(PyList_GET_ITEM(L, 0)));
+
+  for (j=0; j<(single_col ? 1 : PyList_GET_SIZE(L)); j++) {
+
+    col = (single_col ? L : PyList_GET_ITEM(L, j));
+    if (!PyList_Check(col))
+      PY_ERR_TYPE("L must be a list of lists with matrices");
+
+    mk = 0;
+    for (i=0; i<PyList_GET_SIZE(col); i++) {
+      PyObject *Lij = PyList_GET_ITEM(col, i);
+      if (!Matrix_Check(Lij) && !SpMatrix_Check(Lij) && !PY_NUMBER(Lij))
+        PY_ERR_TYPE("invalid type in list");
+
+      int_t blk_nrows, blk_ncols;
+      if (Matrix_Check(Lij) || SpMatrix_Check(Lij)) {
+        blk_nrows = X_NROWS(Lij); blk_ncols = X_NCOLS(Lij);
+        id = MAX(id, X_ID(Lij));
+      } else {
+        blk_nrows = 1; blk_ncols = 1;
+        id = MAX(id, get_id(Lij,1));
+      }
+
+      if (Matrix_Check(Lij)) {
+
+        int_t ik, jk;
+        for (jk=0; jk<MAT_NCOLS(Lij); jk++) {
+          for (ik=0; ik<MAT_NROWS(Lij); ik++) {
+
+            number *a = (number*)((unsigned char*)MAT_BUF(Lij) +
+				  (ik+jk*MAT_NROWS(Lij))*E_SIZE[MAT_ID(Lij)]);
+
+            if (((MAT_ID(Lij) == INT) && (a->i != Zero[INT].i)) ||
+                ((MAT_ID(Lij) == DOUBLE) && (a->d != Zero[DOUBLE].d)) ||
+                ((MAT_ID(Lij) == COMPLEX) && (a->z != Zero[COMPLEX].z)))
+              nnz++;
+          }
+        }
+      } else if (SpMatrix_Check(Lij)) {
+        int_t ik, jk;
+        for (jk=0; jk<SP_NCOLS(Lij); jk++) {
+
+          for (ik=SP_COL(Lij)[jk]; ik<SP_COL(Lij)[jk+1]; ik++) {
+            if (((SP_ID(Lij) == DOUBLE) && (SP_VALD(Lij)[ik] != 0.0)) ||
+                ((SP_ID(Lij) == COMPLEX) && (SP_VALZ(Lij)[ik] != 0.0)))
+              nnz++;
+          }
+        }
+      }
+      else nnz += 1;
+
+      if (i==0) {
+        nk = blk_ncols; n += nk;
+        mk = blk_nrows;
+      } else {
+        if (blk_ncols != nk)
+          PY_ERR_TYPE("incompatible dimensions of subblocks");
+        mk += blk_nrows;
+      }
+    }
+    if (j==0)
+      m = mk;
+    else if (m != mk) PY_ERR_TYPE("incompatible dimensions of subblocks");
+  }
+
+  if ((id_arg >= 0) && (id_arg < id))
+    PY_ERR_TYPE("illegal type conversion");
+
+  id = MAX(DOUBLE, MAX(id, id_arg));
+  spmatrix *A = SpMatrix_New(m, n, nnz, id);
+  if (!A) return (spmatrix *)PyErr_NoMemory();
+
+  int_t ik = 0, jk, cnt = 0;
+  nk = 0;
+  for (j=0; j<(single_col ? 1 : PyList_GET_SIZE(L)); j++) {
+    col = (single_col ? L : PyList_GET_ITEM(L, j));
+
+    if (PyList_GET_SIZE(col) > 0) {
+
+      int_t tmp = (PY_NUMBER(PyList_GET_ITEM(col, 0)) ? 1 :
+      X_NCOLS(PyList_GET_ITEM(col, 0)));
+
+      for (jk=0; jk<tmp; jk++) {
+
+        mk = 0;
+        int_t blk_nrows = 0, blk_ncols = 0;
+        for (i=0; i<PyList_GET_SIZE(col); i++) {
+
+          PyObject *Lij = PyList_GET_ITEM(col, i);
+
+          if (Matrix_Check(Lij) || SpMatrix_Check(Lij)) {
+            blk_nrows = X_NROWS(Lij); blk_ncols = X_NCOLS(Lij);
+          } else {
+            blk_nrows = 1; blk_ncols = 1;
+          }
+
+          if (Matrix_Check(Lij)) {
+            for (ik=0; ik<MAT_NROWS(Lij); ik++) {
+
+              number a;
+              convert_num[id](&a, Lij, 0, ik + jk*MAT_NROWS(Lij));
+
+              if (((id == DOUBLE) && (a.d != Zero[DOUBLE].d)) ||
+                  ((id == COMPLEX) && (a.z != Zero[COMPLEX].z))) {
+
+                write_num[id](SP_VAL(A), cnt, &a, 0);
+                SP_ROW(A)[cnt++] = mk + ik;
+                SP_COL(A)[nk+1]++;
+              }
+            }
+          } else if SpMatrix_Check(Lij) {
+
+            int_t ik;
+            for (ik=SP_COL(Lij)[jk]; ik<SP_COL(Lij)[jk+1]; ik++) {
+              if ((SP_ID(Lij) == DOUBLE) && (SP_VALD(Lij)[ik] != 0.0)) {
+                if (id == DOUBLE)
+                  SP_VALD(A)[cnt] = SP_VALD(Lij)[ik];
+                else
+                  SP_VALZ(A)[cnt] = SP_VALD(Lij)[ik];
+
+                SP_ROW(A)[cnt++] = mk + SP_ROW(Lij)[ik];
+                SP_COL(A)[nk+1]++;
+                nnz++;
+              }
+              else if ((SP_ID(Lij) == COMPLEX) && (SP_VALZ(Lij)[ik] != 0.0)) {
+
+                SP_VALZ(A)[cnt] = SP_VALZ(Lij)[ik];
+                SP_ROW(A)[cnt++] = mk + SP_ROW(Lij)[ik];
+                SP_COL(A)[nk+1]++;
+                nnz++;
+              }
+            }
+          } else {
+
+            number a;
+            convert_num[id](&a,	Lij, 1, 0);
+
+            if (((id == DOUBLE) && (a.d != Zero[DOUBLE].d)) ||
+                ((id == COMPLEX) && (a.z != Zero[COMPLEX].z))) {
+
+              write_num[id](SP_VAL(A), cnt, &a, 0);
+              SP_ROW(A)[cnt++] = mk;
+              SP_COL(A)[nk+1]++;
+            }
+          }
+          mk += blk_nrows;
+        }
+        nk++;
+      }
+    }
+  }
+
+  for (i=0; i<n; i++)
+    SP_COL(A)[i+1] += SP_COL(A)[i];
+
+  return A;
+}
+
+
+static ccs * transpose(ccs *A, int conjugate) {
+
+  ccs *B = alloc_ccs(A->ncols, A->nrows, CCS_NNZ(A), A->id);
+  if (!B) return NULL;
+
+  int_t i, j, *buf = calloc(A->nrows,sizeof(int_t));
+  if (!buf) { free_ccs(B); return NULL; }
+
+  /* Run through matrix and count number of elms in each row */
+  for (i=0; i<A->colptr[A->ncols]; i++) buf[ A->rowind[i] ]++;
+
+  /* generate new colptr */
+  for (i=0; i<B->ncols; i++)
+    B->colptr[i+1] = B->colptr[i] + buf[i];
+
+  /* fill in rowind and values */
+  for (i=0; i<A->nrows; i++) buf[i] = 0;
+  for (i=0; i<A->ncols; i++) {
+    if (A->id == DOUBLE)
+      for (j=A->colptr[i]; j<A->colptr[i+1]; j++) {
+        B->rowind[ B->colptr[A->rowind[j]] + buf[A->rowind[j]] ] = i;
+        ((double *)B->values)[B->colptr[A->rowind[j]] + buf[A->rowind[j]]++] =
+            ((double *)A->values)[j];
+      }
+    else
+      for (j=A->colptr[i]; j<A->colptr[i+1]; j++) {
+        B->rowind[ B->colptr[A->rowind[j]] + buf[A->rowind[j]] ] = i;
+        ((double complex *)B->values)[B->colptr[A->rowind[j]]+buf[A->rowind[j]]++] =
+            (conjugate ? conj(((double complex *)A->values)[j]) :
+              ((double complex *)A->values)[j]);
+      }
+  }
+  free(buf);
+  return B;
+}
+
+static int sort_ccs(ccs *A) {
+
+  ccs *t = transpose(A, 0);
+  if (!t) return -1;
+
+  ccs *t2 = transpose(t, 0);
+  if (!t2) {
+    free_ccs(t); return -1;
+  }
+
+  free(A->colptr); free(A->rowind); free(A->values);
+  A->colptr = t2->colptr; A->rowind = t2->rowind; A->values = t2->values;
+
+  free(t2);
+  free_ccs(t);
+
+  return 0;
+}
+
+/*
+   Sparse accumulator (spa) - dense representation of a sparse vector
+ */
+typedef struct {
+  void *val;
+  char *nz;
+  int *idx;
+  int nnz, n, id;
+} spa;
+
+static spa * alloc_spa(int_t n, int id) {
+
+  spa *s = malloc(sizeof(spa));
+
+  if (s) {
+    s->val = malloc( E_SIZE[id]*n );
+    s->nz  = malloc( n*sizeof(char) );
+    s->idx = malloc( n*sizeof(int) );
+    s->nnz = 0;
+    s->n = n;
+    s->id = id;
+  }
+
+  if (!s || !s->val || !s->nz || !s->idx) {
+    free(s->val); free(s->nz); free(s->idx); free(s);
+    return NULL;
+  }
+
+  int_t i;
+  for (i=0; i<n; i++) s->nz[i] = 0;
+
+  return s;
+}
+
+static void free_spa(spa *s) {
+  if (s) {
+    free(s->val); free(s->nz); free(s->idx); free(s);
+  }
+}
+
+static void init_spa(spa *s, ccs *X, int col) {
+  int_t i;
+  for (i=0; i<s->nnz; i++)
+    s->nz[s->idx[i]] = 0;
+
+  s->nnz = 0;
+
+  if (X && X->id == DOUBLE) {
+    for (i=X->colptr[col]; i<X->colptr[col+1]; i++) {
+      s->nz[X->rowind[i]] = 1;
+      ((double *)s->val)[X->rowind[i]] = ((double *)X->values)[i];
+      s->idx[s->nnz++] = X->rowind[i];
+    }
+  } else if (X && X->id == COMPLEX) {
+    for (i=X->colptr[col]; i<X->colptr[col+1]; i++) {
+      s->nz[X->rowind[i]] = 1;
+      ((double complex *)s->val)[X->rowind[i]] = ((double complex *)X->values)[i];
+      s->idx[s->nnz++] = X->rowind[i];
+    }
+  }
+}
+
+static inline void
+spa_daxpy_partial (double a, ccs *X, int col, spa *y) {
+  int i;
+
+  for (i=X->colptr[col]; i<X->colptr[col+1]; i++) {
+    if (y->nz[X->rowind[i]]) {
+      ((double *)y->val)[X->rowind[i]] += a*((double *)X->values)[i];
+    }
+  }
+}
+
+static inline void
+spa_zaxpy_partial (double complex a, ccs *X, int col, spa *y) {
+  int i;
+
+  for (i=X->colptr[col]; i<X->colptr[col+1]; i++) {
+    if (y->nz[X->rowind[i]]) {
+      ((double complex *)y->val)[X->rowind[i]] += a*((double complex *)X->values)[i];
+    }
+  }
+}
+
+static inline void spa_daxpy (double a, ccs *X, int col, spa *y) {
+  int i;
+
+  for (i=X->colptr[col]; i<X->colptr[col+1]; i++) {
+    if (y->nz[X->rowind[i]]) {
+      ((double *)y->val)[X->rowind[i]] += a*((double *)X->values)[i];
+    }
+    else {
+      ((double *)y->val)[X->rowind[i]] = a*((double *)X->values)[i];
+      y->nz[X->rowind[i]] = 1;
+      y->idx[y->nnz++] = X->rowind[i];
+    }
+  }
+}
+
+static inline void spa_zaxpy (double complex a, ccs *X, char conjx, int col, spa *y)
+{
+  int i;
+
+  for (i=X->colptr[col]; i<X->colptr[col+1]; i++) {
+    if (y->nz[X->rowind[i]]) {
+      ((double complex *)y->val)[X->rowind[i]] +=
+          a*CONJ(conjx,((double complex *)X->values)[i]);
+    }
+    else {
+      ((double complex *)y->val)[X->rowind[i]] =
+          a*CONJ(conjx,((double complex *)X->values)[i]);
+      y->nz[X->rowind[i]] = 1;
+      y->idx[y->nnz++] = X->rowind[i];
+    }
+  }
+}
+
+static inline void
+spa_daxpy_uplo (double a, ccs *X, int col, spa *y, int j, char uplo) {
+  int i;
+
+  for (i=X->colptr[col]; i<X->colptr[col+1]; i++) {
+    if ((uplo == 'U' && X->rowind[i] <= j) ||
+        (uplo == 'L' && X->rowind[i] >= j)) {
+      if (y->nz[X->rowind[i]]) {
+        ((double *)y->val)[X->rowind[i]] += a*((double *)X->values)[i];
+      }
+      else {
+        ((double *)y->val)[X->rowind[i]] = a*((double *)X->values)[i];
+        y->nz[X->rowind[i]] = 1;
+        y->idx[y->nnz++] = X->rowind[i];
+      }
+    }
+  }
+}
+
+/* Unused function
+static inline void
+spa_zaxpy_uplo (double complex a, ccs *X, int col, spa *y, int j, char uplo) {
+  int i;
+
+  for (i=X->colptr[col]; i<X->colptr[col+1]; i++) {
+    if ((uplo == 'U' && X->rowind[i] <= j) ||
+        (uplo == 'L' && X->rowind[i] >= j)) {
+      if (y->nz[X->rowind[i]]) {
+        ((double complex *)y->val)[X->rowind[i]] += a*((double complex *)X->values)[i];
+      }
+      else {
+        ((double complex *)y->val)[X->rowind[i]] = a*((double complex *)X->values)[i];
+        y->nz[X->rowind[i]] = 1;
+        y->idx[y->nnz++] = X->rowind[i];
+      }
+    }
+  }
+}
+*/
+
+static inline void spa_symb_axpy (ccs *X, int col, spa *y) {
+  int i;
+  for (i=X->colptr[col]; i<X->colptr[col+1]; i++)
+    if (!y->nz[X->rowind[i]]) {
+      y->nz[X->rowind[i]] = 1;
+      y->idx[y->nnz++] = X->rowind[i];
+    }
+}
+
+static inline void
+spa_symb_axpy_uplo (ccs *X, int col, spa *y, int j, char uplo) {
+  int i;
+  for (i=X->colptr[col]; i<X->colptr[col+1]; i++)
+    if ((uplo == 'U' && X->rowind[i] <= j) ||
+        (uplo == 'L' && X->rowind[i] >= j)) {
+
+      if (!y->nz[X->rowind[i]]) {
+        y->nz[X->rowind[i]] = 1;
+        y->idx[y->nnz++] = X->rowind[i];
+      }
+    }
+}
+
+static inline double spa_ddot (ccs *X, int col, spa *y) {
+  int i;
+  double a = 0;
+  for (i=X->colptr[col]; i<X->colptr[col+1]; i++)
+    if (y->nz[X->rowind[i]])
+      a += ((double *)X->values)[i]*((double *)y->val)[X->rowind[i]];
+
+  return a;
+}
+
+static inline
+double complex spa_zdot (ccs *X, int col, spa *y, char conjx, char conjy) {
+  int i;
+  double complex a = 0;
+  for (i=X->colptr[col]; i<X->colptr[col+1]; i++)
+    if (y->nz[X->rowind[i]])
+      a += CONJ(conjx, ((double complex *)X->values)[i])*
+      CONJ(conjy,((double complex *)y->val)[X->rowind[i]]);
+
+  return a;
+}
+
+static void spa2compressed(spa *s, ccs *A, int col) {
+  int i, k=0;
+
+  switch (A->id) {
+  case (DOUBLE):
+    for (i=A->colptr[col]; i<A->colptr[col+1]; i++) {
+      A->rowind[i] = s->idx[k];
+      ((double *)A->values)[i] = ((double *)s->val)[s->idx[k++]];
+    }
+  break;
+  case COMPLEX:
+    for (i=A->colptr[col]; i<A->colptr[col+1]; i++) {
+      A->rowind[i] = s->idx[k];
+      ((double complex *)A->values)[i] = ((double complex *)s->val)[s->idx[k++]];
+    }
+    break;
+  }
+}
+
+static int sp_daxpy(number a, void *x, void *y, int sp_x, int sp_y,
+    int partial, void **z)
+{
+  int j, k;
+  if (sp_x && !sp_y) {
+
+    ccs *X = x;
+    double *Y = y;
+
+    for (j=0; j<X->ncols; j++) {
+      for (k=X->colptr[j]; k<X->colptr[j+1]; k++)
+        Y[X->rowind[k] + j*X->nrows] += a.d*(((double *)X->values)[k]);
+    }
+  }
+  else if (sp_x && sp_y && partial) {
+
+    ccs *X = x, *Y = y;
+    spa *s = alloc_spa(X->nrows, DOUBLE);
+
+    int n = X->ncols;
+
+    for (j=0; j<n; j++) {
+
+      init_spa(s, Y, j);
+      spa_daxpy_partial(a.d, X, j, s);
+      spa2compressed(s, Y, j);
+
+    }
+    free_spa(s);
+
+  }
+  else if (sp_x && sp_y && !partial) {
+
+    ccs *X = x, *Y = y;
+    spa *s = alloc_spa(X->nrows, DOUBLE);
+
+    int m = X->nrows, n = X->ncols;
+    ccs *Z = alloc_ccs(m, n, X->colptr[n]+Y->colptr[n], DOUBLE);
+    if (!Z) return -1;
+
+    for (j=0; j<n; j++) {
+
+      init_spa(s, Y, j);
+      spa_daxpy(a.d, X, j, s);
+      Z->colptr[j+1] = Z->colptr[j] + s->nnz;
+      spa2compressed(s, Z, j);
+
+    }
+    free_spa(s);
+
+    Z->rowind = realloc(Z->rowind, Z->colptr[n]*sizeof(int_t));
+    Z->values = realloc(Z->values, Z->colptr[n]*sizeof(double));
+
+    ccs *Zt = transpose(Z, 0);
+    free_ccs(Z);
+    if (!Zt) return -1;
+
+    *z = transpose(Zt, 0);
+    free_ccs(Zt);
+    if (!(*z)) return -1;
+
+  }
+  else if (!sp_x && sp_y && partial) {
+
+    double *X = x;
+    ccs *Y = y;
+    int kY, jY;
+
+    for (jY=0; jY<Y->ncols; jY++) {
+      for (kY=Y->colptr[jY]; kY<Y->colptr[jY+1]; kY++)
+        ((double *)Y->values)[kY] += a.d*X[jY*Y->nrows + Y->rowind[kY]];
+    }
+  }
+  else { // if (!sp_x && !sp_y) {
+
+    double *X = x;
+    ccs *Y = y;
+
+    int_t mn = Y->nrows*Y->ncols;
+    ccs *Z = alloc_ccs(Y->nrows, Y->ncols, mn, Y->id);
+    if (!Z) return -1;
+
+    memcpy(Z->values, X, sizeof(double)*mn);
+
+    int mn_int = (int) mn; 
+    scal[Y->id](&mn_int, &a, Z->values, &intOne);
+
+    int j, k;
+    for (j=0; j<Y->ncols; j++) {
+
+      Z->colptr[j+1] = Z->colptr[j] + Y->nrows;
+
+      for (k=0; k<Y->nrows; k++)
+        Z->rowind[j*Y->nrows+k] = k;
+
+      for (k=Y->colptr[j]; k<Y->colptr[j+1]; k++)
+        ((double *)Z->values)[j*Y->nrows + Y->rowind[k]] +=
+            ((double *)Y->values)[k];
+    }
+    *z = Z;
+  }
+  return 0;
+}
+
+static int sp_zaxpy(number a, void *x, void *y, int sp_x, int sp_y,
+    int partial, void **z)
+{
+  int j, k;
+  if (sp_x && !sp_y) {
+
+    ccs *X = x;
+    double complex *Y = y;
+
+    for (j=0; j<X->ncols; j++) {
+      for (k=X->colptr[j]; k<X->colptr[j+1]; k++)
+        Y[X->rowind[k] + j*X->nrows] += a.z*(((double complex *)X->values)[k]);
+    }
+  }
+  else if (sp_x && sp_y && partial) {
+
+    ccs *X = x, *Y = y;
+    spa *s = alloc_spa(X->nrows, COMPLEX);
+
+    int n = X->ncols;
+
+    for (j=0; j<n; j++) {
+
+      init_spa(s, Y, j);
+      spa_zaxpy_partial(a.z, X, j, s);
+      spa2compressed(s, Y, j);
+
+    }
+    free_spa(s);
+  }
+  else if (sp_x && sp_y && !partial) {
+
+    ccs *X = x, *Y = y;
+    spa *s = alloc_spa(X->nrows, COMPLEX);
+
+    int m = X->nrows, n = X->ncols;
+    ccs *Z = alloc_ccs(m, n, X->colptr[n]+Y->colptr[n], COMPLEX);
+    if (!Z) return -1;
+
+    for (j=0; j<n; j++) {
+
+      init_spa(s, Y, j);
+      spa_zaxpy(a.z, X, 'N', j, s);
+      Z->colptr[j+1] = Z->colptr[j] + s->nnz;
+      spa2compressed(s, Z, j);
+
+    }
+    free_spa(s);
+
+    Z->rowind = realloc(Z->rowind, Z->colptr[n]*sizeof(int_t));
+    Z->values = realloc(Z->values, Z->colptr[n]*sizeof(double complex));
+
+    ccs *Zt = transpose(Z, 0);
+    free_ccs(Z);
+    if (!Zt) return -1;
+
+    *z = transpose(Zt, 0);
+    free_ccs(Zt);
+    if (!(*z)) return -1;
+
+  }
+  else if (!sp_x && sp_y && partial)
+    {
+    double complex *X = x;
+    ccs *Y = y;
+    int kY, jY;
+
+    for (jY=0; jY<Y->ncols; jY++) {
+      for (kY=Y->colptr[jY]; kY<Y->colptr[jY+1]; kY++)
+        ((double complex *)Y->values)[kY] += a.z*X[jY*Y->nrows + Y->rowind[kY]];
+    }
+    }
+  else { // if (!p_x && !sp_y) {
+
+    double complex *X = x;
+    ccs *Y = y;
+
+    int_t mn = Y->nrows*Y->ncols;
+    ccs *Z = alloc_ccs(Y->nrows, Y->ncols, mn, Y->id);
+    if (!Z) return -1;
+
+    memcpy(Z->values, X, sizeof(double complex)*mn);
+
+    int mn_int = (int) mn;
+    scal[Y->id](&mn_int, &a, Z->values, &intOne);
+
+    int j, k;
+    for (j=0; j<Y->ncols; j++) {
+
+      Z->colptr[j+1] = Z->colptr[j] + Y->nrows;
+
+      for (k=0; k<Y->nrows; k++)
+        Z->rowind[j*Y->nrows+k] = k;
+
+      for (k=Y->colptr[j]; k<Y->colptr[j+1]; k++)
+        ((double complex *)Z->values)[j*Y->nrows + Y->rowind[k]] +=
+            ((double complex *)Y->values)[k];
+    }
+    *z = Z;
+  }
+  return 0;
+}
+
+static int sp_dgemv(char tA, int m, int n, number alpha, void *a, int oA,
+    void *x, int ix, number beta, void *y, int iy)
+{
+  ccs *A = a;
+  double *X = x, *Y = y;
+
+  scal[A->id]((tA == 'N' ? &m : &n), &beta, Y, &iy);
+
+  if (!m) return 0;
+  int i, j, k, oi = oA % A->nrows, oj = oA / A->nrows;
+
+  if (tA == 'N') {
+    for (j=oj; j<n+oj; j++) {
+      for (k=A->colptr[j]; k<A->colptr[j+1]; k++)
+        if ((A->rowind[k] >= oi) && (A->rowind[k] < oi+m))
+          Y[iy*(A->rowind[k]-oi + (iy > 0 ? 0 : 1 - m))] +=
+              alpha.d*((double *)A->values)[k]*
+              X[ix*(j-oj + (ix > 0 ? 0 : 1 - n))];
+
+    }
+  } else {
+    for (i=oj; i<oj+n; i++) {
+      for (k=A->colptr[i]; k<A->colptr[i+1]; k++) {
+        if ((A->rowind[k] >= oi) && (A->rowind[k] < oi+m))
+          Y[iy*(i-oj + (iy > 0 ? 0 : 1 - n))] += alpha.d*
+          ((double *)A->values)[k]*
+          X[ix*(A->rowind[k]-oi + (ix > 0 ? 0 : 1 - m))];
+      }
+    }
+  }
+  return 0;
+}
+
+static int sp_zgemv(char tA, int m, int n, number alpha, void *a, int oA,
+    void *x, int ix, number beta, void *y, int iy)
+{
+  ccs *A = a;
+  double complex *X = x, *Y = y;
+
+  scal[A->id]((tA == 'N' ? &m : &n), &beta, Y, &iy);
+
+  if (!m) return 0;
+  int i, j, k, oi = oA % A->nrows, oj = oA / A->nrows;
+
+  if (tA == 'N') {
+    for (j=oj; j<n+oj; j++) {
+      for (k=A->colptr[j]; k<A->colptr[j+1]; k++)
+        if ((A->rowind[k] >= oi) && (A->rowind[k] < oi+m))
+          Y[iy*(A->rowind[k]-oi + (iy > 0 ? 0 : 1 - m))] +=
+              alpha.z*((double complex *)A->values)[k]*
+              X[ix*(j-oj + (ix > 0 ? 0 : 1 - n))];
+    }
+  } else {
+    for (i=oj; i<oj+n; i++) {
+      for (k=A->colptr[i]; k<A->colptr[i+1]; k++) {
+        if ((A->rowind[k] >= oi) && (A->rowind[k] < oi+m))
+          Y[iy*(i-oj + (iy > 0 ? 0 : 1 - n))] += alpha.z*
+          CONJ(tA, ((double complex *)A->values)[k])*
+          X[ix*(A->rowind[k]-oi + (ix > 0 ? 0 : 1 - m))];
+      }
+    }
+  }
+  return 0;
+}
+
+
+int sp_dsymv(char uplo, int n, number alpha, ccs *A, int oA, void *x, int ix,
+    number beta, void *y, int iy)
+{
+  double *X = x, *Y = y;
+  scal[A->id](&n, &beta, y, &iy);
+
+  if (!n) return 0;
+  int i, j, k, oi = oA % A->nrows, oj = oA / A->nrows;
+  for (j=0; j<n; j++) {
+
+    for (k = A->colptr[j+oj]; k < A->colptr[j+oj+1]; k++) {
+      i = A->rowind[k] - oi;
+
+      if ((i >= 0) && (i < n)) {
+        if ((uplo == 'U') && (i > j))
+          break;
+        if ((uplo == 'U') && (i <= j)) {
+          Y[iy*(i + (iy > 0 ? 0 : 1 - n))] += alpha.d*((double *)A->values)[k]*
+              X[ix*(j + (ix > 0 ? 0 : 1-n))];
+          if (i != j)
+            Y[iy*(j + (iy > 0 ? 0 : 1-n))] += alpha.d*((double *)A->values)[k]*
+            X[ix*(i + (ix > 0 ? 0 : 1-n))];
+        }
+        else if ((uplo == 'L') && (i >= j)) {
+          Y[iy*(i + (iy > 0 ? 0 : 1-n))] += alpha.d*((double *)A->values)[k]*
+              X[ix*(j + (ix > 0 ? 0 : 1-n))];
+          if (i != j)
+            Y[iy*(j + (iy > 0 ? 0 : 1-n))] += alpha.d*((double *)A->values)[k]*
+            X[ix*(i + (ix > 0 ? 0 : 1-n))];
+        }
+      }
+    }
+  }
+  return 0;
+}
+
+int sp_zsymv(char uplo, int n, number alpha, ccs *A, int oA, void *x, int ix,
+    number beta, void *y, int iy)
+{
+  double complex *X = x, *Y = y;
+  scal[A->id](&n, &beta, y, &iy);
+
+  if (!n) return 0;
+  int i, j, k, oi = oA % A->nrows, oj = oA / A->nrows;
+  for (j=0; j<n; j++) {
+
+    for (k = A->colptr[j+oj]; k < A->colptr[j+oj+1]; k++) {
+      i = A->rowind[k] - oi;
+
+      if ((i >= 0) && (i < n)) {
+        if ((uplo == 'U') && (i > j))
+          break;
+        if ((uplo == 'U') && (i <= j)) {
+          Y[iy*(i + (iy > 0 ? 0 : 1-n))] += alpha.z*((double complex *)A->values)[k]*
+              X[ix*(j + (ix > 0 ? 0 : 1-n))];
+          if (i != j)
+            Y[iy*(j+(iy>0 ? 0 : 1-n))] += alpha.z*((double complex *)A->values)[k]*
+            X[ix*(i + (ix > 0 ? 0 : 1-n))];
+        }
+        else if ((uplo == 'L') && (i >= j)) {
+          Y[iy*(i + (iy > 0 ? 0 : 1-n))] += alpha.z*((double complex *)A->values)[k]*
+              X[ix*(j + (ix > 0 ? 0 : 1-n))];
+          if (i != j)
+            Y[iy*(j+(iy > 0 ? 0 : 1-n))] += alpha.z*((double complex *)A->values)[k]*
+            X[ix*(i + (ix > 0 ? 0 : 1-n))];
+        }
+      }
+    }
+  }
+  return 0;
+}
+
+static int sp_dgemm(char tA, char tB, number alpha, void *a, void *b,
+    number beta, void *c, int sp_a, int sp_b, int sp_c, int partial, 
+    void **z, int m, int n, int k)
+{
+
+  if (sp_a && sp_b && sp_c && partial) {
+
+    ccs *A = (tA == 'T' ? a : transpose(a, 0));
+    ccs *B = (tB == 'N' ? b : transpose(b, 0));
+    ccs *C = c;
+    int j, l;
+
+    spa *s = alloc_spa(A->nrows, A->id);
+    if (!s) {
+      if (A != a) free_ccs(A);
+      return -1;
+    }
+
+    for (j=0; j<n; j++) {
+      for (l=C->colptr[j]; l<C->colptr[j+1]; l++) {
+        init_spa(s, A, C->rowind[l]);
+        ((double *)C->values)[l] = alpha.d*spa_ddot (B, j, s) +
+            beta.d*((double *)C->values)[l];
+      }
+    }
+    free_spa(s);
+    if (A != a) free_ccs(A);
+    if (B != b) free_ccs(B);
+  }
+
+  else if (sp_a && sp_b && sp_c && !partial) {
+
+    ccs *A = (tA == 'N' ? a : transpose(a, 0));
+    ccs *B = (tB == 'N' ? b : transpose(b, 0));
+    ccs *C = c;
+    int_t *colptr_new = calloc(C->ncols+1,sizeof(int_t));
+
+    spa *s = alloc_spa(A->nrows, A->id);
+    if (!s || !colptr_new) {
+      free(colptr_new);
+      if (A != a) free_ccs(A);
+      if (B != b) free_ccs(B);
+      return -1;
+    }
+
+    int j, l;
+    for (j=0; j<n; j++) {
+      init_spa(s, NULL, 0);
+      if (beta.d != 0.0)
+        spa_symb_axpy (C, j, s);
+
+      for (l=B->colptr[j]; l<B->colptr[j+1]; l++)
+        spa_symb_axpy (A, B->rowind[l], s);
+
+      colptr_new[j+1] = colptr_new[j] + s->nnz;
+    }
+
+    int_t nnz = colptr_new[n];
+    ccs *Z = alloc_ccs(m, n, MAX(nnz,CCS_NNZ(C)), C->id);
+    if (!Z) {
+      if (A != a) free_ccs(A);
+      if (B != b) free_ccs(B);
+      free(colptr_new); free_spa(s);
+      return -1;
+    }
+    free(Z->colptr); Z->colptr = colptr_new;
+
+    for (j=0; j<n; j++) {
+      init_spa(s, NULL, 0);
+      if (beta.d != 0.0)
+        spa_daxpy (beta.d, C, j, s);
+
+      for (l=B->colptr[j]; l<B->colptr[j+1]; l++)
+        spa_daxpy (alpha.d*((double *)B->values)[l], A, B->rowind[l], s);
+
+      spa2compressed(s, Z, j);
+    }
+
+    free_spa(s);
+
+    if (A != a) free_ccs(A);
+    if (B != b) free_ccs(B);
+
+    if (sort_ccs(Z)) {
+      free_ccs(Z); return -1;
+    }
+    *z = Z;
+  }
+  else if (sp_a && sp_b && !sp_c) {
+
+    ccs *A = (tA == 'N' ? a : transpose(a, 0));
+    ccs *B = (tB == 'N' ? b : transpose(b, 0));
+    double *C = c;
+
+    spa *s = alloc_spa(A->nrows, A->id);
+    if (!s) {
+      if (A != a) free_ccs(A);
+      if (B != b) free_ccs(B);
+      return -1;
+    }
+
+    int mn = m*n;
+    scal[A->id](&mn, &beta, C, &intOne);
+
+    int j, l;
+    for (j=0; j<n; j++) {
+      init_spa(s, NULL, 0);
+
+      for (l=B->colptr[j]; l<B->colptr[j+1]; l++)
+        spa_daxpy (((double *)B->values)[l], A, B->rowind[l], s);
+
+      for (l=0; l<s->nnz; l++)
+        C[j*A->nrows + s->idx[l]] += alpha.d*((double *)s->val)[s->idx[l]];
+    }
+    free_spa(s);
+
+    if (A != a) free_ccs(A);
+    if (B != b) free_ccs(B);
+  }
+
+  else if (!sp_a && sp_b && !sp_c) {
+
+    double *A = a, *C = c;
+    ccs *B = (tB == 'N' ? b : transpose(b, 0));
+
+    int j, l, mn_ = m*n;
+    scal[DOUBLE](&mn_, &beta, C, &intOne);
+
+    for (j=0; j<n; j++) {
+      for (l=B->colptr[j]; l<B->colptr[j+1]; l++) {
+        double a_ = alpha.d*((double *)B->values)[l];
+        axpy[DOUBLE](&m, &a_, A + (tA=='N' ? B->rowind[l]*m : B->rowind[l]),
+            (tA=='N' ? &intOne : &k), C + j*m, &intOne);
+      }
+    }
+    if (B != b) free_ccs(B);
+  }
+
+  else if (sp_a && !sp_b && !sp_c) {
+
+    ccs *A = (tA == 'N' ? a : transpose(a, 0));
+    double *B = b, *C = c;
+
+    int j, l, mn_ = m*n, ib = (tB == 'N' ? k : 1);
+    scal[DOUBLE](&mn_, &beta, C, &intOne);
+
+    for (j=0; j<A->ncols; j++) {
+      for (l=A->colptr[j]; l<A->colptr[j+1]; l++) {
+
+        double a_ = alpha.d*((double *)A->values)[l];
+        axpy[DOUBLE](&n, &a_, B + (tB == 'N' ? j : j*n), &ib,
+            C + A->rowind[l], &m);
+      }
+    }
+    if (A != a) free_ccs(A);
+  }
+
+  else if (!sp_a && sp_b && sp_c && partial) {
+
+    double *A = a, val;
+    ccs *B = (tB == 'N' ? b : transpose(b, 0)), *C = c;
+    int j, l, o;
+
+    for (j=0; j<n; j++) {
+      for (o=C->colptr[j]; o<C->colptr[j+1]; o++) {
+
+        val = 0;
+        for (l=B->colptr[j]; l < B->colptr[j+1]; l++)
+          val += A[tA == 'N' ? C->rowind[o] + B->rowind[l]*m :
+          B->rowind[l] + C->rowind[o]*B->nrows]*
+          ((double *)B->values)[l];
+
+        ((double *)C->values)[o] = alpha.d*val +
+            beta.d*((double *)C->values)[o];
+      }
+    }
+    if (B != b) free_ccs(B);
+  }
+  else if (!sp_a && sp_b && sp_c && !partial) {
+
+    double *A = a;
+    ccs *B = (tB == 'N' ? b : transpose(b,0)), *C = c;
+    int_t *colptr_new = calloc(C->ncols+1,sizeof(int_t));
+
+    if (!colptr_new) {
+      if (B != b) free_ccs(B);
+      free(colptr_new);
+      return -1;
+    }
+
+    int j, l;
+    for (j=0; j<n; j++)
+      colptr_new[j+1] = colptr_new[j] +
+      MAX(((B->colptr[j+1]-B->colptr[j])>0)*m, C->colptr[j+1]-C->colptr[j]);
+
+    int_t nnz = colptr_new[n];
+    ccs *Z = alloc_ccs(m, n, nnz, C->id);
+    if (!Z) {
+      if (B != b) free_ccs(B);
+      free(colptr_new);
+      return -1;
+    }
+    free(Z->colptr); Z->colptr = colptr_new;
+    for (l=0; l<nnz; l++) ((double *)Z->values)[l] = 0;
+
+    for (j=0; j<C->ncols; j++) {
+
+      if (B->colptr[j+1]-B->colptr[j])
+        for (l=0; l<m; l++)
+          Z->rowind[Z->colptr[j]+l] = l;
+
+      for (k=B->colptr[j]; k<B->colptr[j+1]; k++) {
+
+        double a_ = alpha.d*((double *)B->values)[k];
+        axpy[DOUBLE](&m, &a_, A +
+            (tA=='N' ? B->rowind[k]*m : B->rowind[k]),
+            (tA=='N' ? &intOne : &k),
+            (double *)Z->values + Z->colptr[j], &intOne);
+      }
+
+      if (beta.d != 0.0) {
+        if (Z->colptr[j+1]-Z->colptr[j] == m) {
+          for (l=C->colptr[j]; l<C->colptr[j+1]; l++) {
+            ((double *)Z->values)[Z->colptr[j]+C->rowind[l]] +=
+                beta.d*((double *)C->values)[l];
+          }
+        }
+        else {
+          for (l=C->colptr[j]; l<C->colptr[j+1]; l++) {
+            ((double *)Z->values)[Z->colptr[j]+l-C->colptr[j]] =
+                beta.d*((double *)C->values)[l];
+            Z->rowind[Z->colptr[j]+l-C->colptr[j]] = C->rowind[l];
+          }
+        }
+      }
+    }
+    if (B != b) free_ccs(B);
+    *z = Z;
+  }
+  else if (sp_a && !sp_b && sp_c && partial) {
+
+    ccs *A = (tA == 'N' ? transpose(a,0) : a), *C = c;
+    double *B = b, val;
+
+    int j, l, o;
+    for (j=0; j<n; j++) {
+      for (o=C->colptr[j]; o<C->colptr[j+1]; o++) {
+
+        val = 0;
+        for (l=A->colptr[C->rowind[o]]; l < A->colptr[C->rowind[o]+1]; l++)
+          val += ((double *)A->values)[l]*
+          B[tB == 'N' ? j*A->nrows + A->rowind[l] :
+          A->rowind[l]*C->ncols + j];
+
+        ((double *)C->values)[o] = alpha.d*val +
+            beta.d*((double *)C->values)[o];
+      }
+    }
+    if (A != a) free_ccs(A);
+  }
+  else if (sp_a && !sp_b && sp_c && !partial) {
+
+    ccs *A = (tA == 'N' ? a : transpose(a,0)), *C = c;
+    double *B = b;
+
+    spa *s = alloc_spa(A->nrows, A->id);
+    int_t *colptr_new = calloc(n+1,sizeof(int_t));
+    if (!s || !colptr_new) {
+      free(s); free(colptr_new);
+      if (A != a) free_ccs(A);
+      return -1;
+    }
+
+    int j, l;
+    for (j=0; j<n; j++) {
+      init_spa(s, NULL, 0);
+
+      for (l=0; l<A->ncols; l++)
+        spa_symb_axpy(A, l, s);
+
+      if (beta.d != 0.0) spa_symb_axpy(C, j, s);
+      colptr_new[j+1] = colptr_new[j] + s->nnz;
+    }
+
+    int_t nnz = colptr_new[n];
+    ccs *Z = alloc_ccs(m, n, nnz, C->id);
+    if (!Z) {
+      if (A != a) free_ccs(A);
+      free_spa(s); free(colptr_new);
+      return -1;
+    }
+    free(Z->colptr); Z->colptr = colptr_new;
+
+    for (j=0; j<n; j++) {
+      init_spa(s, NULL, 0);
+
+      for (l=0; l<k; l++) {
+        spa_daxpy(alpha.d*B[tB == 'N' ? l + j*k : j + l*n], A, l, s);
+      }
+
+      if (beta.d != 0.0) spa_daxpy(beta.d, C, j, s);
+      spa2compressed(s, Z, j);
+    }
+    free_spa(s);
+    if (A != a) free_ccs(A);
+    if (sort_ccs(Z)) {
+      free_ccs(Z); return -1;
+    }
+    *z = Z;
+  }
+  else if (!sp_a && !sp_b && sp_c && partial) {
+    ccs *C = c;
+    double *A = a, *B = b, val;
+
+    int j, l, o;
+    for (j=0; j<C->ncols; j++) {
+      for (o=C->colptr[j]; o<C->colptr[j+1]; o++) {
+
+        val = 0;
+        for (l=0; l<k; l++)
+          val += A[tA == 'N' ? m*l + C->rowind[o] : l + C->rowind[o]*k]*
+          B[tB == 'N' ? j*k + l : l*n + j];
+
+        ((double *)C->values)[o] = alpha.d*val +
+            beta.d*((double *)C->values)[o];
+      }
+    }
+  }
+  else if (!sp_a && !sp_b && sp_c && !partial) {
+
+    double *A = a, *B = b;
+    ccs *C = c;
+
+    ccs *Z = alloc_ccs(m, n, m*n, C->id);
+    if (!Z) return -1;
+
+    int j, l;
+    for (j=0; j<m*n; j++) ((double *)Z->values)[j] = 0.0;
+
+    int ldA = MAX(1, (tA == 'N' ? m : k));
+    int ldB = MAX(1, (tB == 'N' ? k : n));
+    int ldC = MAX(1, m);
+
+    gemm[DOUBLE](&tA, &tB, &m, &n, &k, &alpha, A, &ldA,
+        B, &ldB, &Zero[DOUBLE], Z->values, &ldC);
+
+    for (j=0; j<n; j++) {
+      for (l=0; l<m; l++)
+        Z->rowind[j*m + l] = l;
+
+      Z->colptr[j+1] = Z->colptr[j] + m;
+    }
+
+    if (beta.d != 0.0) {
+      for (j=0; j<n; j++) {
+        for (l=C->colptr[j]; l<C->colptr[j+1]; l++) {
+          ((double *)Z->values)[j*m + C->rowind[l]] +=
+              beta.d*((double *)C->values)[l];
+        }
+      }
+    }
+    *z = Z;
+  }
+  return 0;
+}
+
+static int sp_zgemm(char tA, char tB, number alpha, void *a, void *b,
+    number beta, void *c, int sp_a, int sp_b, int sp_c, int partial, void **z,
+    int m, int n, int k)
+{
+
+  if (sp_a && sp_b && sp_c && partial) {
+
+    ccs *A = (tA == 'N' ? transpose(a, 0) : a);
+    ccs *B = (tB == 'N' ? b : transpose(b, 0));
+    ccs *C = c;
+    int j, l;
+
+    spa *s = alloc_spa(A->nrows, A->id);
+    if (!s) {
+      if (A != a) free_ccs(A);
+      return -1;
+    }
+
+    for (j=0; j<n; j++) {
+      for (l=C->colptr[j]; l<C->colptr[j+1]; l++) {
+        init_spa(s, A, C->rowind[l]);
+        ((double complex *)C->values)[l] = alpha.z*spa_zdot(B, j, s, tB, tA) +
+            beta.z*((double complex *)C->values)[l];
+      }
+    }
+    free_spa(s);
+    if (A != a) free_ccs(A);
+    if (B != b) free_ccs(B);
+  }
+
+  else if (sp_a && sp_b && sp_c && !partial) {
+
+    ccs *A = (tA == 'N' ? a : transpose(a, 0));
+    ccs *B = (tB == 'N' ? b : transpose(b, 0));
+    ccs *C = c;
+    int_t *colptr_new = calloc(C->ncols+1,sizeof(int_t));
+
+    spa *s = alloc_spa(A->nrows, A->id);
+    if (!s || !colptr_new) {
+      free(colptr_new);
+      if (A != a) free_ccs(A);
+      if (B != b) free_ccs(B);
+      return -1;
+    }
+
+    int j, l;
+    for (j=0; j<n; j++) {
+      init_spa(s, NULL, 0);
+      if (beta.z != 0.0)
+        spa_symb_axpy (C, j, s);
+
+      for (l=B->colptr[j]; l<B->colptr[j+1]; l++)
+        spa_symb_axpy (A, B->rowind[l], s);
+
+      colptr_new[j+1] = colptr_new[j] + s->nnz;
+    }
+
+    int_t nnz = colptr_new[n];
+    ccs *Z = alloc_ccs(m, n, nnz, A->id);
+    if (!Z) {
+      if (A != a) free_ccs(A);
+      if (B != b) free_ccs(B);
+      free(colptr_new); free_spa(s);
+      return -1;
+    }
+    free(Z->colptr); Z->colptr = colptr_new;
+
+    for (j=0; j<n; j++) {
+      init_spa(s, NULL, 0);
+      if (beta.z != 0.0)
+        spa_zaxpy (beta.z, C, 'N', j, s);
+
+      for (l=B->colptr[j]; l<B->colptr[j+1]; l++)
+        spa_zaxpy(alpha.z*CONJ(tB, ((double complex *)B->values)[l]), A, tA, B->rowind[l], s);
+
+      spa2compressed(s, Z, j);
+    }
+
+    free_spa(s);
+
+    if (A != a) free_ccs(A);
+    if (B != b) free_ccs(B);
+
+    if (sort_ccs(Z)) {
+      free_ccs(Z); return -1;
+    }
+    *z = Z;
+  }
+  else if (sp_a && sp_b && !sp_c) {
+
+    ccs *A = (tA == 'N' ? a : transpose(a, 0));
+    ccs *B = (tB == 'N' ? b : transpose(b, 0));
+    double complex *C = c;
+
+    spa *s = alloc_spa(A->nrows, A->id);
+    if (!s) {
+      if (A != a) free_ccs(A);
+      if (B != b) free_ccs(B);
+      return -1;
+    }
+
+    int mn = m*n;
+    scal[A->id](&mn, &beta, C, &intOne);
+
+    int j, l;
+    for (j=0; j<n; j++) {
+      init_spa(s, NULL, 0);
+
+      for (l=B->colptr[j]; l<B->colptr[j+1]; l++)
+        spa_zaxpy (CONJ(tB,((double complex *)B->values)[l]), A, tA, B->rowind[l], s);
+
+      for (l=0; l<s->nnz; l++)
+        C[j*A->nrows + s->idx[l]] += alpha.z*((double complex *)s->val)[s->idx[l]];
+    }
+    free_spa(s);
+
+    if (A != a) free_ccs(A);
+    if (B != b) free_ccs(B);
+  }
+
+  else if (!sp_a && sp_b && !sp_c) {
+
+    double complex *A = a, *C = c;
+    ccs *B = (tB == 'N' ? b : transpose(b, 0));
+
+    int i, j, l, mn_ = m*n;
+    scal[COMPLEX](&mn_, &beta, C, &intOne);
+
+    for (j=0; j<n; j++) {
+      for (l=B->colptr[j]; l<B->colptr[j+1]; l++) {
+
+        for (i=0; i<m; i++)
+          C[i+j*m] += alpha.z*CONJ(tA,A[tA=='N' ? i+B->rowind[l]*m :
+          B->rowind[l]+i*k])*
+          CONJ(tB,((double complex *)B->values)[l]);
+      }
+    }
+    if (B != b) free_ccs(B);
+  }
+
+  else if (sp_a && !sp_b && !sp_c) {
+
+    ccs *A = (tA == 'N' ? a : transpose(a, 0));
+    double complex *B = b, *C = c;
+
+    int i, j, l, mn_ = m*n;
+    scal[COMPLEX](&mn_, &beta, C, &intOne);
+
+    for (j=0; j<A->ncols; j++) {
+      for (l=A->colptr[j]; l<A->colptr[j+1]; l++) {
+
+        for (i=0; i<n; i++)
+          C[A->rowind[l]+i*m] += alpha.z*CONJ(tA,((double complex *)A->values)[l])*
+          CONJ(tB,B[tB=='N' ? j+i*k : i+j*n]);
+      }
+    }
+    if (A != a) free_ccs(A);
+  }
+
+  else if (!sp_a && sp_b && sp_c && partial) {
+
+    double complex *A = a, val;
+    ccs *B = (tB == 'N' ? b : transpose(b, 0)), *C = c;
+    int j, l, o;
+
+    for (j=0; j<n; j++) {
+      for (o=C->colptr[j]; o<C->colptr[j+1]; o++) {
+
+        val = 0;
+        for (l=B->colptr[j]; l < B->colptr[j+1]; l++)
+          val += CONJ(tA,A[tA == 'N' ? C->rowind[o] + B->rowind[l]*m :
+          B->rowind[l] + C->rowind[o]*B->nrows])*
+          CONJ(tB,((double complex *)B->values)[l]);
+
+        ((double complex *)C->values)[o] = alpha.z*val +
+            beta.z*((double complex *)C->values)[o];
+      }
+    }
+    if (B != b) free_ccs(B);
+  }
+  else if (!sp_a && sp_b && sp_c && !partial) {
+
+    double complex *A = a;
+    ccs *B = (tB == 'N' ? b : transpose(b,0)), *C = c;
+    int_t *colptr_new = calloc(C->ncols+1,sizeof(int_t));
+
+    if (!colptr_new) {
+      if (B != b) free_ccs(B);
+      free(colptr_new);
+      return -1;
+    }
+
+    int i, j, l;
+    for (j=0; j<n; j++)
+      colptr_new[j+1] = colptr_new[j] +
+      MAX(((B->colptr[j+1]-B->colptr[j])>0)*m, C->colptr[j+1]-C->colptr[j]);
+
+    int_t nnz = colptr_new[n];
+    ccs *Z = alloc_ccs(m, n, nnz, C->id);
+    if (!Z) {
+      if (B != b) free_ccs(B);
+      free(colptr_new);
+      return -1;
+    }
+    free(Z->colptr); Z->colptr = colptr_new;
+    for (l=0; l<nnz; l++) ((double complex *)Z->values)[l] = 0;
+
+    for (j=0; j<C->ncols; j++) {
+
+      if (B->colptr[j+1]-B->colptr[j])
+        for (l=0; l<m; l++)
+          Z->rowind[Z->colptr[j]+l] = l;
+
+      for (l=B->colptr[j]; l<B->colptr[j+1]; l++) {
+
+        for (i=0; i<m; i++) {
+          ((double complex*)Z->values)[Z->colptr[j]+i] += alpha.z*
+              CONJ(tA,A[tA=='N' ? B->rowind[l]*m+i : B->rowind[l]+i*k])*
+              CONJ(tB,((double complex *)B->values)[l]);
+
+        }
+      }
+
+      if (beta.z != 0.0) {
+        if (Z->colptr[j+1]-Z->colptr[j] == m) {
+          for (l=C->colptr[j]; l<C->colptr[j+1]; l++) {
+            ((double complex *)Z->values)[Z->colptr[j]+C->rowind[l]] +=
+                beta.z*((double complex *)C->values)[l];
+          }
+        }
+        else {
+          for (l=C->colptr[j]; l<C->colptr[j+1]; l++) {
+            ((double complex *)Z->values)[Z->colptr[j]+l-C->colptr[j]] =
+                beta.z*((double complex *)C->values)[l];
+            Z->rowind[Z->colptr[j]+l-C->colptr[j]] = C->rowind[l];
+          }
+        }
+      }
+    }
+    if (B != b) free_ccs(B);
+    *z = Z;
+  }
+  else if (sp_a && !sp_b && sp_c && partial) {
+
+    ccs *A = (tA == 'N' ? transpose(a,0) : a), *C = c;
+    double complex *B = b, val;
+
+    int j, l, o;
+    for (j=0; j<n; j++) {
+      for (o=C->colptr[j]; o<C->colptr[j+1]; o++) {
+
+        val = 0;
+        for (l=A->colptr[C->rowind[o]]; l < A->colptr[C->rowind[o]+1]; l++)
+          val += CONJ(tA, ((double complex *)A->values)[l])*
+          CONJ(tB, B[tB == 'N' ? j*A->nrows + A->rowind[l] :
+          A->rowind[l]*C->ncols + j]);
+
+        ((double complex *)C->values)[o] = alpha.z*val +
+            beta.z*((double complex *)C->values)[o];
+      }
+    }
+    if (A != a) free_ccs(A);
+  }
+  else if (sp_a && !sp_b && sp_c && !partial) {
+
+    ccs *A = (tA == 'N' ? a : transpose(a,0)), *C = c;
+    double complex *B = b;
+
+    spa *s = alloc_spa(A->nrows, A->id);
+    int_t *colptr_new = calloc(n+1,sizeof(int_t));
+    if (!s || !colptr_new) {
+      free(s); free(colptr_new);
+      if (A != a) free_ccs(A);
+      return -1;
+    }
+
+    int j, l;
+    for (j=0; j<n; j++) {
+      init_spa(s, NULL, 0);
+
+      for (l=0; l<A->ncols; l++)
+        spa_symb_axpy(A, l, s);
+
+      if (beta.z != 0.0) spa_symb_axpy(C, j, s);
+      colptr_new[j+1] = colptr_new[j] + s->nnz;
+    }
+
+    int_t nnz = colptr_new[n];
+    ccs *Z = alloc_ccs(m, n, nnz, C->id);
+    if (!Z) {
+      if (A != a) free_ccs(A);
+      free_spa(s); free(colptr_new);
+      return -1;
+    }
+    free(Z->colptr); Z->colptr = colptr_new;
+
+    for (j=0; j<n; j++) {
+      init_spa(s, NULL, 0);
+
+      for (l=0; l<k; l++) {
+        spa_zaxpy(alpha.z*CONJ(tB, B[tB == 'N' ? l + j*k : j + l*n]),
+            A, tA, l, s);
+      }
+
+      if (beta.z != 0.0) spa_zaxpy(beta.z, C, 'N', j, s);
+      spa2compressed(s, Z, j);
+    }
+    free_spa(s);
+    if (A != a) free_ccs(A);
+    if (sort_ccs(Z)) {
+      free_ccs(Z); return -1;
+    }
+    *z = Z;
+  }
+  else if (!sp_a && !sp_b && sp_c && partial) {
+    ccs *C = c;
+    double complex *A = a, *B = b, val;
+
+    int j, l, o;
+    for (j=0; j<C->ncols; j++) {
+      for (o=C->colptr[j]; o<C->colptr[j+1]; o++) {
+
+        val = 0;
+        for (l=0; l<k; l++)
+          val += CONJ(tA, A[tA=='N' ? m*l+C->rowind[o] : l+C->rowind[o]*k])*
+          CONJ(tB, B[tB == 'N' ? j*k + l : l*n + j]);
+
+        ((double complex *)C->values)[o] = alpha.z*val +
+            beta.z*((double complex *)C->values)[o];
+      }
+    }
+  }
+  else if (!sp_a && !sp_b && sp_c && !partial) {
+
+    double complex *A = a, *B = b;
+    ccs *C = c;
+
+    ccs *Z = alloc_ccs(m, n, m*n, C->id);
+    if (!Z) return -1;
+
+    int j, l;
+    for (j=0; j<m*n; j++) ((double complex *)Z->values)[j] = 0.0;
+
+    int ldA = MAX(1, (tA == 'N' ? m : k));
+    int ldB = MAX(1, (tB == 'N' ? k : n));
+    int ldC = MAX(1, m);
+
+    gemm[COMPLEX](&tA, &tB, &m, &n, &k, &alpha, A, &ldA,
+        B, &ldB, &Zero[COMPLEX], Z->values, &ldC);
+
+    for (j=0; j<n; j++) {
+      for (l=0; l<m; l++)
+        Z->rowind[j*m + l] = l;
+
+      Z->colptr[j+1] = Z->colptr[j] + m;
+    }
+
+    if (beta.z != 0.0) {
+      for (j=0; j<n; j++) {
+        for (l=C->colptr[j]; l<C->colptr[j+1]; l++) {
+          ((double complex *)Z->values)[j*m + C->rowind[l]] +=
+              beta.z*((double complex *)C->values)[l];
+        }
+      }
+    }
+    *z = Z;
+  }
+  return 0;
+}
+
+static int sp_dsyrk(char uplo, char trans, number alpha, void *a,
+    number beta, void *c, int sp_a, int sp_c, int partial, int k, void **z)
+{
+  if (sp_a && sp_c && partial) {
+
+    ccs *A = (trans == 'N' ?  transpose(a, 0) : a), *C = c;
+    spa *s = alloc_spa(A->nrows, C->id);
+    if (!A || !s) {
+      if (A != a) free_ccs(A);
+      free_spa(s);
+      return -1;
+    }
+    int j, k;
+    for (j=0; j<C->ncols; j++) {
+      for (k=C->colptr[j]; k<C->colptr[j+1]; k++) {
+        if ((uplo == 'L' && C->rowind[k] >= j) ||
+            (uplo == 'U' && C->rowind[k] <= j)) {
+          init_spa(s, A, C->rowind[k]);
+          ((double *)C->values)[k] = alpha.d*spa_ddot(A, j, s) +
+              beta.d*((double *)C->values)[k];
+        }
+      }
+    }
+    free_spa(s);
+    if (A != a) free_ccs(A);
+  }
+  else if (sp_a && sp_c && !partial) {
+
+    ccs *A = (trans == 'N' ? a : transpose(a, 0));
+    ccs *B = (trans == 'N' ? transpose(a, 0) : a);
+    ccs *C = c;
+    spa *s = alloc_spa(C->nrows, C->id);
+    int_t *colptr_new = calloc(C->ncols+1,sizeof(int_t));
+
+    if (!A || !B || !s || !colptr_new) {
+      if (A != a) free_ccs(A);
+      if (B != a) free_ccs(B);
+      free_spa(s); free(colptr_new);
+      return -1;
+    }
+
+    int j, k;
+    for (j=0; j<B->ncols; j++) {
+      init_spa(s, NULL, 0);
+      if (beta.d != 0.0)
+        spa_symb_axpy_uplo(C, j, s, j, uplo);
+
+      for (k=B->colptr[j]; k<B->colptr[j+1]; k++)
+        spa_symb_axpy_uplo(A, B->rowind[k], s, j, uplo);
+
+      colptr_new[j+1] = colptr_new[j] + s->nnz;
+    }
+
+    int_t nnz = colptr_new[C->ncols];
+    ccs *Z = alloc_ccs(C->nrows, C->ncols, nnz, C->id);
+    if (!Z) {
+      if (A != a) free_ccs(A);
+      if (B != a) free_ccs(B);
+      free_spa(s); free(colptr_new);
+      return -1;
+    }
+    free(Z->colptr); Z->colptr = colptr_new;
+
+    for (j=0; j<B->ncols; j++) {
+      init_spa(s, NULL, 0);
+      if (beta.d != 0.0)
+        spa_daxpy_uplo(beta.d, C, j, s, j, uplo);
+
+      for (k=B->colptr[j]; k<B->colptr[j+1]; k++) {
+        spa_daxpy_uplo(alpha.d*((double *)B->values)[k], A, B->rowind[k],
+            s, j, uplo);
+      }
+      spa2compressed(s, Z, j);
+    }
+
+    if (A != a) free_ccs(A);
+    if (B != a) free_ccs(B);
+    free_spa(s);
+
+    if (sort_ccs(Z)) {
+      free_ccs(Z); return -1;
+    }
+    *z = Z;
+  }
+  else if (sp_a && !sp_c) {
+
+    int n  = (trans == 'N' ? ((ccs *)a)->nrows : ((ccs *)a)->ncols);
+    ccs *A = (trans == 'N' ? a : transpose(a, 0));
+    ccs *B = (trans == 'N' ? transpose(a, 0) : a);
+    double *C = c;
+
+    spa *s = alloc_spa(n, A->id);
+    if (!A || !B || !s) {
+      if (A != a) free_ccs(A);
+      if (B != a) free_ccs(B);
+      free_spa(s);
+      return -1;
+    }
+
+    int j, k;
+    for (j=0; j<B->ncols; j++) {
+      init_spa(s, NULL, 0);
+
+      for (k=B->colptr[j]; k<B->colptr[j+1]; k++) {
+        spa_daxpy_uplo(alpha.d*((double *)B->values)[k], A, B->rowind[k],
+            s, j, uplo);
+      }
+
+      if (uplo == 'U') {
+        int m = j+1;
+        scal[DOUBLE](&m, &beta, C + j*n, &intOne);
+
+        for (k=0; k<s->nnz; k++) {
+          if (s->idx[k] <= j)
+            C[j*n + s->idx[k]] += alpha.d*((double *)s->val)[s->idx[k]];
+        }
+      } else {
+        int m = n-j;
+        scal[DOUBLE](&m, &beta, C + j*(n+1), &intOne);
+
+        for (k=0; k<s->nnz; k++) {
+          if (s->idx[k] >= j)
+            C[j*n + s->idx[k]] += alpha.d*((double *)s->val)[s->idx[k]];
+        }
+      }
+    }
+    if (A != a) free_ccs(A);
+    if (B != a) free_ccs(B);
+    free_spa(s);
+  }
+  else if (!sp_a && sp_c && partial) {
+
+    ccs *C = c;
+    double *A = a;
+
+    int j, i, l, n=C->nrows;
+    for (j=0; j<n; j++) {
+      for (i=C->colptr[j]; i<C->colptr[j+1]; i++) {
+        if ((uplo == 'L' && C->rowind[i] >= j) ||
+            (uplo == 'U' && C->rowind[i] <= j)) {
+
+          ((double *)C->values)[i] *= beta.d;
+
+          for (l=0; l<k; l++)
+            ((double *)C->values)[i] +=
+                alpha.d*A[trans == 'N' ? C->rowind[i]+l*n : l+C->rowind[i]*k]*
+                A[trans == 'N' ? j+l*n : l+j*k];
+        }
+      }
+    }
+  }
+  else if (!sp_a && sp_c) {
+
+    ccs *C = c;
+    double *A = a, *C_ = malloc( C->nrows*C->nrows*sizeof(double) );
+    int_t *colptr_new = calloc(C->ncols+1,sizeof(int_t));
+
+    if (!C_ || !colptr_new) {
+      free(C_); free(colptr_new); return -1;
+    }
+    int j, i, n=C->nrows;
+    for (j=0; j<n; j++)
+      colptr_new[j+1] = colptr_new[j] + (uplo == 'U' ? j+1 : n-j);
+
+    int_t nnz = colptr_new[n];
+    ccs *Z = alloc_ccs(n, n, nnz, C->id);
+    if (!Z) {
+      free(C_); free(colptr_new);
+      return -1;
+    }
+    free(Z->colptr); Z->colptr = colptr_new;
+
+    syrk[DOUBLE](&uplo, &trans, &n, &k, &alpha, A,
+        (trans == 'N' ? &n : &k), &Zero[DOUBLE], C_, &n);
+
+    for (j=0; j<n; j++) {
+      for (i=Z->colptr[j]; i<Z->colptr[j+1]; i++) {
+        if (uplo == 'U') {
+          ((double *)Z->values)[i] = C_[j*n + i-Z->colptr[j]];
+          Z->rowind[i] = i-Z->colptr[j];
+        } else {
+          ((double *)Z->values)[i] = C_[j*(n+1) + i-Z->colptr[j]];
+          Z->rowind[i] = j+i-Z->colptr[j];
+        }
+      }
+
+      for (i=C->colptr[j]; i<C->colptr[j+1]; i++) {
+        if (uplo == 'U' && C->rowind[i] <= j)
+          ((double *)Z->values)[Z->colptr[j]+C->rowind[i]] +=
+              beta.d*((double *)C->values)[i];
+        else if (uplo == 'L' && C->rowind[i] >= j)
+          ((double *)Z->values)[Z->colptr[j]+C->rowind[i]-j] +=
+              beta.d*((double *)C->values)[i];
+      }
+    }
+    free(C_);
+    *z = Z;
+  }
+
+  return 0;
+}
+
+/* No error checking: Il and Jl must be valid indexlist,
+   and Il,Jl,V must be of same length (V can also be NULL) */
+static spmatrix *
+triplet2dccs(matrix *Il, matrix *Jl, matrix *V,
+    int_t nrows, int_t ncols)
+    {
+  spmatrix *ret = SpMatrix_New(nrows,ncols, MAT_LGT(Il), DOUBLE);
+  double_list *dlist = malloc(MAT_LGT(Jl)*sizeof(double_list));
+  int_t *colcnt = calloc(ncols,sizeof(int_t));
+
+  if (!ret || !dlist || !colcnt) {
+    Py_XDECREF(ret); free(dlist); free(colcnt);
+    return (spmatrix *)PyErr_NoMemory();
+  }
+
+  /* build colptr */
+  int_t i,j,k,l;
+  for (j=0; j<ncols+1; j++) SP_COL(ret)[j] = 0;
+  for (j=0; j<MAT_LGT(Jl); j++) {
+    SP_COL(ret)[1+MAT_BUFI(Jl)[j]]++;
+    dlist[j].key = -1;
+  }
+
+  for (j=0; j<ncols; j++) SP_COL(ret)[j+1] += SP_COL(ret)[j];
+
+  /* build rowind and values */
+  for (k=0; k<MAT_LGT(Il); k++) {
+    i = MAT_BUFI(Il)[k], j = MAT_BUFI(Jl)[k];
+
+    for (l=SP_COL(ret)[j]; l<SP_COL(ret)[j+1]; l++)
+      if (dlist[l].key == i) {
+
+        number n;
+        if (V) {
+          convert_num[DOUBLE](&n, V, 0, k);
+          dlist[l].value += n.d;
+        }
+
+        goto skip;
+      }
+
+    if (V)
+      convert_num[DOUBLE](&dlist[SP_COL(ret)[j]+colcnt[j]].value, V, 0, k);
+
+    dlist[SP_COL(ret)[j] + colcnt[j]++].key = i;
+
+    skip:
+    ;
+  }
+
+  for (j=0; j<ncols; j++)
+    qsort(&dlist[SP_COL(ret)[j]],colcnt[j],sizeof(double_list),&comp_double);
+
+  int_t cnt = 0;
+  for (j=0; j<ncols; j++) {
+    for (i=0; i<colcnt[j]; i++) {
+
+      SP_ROW(ret)[cnt] = dlist[i + SP_COL(ret)[j]].key;
+      SP_VALD(ret)[cnt++] = dlist[i + SP_COL(ret)[j]].value;
+
+    }
+  }
+
+  for (j=0; j<ncols; j++)
+    SP_COL(ret)[j+1] = colcnt[j] + SP_COL(ret)[j];
+
+  free(dlist); free(colcnt);
+  return ret;
+    }
+
+static spmatrix *
+triplet2zccs(matrix *Il, matrix *Jl, matrix *V,
+    int_t nrows, int_t ncols)
+    {
+  spmatrix *ret = SpMatrix_New(nrows,ncols, MAT_LGT(Il), COMPLEX);
+  complex_list *zlist = malloc(MAT_LGT(Jl)*sizeof(complex_list));
+  int_t *colcnt = calloc(ncols,sizeof(int_t));
+
+  if (!ret || !zlist || !colcnt) {
+    Py_XDECREF(ret); free(zlist); free(colcnt);
+    return (spmatrix *)PyErr_NoMemory();
+  }
+
+  /* build colptr */
+  int_t i,j,k,l;
+  for (j=0; j<ncols+1; j++) SP_COL(ret)[j] = 0;
+  for (j=0; j<MAT_LGT(Jl); j++) {
+    SP_COL(ret)[1+MAT_BUFI(Jl)[j]]++;
+    zlist[j].key = -1;
+  }
+
+  for (j=0; j<ncols; j++) SP_COL(ret)[j+1] += SP_COL(ret)[j];
+
+  /* build rowind and values */
+  for (k=0; k<MAT_LGT(Il); k++) {
+    i = MAT_BUFI(Il)[k], j = MAT_BUFI(Jl)[k];
+
+    for (l=SP_COL(ret)[j]; l<SP_COL(ret)[j+1]; l++)
+      if (zlist[l].key == i) {
+
+        number n;
+        if (V) {
+          convert_num[COMPLEX](&n, V, 0, k);
+          zlist[l].value += n.z;
+        }
+
+        goto skip;
+      }
+
+    if (V)
+      convert_num[COMPLEX](&zlist[SP_COL(ret)[j]+colcnt[j]].value, V, 0, k);
+
+    zlist[SP_COL(ret)[j] + colcnt[j]++].key = i;
+
+    skip:
+    ;
+  }
+
+  for (j=0; j<ncols; j++)
+    qsort(&zlist[SP_COL(ret)[j]],colcnt[j],sizeof(complex_list),&comp_complex);
+
+  int_t cnt = 0;
+  for (j=0; j<ncols; j++) {
+    for (i=0; i<colcnt[j]; i++) {
+
+      SP_ROW(ret)[cnt] = zlist[i + SP_COL(ret)[j]].key;
+      SP_VALZ(ret)[cnt++] = zlist[i + SP_COL(ret)[j]].value;
+
+    }
+  }
+
+  for (j=0; j<ncols; j++)
+    SP_COL(ret)[j+1] = colcnt[j] + SP_COL(ret)[j];
+
+  free(zlist); free(colcnt);
+  return ret;
+    }
+
+/*
+  SpMatrix_New. In API.
+
+  Returns an uninitialized spmatrix object.
+
+  Arguments:
+  mrows,nrows  : Dimension of spmatrix.
+  nnz          : Number of nonzero elements.
+  id           : DOUBLE/COMPLEX
+ */
+spmatrix *
+SpMatrix_New(int_t nrows, int_t ncols, int_t nnz, int id)
+{
+  spmatrix *ret;
+  if (!(ret = (spmatrix *)spmatrix_tp.tp_alloc(&spmatrix_tp, 0)))
+    return (spmatrix *)PyErr_NoMemory();
+
+  ret->obj = alloc_ccs(nrows, ncols, nnz, id);
+  if (!ret->obj) { Py_DECREF(ret); return (spmatrix *)PyErr_NoMemory(); }
+
+  return ret;
+}
+
+static spmatrix * SpMatrix_NewFromCCS(ccs *x)
+{
+  spmatrix *ret;
+  if (!(ret = (spmatrix *)spmatrix_tp.tp_alloc(&spmatrix_tp, 0)))
+    return (spmatrix *)PyErr_NoMemory();
+
+  ret->obj = x;
+  return ret;
+}
+
+/*
+  SpMatrix_NewFromSpMatrix. In API.
+
+  Returns a copy of an spmatrix object.
+
+  Arguments:
+  A            : spmatrix object
+  id           : DOUBLE/COMPLEX
+ */
+spmatrix * SpMatrix_NewFromSpMatrix(spmatrix *A, int id)
+{
+  if ((id == DOUBLE) && (SP_ID(A) == COMPLEX))
+    PY_ERR_TYPE("cannot convert complex to double");
+
+  spmatrix *ret = SpMatrix_New
+      (SP_NROWS(A), SP_NCOLS(A), SP_NNZ(A), id);
+
+  if (!ret) return (spmatrix *)PyErr_NoMemory();
+
+  convert_array(SP_VAL(ret), SP_VAL(A), id, SP_ID(A), SP_NNZ(A));
+  memcpy(SP_COL(ret), SP_COL(A), (SP_NCOLS(A)+1)*sizeof(int_t));
+  memcpy(SP_ROW(ret), SP_ROW(A), SP_NNZ(A)*sizeof(int_t));
+
+  return ret;
+}
+
+/*
+  SpMatrix_NewFromIJV.
+
+  Returns a spmatrix object from a triplet description.
+
+  Arguments:
+  Il,Jl,V : (INT,INT,DOUBLE/COMPLEX) triplet description
+  m,n     : Dimension of spmatrix. If either m==0 or n==0, then
+            the dimension is taken as MAX(I) x MAX(Jl).
+  id      : DOUBLE, COMPLEX
+ */
+spmatrix * SpMatrix_NewFromIJV(matrix *Il, matrix *Jl, matrix *V,
+    int_t m, int_t n, int id)
+    {
+
+  if (MAT_ID(Il) != INT || MAT_ID(Jl) != INT)
+    PY_ERR_TYPE("index sets I and J must be integer");
+
+  if (MAT_LGT(Il) != MAT_LGT(Jl))
+    PY_ERR_TYPE("index sets I and J must be of same length");
+
+  if (V && !Matrix_Check(V)) PY_ERR_TYPE("invalid V argument");
+
+  if (V && Matrix_Check(V) && (MAX(id,MAT_ID(V)) != id))
+    PY_ERR_TYPE("matrix V has invalid type");
+
+  if (V && (MAT_LGT(V) != MAT_LGT(Il)))
+    PY_ERR_TYPE("I, J and V must have same length");
+
+  if (!Il || !Jl) return SpMatrix_New(0,0,0,id);
+
+  int_t k, Imax=-1, Jmax=-1;
+  for (k=0; k<MAT_LGT(Il); k++) {
+    if (MAT_BUFI(Il)[k]>Imax) Imax = MAT_BUFI(Il)[k];
+    if (MAT_BUFI(Jl)[k]>Jmax) Jmax = MAT_BUFI(Jl)[k];
+  }
+
+  if ((m<0) || (n<0)) { m = MAX(Imax+1,m); n = MAX(Jmax+1,n);}
+
+  if (m < Imax+1 || n < Jmax+1) PY_ERR_TYPE("dimension too small");
+
+  for (k=0; k<MAT_LGT(Il); k++)
+    if ((MAT_BUFI(Il)[k] < 0) || (MAT_BUFI(Il)[k] >= m) ||
+        (MAT_BUFI(Jl)[k] < 0) || (MAT_BUFI(Jl)[k] >= n) )
+      PY_ERR_TYPE("index out of range");
+
+  return (id == DOUBLE ? triplet2dccs(Il,Jl,V,m,n) :
+    triplet2zccs(Il,Jl,V,m,n));
+    }
+
+static void spmatrix_dealloc(spmatrix* self)
+{
+  free(self->obj->values);
+  free(self->obj->colptr);
+  free(self->obj->rowind);
+  free(self->obj);
+#if PY_MAJOR_VERSION >= 3
+  Py_TYPE(self)->tp_free((PyObject*)self);
+#else
+  self->ob_type->tp_free((PyObject*)self);
+#endif
+}
+
+static PyObject *
+spmatrix_new(PyTypeObject *type, PyObject *args, PyObject *kwds)
+{
+  PyObject *size = NULL;
+  matrix *Il=NULL, *Jl=NULL, *V=NULL;
+  int_t nrows = -1, ncols = -1;
+
+  static char *kwlist[] = { "V", "I", "J", "size","tc", NULL};
+
+#if PY_MAJOR_VERSION >= 3
+  int tc = 0;
+  if (!PyArg_ParseTupleAndKeywords(args, kwds, "OOO|OC:spmatrix", kwlist,
+      &V, &Il, &Jl, &size, &tc))
+#else
+  char tc = 0;
+  if (!PyArg_ParseTupleAndKeywords(args, kwds, "OOO|Oc:spmatrix", kwlist,
+      &V, &Il, &Jl, &size, &tc))
+#endif
+    return NULL;
+
+  if (!(PySequence_Check((PyObject *)V) || Matrix_Check(V) || PY_NUMBER(V))) {
+    PY_ERR_TYPE("V must be either a sequence type, a matrix, or a number");
+  }
+
+  if (size && !PyArg_ParseTuple(size, "nn", &nrows, &ncols))
+    PY_ERR_TYPE("invalid dimension tuple");
+
+  if (size && (nrows < 0 || ncols < 0))
+    PY_ERR_TYPE("dimensions must be non-negative");
+
+  if (tc && !(VALID_TC_SP(tc))) PY_ERR_TYPE("tc must be 'd' or 'z'");
+  int id = (tc ? TC2ID(tc) : -1);
+
+
+  int ndim = 0;
+
+  /* convert lists to matrices */
+  if (Matrix_Check(Il))
+    Py_INCREF(Il);
+
+  else if (PyObject_CheckBuffer((PyObject *)Il)) {
+    if (!(Il = Matrix_NewFromPyBuffer((PyObject *)Il, INT, &ndim))) {
+      return NULL;
+    }
+  }
+  else if (PySequence_Check((PyObject *)Il)) {
+    if (!(Il = Matrix_NewFromSequence((PyObject *)Il, INT)))
+      return NULL;
+  }
+  else PY_ERR_TYPE("invalid type for I");
+
+  if (Matrix_Check(Jl))
+    Py_INCREF(Jl);
+
+  else if (PyObject_CheckBuffer((PyObject *)Jl)) {
+    if (!(Jl = Matrix_NewFromPyBuffer((PyObject *)Jl, INT, &ndim))) {
+      Py_DECREF(Il);
+      return NULL;
+    }
+  }
+
+  else if (PySequence_Check((PyObject *)Jl)) {
+    if (!(Jl = Matrix_NewFromSequence((PyObject *)Jl, INT))) {
+      Py_DECREF(Il);
+      return NULL;
+    }
+  }
+  else {
+    Py_DECREF(Il);
+    PY_ERR_TYPE("invalid type for J");
+  }
+
+  if (Matrix_Check(V))
+    Py_INCREF(V);
+
+  else if (PyObject_CheckBuffer((PyObject *)V)) {
+    int ndim = 0;
+    if (!(V = Matrix_NewFromPyBuffer((PyObject *)V, id, &ndim))) {
+      Py_DECREF(Il);
+      Py_DECREF(Jl);
+      return NULL;
+    }
+  }
+
+  else if (PySequence_Check((PyObject *)V))
+    {
+    if (!(V = Matrix_NewFromSequence((PyObject *)V, id))) {
+      Py_DECREF(Il);
+      Py_DECREF(Jl);
+      return NULL;
+    }
+    }
+  else if (PY_NUMBER(V))
+    {
+    if (!(V = Matrix_NewFromNumber(MAT_LGT(Il), 1, get_id(V, 1), V, 1))) {
+      Py_DECREF(Il);
+      Py_DECREF(Jl);
+      return PyErr_NoMemory();
+    }
+    }
+  else {
+    Py_DECREF(Il);
+    Py_DECREF(Jl);
+    PY_ERR_TYPE("invalid type for V");
+  }
+
+  id = (id == -1 ? MAX(get_id(V, !Matrix_Check(V)), DOUBLE) : id);
+
+  spmatrix *ret = SpMatrix_NewFromIJV(Il, Jl, V, nrows, ncols,
+      id == -1 ? MAX(MAT_ID(V),DOUBLE) : id);
+
+  Py_DECREF(Il);
+  Py_DECREF(Jl);
+  Py_DECREF(V);
+
+  return (PyObject *)ret;
+}
+
+static PyObject *spmatrix_str(matrix *self) {
+
+  PyObject *cvxopt = PyImport_ImportModule("cvxopt");
+  PyObject *str, *ret;
+
+  if (!(str = PyObject_GetAttrString(cvxopt, "spmatrix_str"))) {
+    Py_DECREF(cvxopt);
+    PY_ERR(PyExc_KeyError, "missing 'spmatrix_str' in 'cvxopt'");
+  }
+
+  Py_DECREF(cvxopt);
+  if (!PyCallable_Check(str)) PY_ERR_TYPE("'spmatrix_str' is not callable");
+
+  ret = PyObject_CallFunctionObjArgs(str, (PyObject *)self, NULL);
+  Py_DECREF(str);
+
+  return ret;
+}
+
+static PyObject *
+spmatrix_repr(matrix *self) {
+
+  PyObject *cvxopt = PyImport_ImportModule("cvxopt");
+  PyObject *repr, *ret;
+
+  if (!(repr = PyObject_GetAttrString(cvxopt, "spmatrix_repr"))) {
+    Py_DECREF(cvxopt);
+    PY_ERR(PyExc_KeyError, "missing 'spmatrix_repr' in 'cvxopt'");
+  }
+
+  Py_DECREF(cvxopt);
+  if (!PyCallable_Check(repr)) PY_ERR_TYPE("'spmatrix_repr' is not callable");
+
+  ret = PyObject_CallFunctionObjArgs(repr, (PyObject *)self, NULL);
+  Py_DECREF(repr);
+
+  return ret;
+}
+
+static PyObject *
+spmatrix_richcompare(PyObject *self, PyObject *other, int op) {
+  Py_INCREF(Py_NotImplemented);
+  return Py_NotImplemented;
+}
+
+int * spmatrix_compare(PyObject *self, PyObject *other) {
+  PyErr_SetString(PyExc_NotImplementedError, "matrix comparison not implemented"); return 0;
+}
+
+static PyObject * spmatrix_get_size(spmatrix *self, void *closure)
+{
+  PyObject *t = PyTuple_New(2);
+
+#if PY_MAJOR_VERSION >= 3
+  PyTuple_SET_ITEM(t, 0, PyLong_FromLong(SP_NROWS(self)));
+  PyTuple_SET_ITEM(t, 1, PyLong_FromLong(SP_NCOLS(self)));
+#else
+  PyTuple_SET_ITEM(t, 0, PyInt_FromLong(SP_NROWS(self)));
+  PyTuple_SET_ITEM(t, 1, PyInt_FromLong(SP_NCOLS(self)));
+#endif
+
+  return t;
+}
+
+static int spmatrix_set_size(spmatrix *self, PyObject *value, void *closure)
+{
+  if (!value) PY_ERR_INT(PyExc_TypeError,"size attribute cannot be deleted");
+
+  if (!PyTuple_Check(value) || PyTuple_Size(value) != 2)
+    PY_ERR_INT(PyExc_TypeError, "can only assign a 2-tuple to size");
+
+#if PY_MAJOR_VERSION >= 3
+  if (!PyLong_Check(PyTuple_GET_ITEM(value, 0)) ||
+      !PyLong_Check(PyTuple_GET_ITEM(value, 1)))
+#else
+  if (!PyInt_Check(PyTuple_GET_ITEM(value, 0)) ||
+      !PyInt_Check(PyTuple_GET_ITEM(value, 1)))
+#endif
+    PY_ERR_INT(PyExc_TypeError, "invalid size tuple");
+
+#if PY_MAJOR_VERSION >= 3
+  int m = PyLong_AS_LONG(PyTuple_GET_ITEM(value, 0));
+  int n = PyLong_AS_LONG(PyTuple_GET_ITEM(value, 1));
+#else
+  int m = PyInt_AS_LONG(PyTuple_GET_ITEM(value, 0));
+  int n = PyInt_AS_LONG(PyTuple_GET_ITEM(value, 1));
+#endif
+
+  if (m<0 || n<0)
+    PY_ERR_INT(PyExc_TypeError, "dimensions must be non-negative");
+
+  if (m*n != SP_NROWS(self)*SP_NCOLS(self))
+    PY_ERR_INT(PyExc_TypeError, "number of elements in matrix cannot change");
+
+  int_t *colptr = calloc((n+1),sizeof(int_t));
+  if (!colptr) PY_ERR_INT(PyExc_MemoryError, "insufficient memory");
+
+  int j, k, in, jn;
+  for (j=0; j<SP_NCOLS(self); j++) {
+    for (k=SP_COL(self)[j]; k<SP_COL(self)[j+1]; k++) {
+      jn = (SP_ROW(self)[k] + j*SP_NROWS(self)) / m;
+      in = (SP_ROW(self)[k] + j*SP_NROWS(self)) % m;
+      colptr[jn+1]++;
+      SP_ROW(self)[k] = in;
+    }
+  }
+
+  for (j=1; j<n+1; j++) colptr[j] += colptr[j-1];
+
+  free(SP_COL(self));
+  SP_COL(self) = colptr;
+  SP_NROWS(self) = m;
+  SP_NCOLS(self) = n;
+
+  return 0;
+}
+
+static PyObject * spmatrix_get_typecode(matrix *self, void *closure)
+{
+#if PY_MAJOR_VERSION >= 3
+  return PyUnicode_FromStringAndSize(TC_CHAR[SP_ID(self)], 1);
+#else
+  return PyString_FromStringAndSize(TC_CHAR[SP_ID(self)], 1);
+#endif
+}
+
+static PyObject *
+spmatrix_get_V(spmatrix *self, void *closure)
+{
+  matrix *ret = Matrix_New(SP_NNZ(self), 1, SP_ID(self));
+  if (!ret) return PyErr_NoMemory();
+
+  memcpy(MAT_BUF(ret), SP_VAL(self), SP_NNZ(self)*E_SIZE[SP_ID(self)]);
+  return (PyObject *)ret;
+}
+
+static int
+spmatrix_set_V(spmatrix *self, PyObject *value, void *closure)
+{
+  if (!value) PY_ERR_INT(PyExc_AttributeError, "attribute cannot be deleted");
+
+  if (PY_NUMBER(value)) {
+    number val;
+    if (convert_num[SP_ID(self)](&val, value, 1, 0))
+      PY_ERR_INT(PyExc_TypeError, "invalid type in assignment");
+
+    int i;
+    for (i=0; i<SP_NNZ(self); i++)
+      write_num[SP_ID(self)](SP_VAL(self),i,&val,0);
+
+    return 0;
+  }
+  else if (Matrix_Check(value) && MAT_ID(value) == SP_ID(self) &&
+      MAT_LGT(value) == SP_NNZ(self) && MAT_NCOLS(value) == 1) {
+
+    memcpy(SP_VAL(self), MAT_BUF(value), MAT_LGT(value)*E_SIZE[SP_ID(self)]);
+    return 0;
+  } else PY_ERR_INT(PyExc_TypeError, "invalid assignment for V attribute");
+}
+
+static PyObject *spmatrix_get_I(spmatrix *self, void *closure)
+{
+  matrix *A = Matrix_New( SP_NNZ(self), 1, INT);
+  if (!A) return PyErr_NoMemory();
+
+  memcpy(MAT_BUF(A), SP_ROW(self), SP_NNZ(self)*sizeof(int_t));
+  return (PyObject *)A;
+}
+
+static PyObject * spmatrix_get_J(spmatrix *self, void *closure)
+{
+  matrix *A = Matrix_New( SP_NNZ(self), 1, INT);
+  if (!A) return PyErr_NoMemory();
+
+  int_t k, j;
+  for (k=0; k<SP_NCOLS(self); k++)
+    for (j=SP_COL(self)[k]; j<SP_COL(self)[k+1]; j++)
+      MAT_BUFI(A)[j] = k;
+
+  return (PyObject *)A;
+}
+
+static PyObject *spmatrix_get_CCS(spmatrix *self, void *closure)
+{
+  matrix *colptr = Matrix_New( SP_NCOLS(self)+1, 1, INT);
+  matrix *rowind = Matrix_New( SP_NNZ(self), 1, INT);
+  matrix *val    = Matrix_New( SP_NNZ(self), 1, SP_ID(self));
+  PyObject *ret  = PyTuple_New(3);
+
+  if (!colptr || !rowind || !val || !ret) {
+    Py_XDECREF(colptr);
+    Py_XDECREF(rowind);
+    Py_XDECREF(val);
+    Py_XDECREF(ret);
+    return PyErr_NoMemory();
+  }
+
+  memcpy(MAT_BUF(colptr), SP_COL(self), (SP_NCOLS(self)+1)*sizeof(int_t));
+  memcpy(MAT_BUF(rowind), SP_ROW(self), SP_NNZ(self)*sizeof(int_t));
+  memcpy(MAT_BUF(val),    SP_VAL(self), SP_NNZ(self)*E_SIZE[SP_ID(self)]);
+
+  PyTuple_SET_ITEM(ret, 0, (PyObject *)colptr);
+  PyTuple_SET_ITEM(ret, 1, (PyObject *)rowind);
+  PyTuple_SET_ITEM(ret, 2, (PyObject *)val);
+
+  return ret;
+}
+
+static spmatrix * spmatrix_get_T(spmatrix *self, void *closure)
+{
+  return SpMatrix_NewFromCCS(transpose(((spmatrix *)self)->obj,0));
+}
+
+static spmatrix * spmatrix_get_H(spmatrix *self, void *closure)
+{
+  return SpMatrix_NewFromCCS(transpose(((spmatrix *)self)->obj,1));
+}
+
+
+static PyGetSetDef spmatrix_getsets[] = {
+    {"size", (getter) spmatrix_get_size, (setter) spmatrix_set_size,
+        "matrix dimensions"},
+        {"typecode", (getter) spmatrix_get_typecode, NULL, "type character"},
+        {"V", (getter) spmatrix_get_V, (setter) spmatrix_set_V,
+            "the value list of the matrix in triplet form"},
+            {"I", (getter) spmatrix_get_I, NULL,
+                "the I (row) list of the matrix in triplet form"},
+                {"J", (getter) spmatrix_get_J, NULL,
+                    "the J (column) list of the matrix in triplet form"},
+                    {"T", (getter) spmatrix_get_T, NULL, "transpose"},
+                    {"H", (getter) spmatrix_get_H, NULL, "conjugate transpose"},
+                    {"CCS", (getter) spmatrix_get_CCS, NULL, "CCS representation"},
+                    {NULL}  /* Sentinel */
+};
+
+static PyObject *
+spmatrix_getstate(spmatrix *self)
+{
+  PyObject *Il = spmatrix_get_I(self, NULL);
+  PyObject *Jl = spmatrix_get_J(self, NULL);
+  PyObject *V  = spmatrix_get_V(self, NULL);
+  PyObject *size = PyTuple_New(2);
+  if (!Il || !Jl || !V || !size) {
+    Py_XDECREF(Il); Py_XDECREF(Jl); Py_XDECREF(V); Py_XDECREF(size);
+    return NULL;
+  }
+
+#if PY_MAJOR_VERSION >= 3
+  PyTuple_SET_ITEM(size, 0, PyLong_FromLong(SP_NROWS(self)));
+  PyTuple_SET_ITEM(size, 1, PyLong_FromLong(SP_NCOLS(self)));
+#else
+  PyTuple_SET_ITEM(size, 0, PyInt_FromLong(SP_NROWS(self)));
+  PyTuple_SET_ITEM(size, 1, PyInt_FromLong(SP_NCOLS(self)));
+#endif
+
+  return Py_BuildValue("NNNNs", V, Il, Jl, size, TC_CHAR[SP_ID(self)]);
+
+  return NULL;
+}
+
+static PyObject * spmatrix_trans(spmatrix *self) {
+
+  return (PyObject *)SpMatrix_NewFromCCS(transpose(((spmatrix *)self)->obj,0));
+
+}
+
+static PyObject * spmatrix_ctrans(spmatrix *self) {
+
+  return (PyObject *)SpMatrix_NewFromCCS(transpose(((spmatrix *)self)->obj,1));
+
+}
+
+static PyObject * spmatrix_real(spmatrix *self) {
+
+  if (SP_ID(self) != COMPLEX)
+    return (PyObject *)SpMatrix_NewFromSpMatrix(self, SP_ID(self));
+
+  spmatrix *ret = SpMatrix_New(SP_NROWS(self), SP_NCOLS(self),
+      SP_NNZ(self), DOUBLE);
+  if (!ret) return PyErr_NoMemory();
+
+  int i;
+  for (i=0; i < SP_NNZ(self); i++)
+    SP_VALD(ret)[i] = creal(SP_VALZ(self)[i]);
+
+  memcpy(SP_COL(ret), SP_COL(self), (SP_NCOLS(self)+1)*sizeof(int_t));
+  memcpy(SP_ROW(ret), SP_ROW(self), SP_NNZ(self)*sizeof(int_t));
+  return (PyObject *)ret;
+}
+
+static PyObject * spmatrix_imag(spmatrix *self) {
+
+  if (SP_ID(self) != COMPLEX)
+    return (PyObject *)SpMatrix_NewFromSpMatrix(self, SP_ID(self));
+
+  spmatrix *ret = SpMatrix_New(SP_NROWS(self), SP_NCOLS(self),
+      SP_NNZ(self), DOUBLE);
+  if (!ret) return PyErr_NoMemory();
+
+  int i;
+  for (i=0; i < SP_NNZ(self); i++)
+    SP_VALD(ret)[i] = cimag(SP_VALZ(self)[i]);
+
+  memcpy(SP_COL(ret), SP_COL(self), (SP_NCOLS(self)+1)*sizeof(int_t));
+  memcpy(SP_ROW(ret), SP_ROW(self), SP_NNZ(self)*sizeof(int_t));
+  return (PyObject *)ret;
+}
+
+static PyObject *
+spmatrix_reduce(spmatrix* self)
+{
+#if PY_MAJOR_VERSION >= 3
+  return Py_BuildValue("ON", Py_TYPE(self), spmatrix_getstate(self));
+#else
+  return Py_BuildValue("ON", self->ob_type, spmatrix_getstate(self));
+#endif
+}
+
+static PyMethodDef spmatrix_methods[] = {
+    {"real", (PyCFunction)spmatrix_real, METH_NOARGS,
+        "Returns real part of sparse matrix"},
+    {"imag", (PyCFunction)spmatrix_imag, METH_NOARGS,
+        "Returns imaginary part of sparse matrix"},
+    {"trans", (PyCFunction)spmatrix_trans, METH_NOARGS,
+        "Returns the matrix transpose"},
+    {"ctrans", (PyCFunction)spmatrix_ctrans, METH_NOARGS,
+        "Returns the matrix conjugate transpose"},
+    {"__reduce__", (PyCFunction)spmatrix_reduce, METH_NOARGS,
+        "__reduce__() -> (cls, state)"},
+    {NULL}  /* Sentinel */
+};
+
+
+static int
+bsearch_int(int_t *lower, int_t *upper, int_t key, int_t *k) {
+
+  if (lower>upper) { *k = 0; return 0; }
+
+  int_t *mid, *start = lower;
+
+  while (upper - lower > 1) {
+    mid = lower+((upper-lower)>>1);
+    if (*mid > key)
+      upper = mid;
+    else if (*mid < key)
+      lower = mid;
+    else {
+      *k = mid - start;
+      return 1;
+    }
+  }
+
+  if (*upper == key) {
+    *k = upper - start; return 1;
+  }
+  else if (*lower == key) {
+    *k = lower - start; return 1;
+  }
+  else {
+    if (*lower > key)
+      *k = lower - start;
+    else if (*upper < key)
+      *k = upper - start + 1;
+    else
+      *k = upper - start;
+    return 0;
+  }
+}
+
+int spmatrix_getitem_ij(spmatrix *A, int_t i, int_t j, number *value)
+{
+  int_t k;
+
+  if (SP_NNZ(A) && bsearch_int(&(SP_ROW(A)[SP_COL(A)[j]]),&
+      (SP_ROW(A)[SP_COL(A)[j+1]-1]), i, &k)) {
+
+    write_num[SP_ID(A)](value, 0, SP_VAL(A), SP_COL(A)[j]+k);
+    return 1;
+
+  } else {
+
+    write_num[SP_ID(A)](value, 0, &Zero, 0);
+    return 0;
+  }
+}
+
+static void
+spmatrix_setitem_ij(spmatrix *A, int_t i, int_t j, number *value) {
+
+  int_t k, l;
+
+  if (bsearch_int(&(SP_ROW(A)[SP_COL(A)[j]]),
+      &(SP_ROW(A)[SP_COL(A)[j+1]-1]),i, &k)) {
+
+    write_num[SP_ID(A)](SP_VAL(A), SP_COL(A)[j] + k, value, 0);
+    return;
+  }
+  k += SP_COL(A)[j];
+
+  for (l=j+1; l<SP_NCOLS(A)+1; l++) SP_COL(A)[l]++;
+
+  /* split rowind and value lists at position 'k' and insert element */
+  for (l=SP_NNZ(A)-1; l>k; l--) {
+    SP_ROW(A)[l] = SP_ROW(A)[l-1];
+    write_num[SP_ID(A)](SP_VAL(A),l,SP_VAL(A),l-1);
+  }
+
+  SP_ROW(A)[k] = i;
+  write_num[SP_ID(A)](SP_VAL(A), k, value, 0);
+}
+
+static int
+spmatrix_length(spmatrix *self)
+{
+  return SP_NNZ(self);
+}
+
+static PyObject*
+spmatrix_subscr(spmatrix* self, PyObject* args)
+{
+  int_t i = 0, j = 0, k;
+  number val;
+  matrix *Il = NULL, *Jl = NULL;
+
+  /* single integer */
+#if PY_MAJOR_VERSION >= 3
+  if (PyLong_Check(args)) {
+    i = PyLong_AS_LONG(args);
+#else
+  if (PyInt_Check(args)) {
+    i = PyInt_AS_LONG(args);
+#endif
+    if ( i<-SP_LGT(self) || i >= SP_LGT(self) )
+      PY_ERR(PyExc_IndexError, "index out of range");
+
+    spmatrix_getitem_i(self, CWRAP(i,SP_LGT(self)), &val);
+
+    return num2PyObject[SP_ID(self)](&val, 0);
+  }
+
+  else if (PyList_Check(args) || Matrix_Check(args) || PySlice_Check(args)) {
+
+    if (!(Il = create_indexlist(SP_LGT(self), args))) return NULL;
+
+    int_t i, idx, lgt = MAT_LGT(Il), nnz = 0, k = 0;
+    /* count # elements in index list */
+    for (i=0; i<lgt; i++) {
+      idx = MAT_BUFI(Il)[i];
+      if (idx < -SP_LGT(self) || idx >= SP_LGT(self)) {
+        Py_DECREF(Il);
+        PY_ERR(PyExc_IndexError, "index out of range");
+      }
+      nnz += spmatrix_getitem_i(self, CWRAP(idx,SP_LGT(self)), &val);
+    }
+
+    spmatrix *B = SpMatrix_New(lgt,1,nnz,SP_ID(self));
+    if (!B) { Py_DECREF(Il); return PyErr_NoMemory(); }
+
+    SP_COL(B)[1] = nnz;
+    /* fill up rowind and values */
+    for (i=0; i<lgt; i++) {
+      idx = MAT_BUFI(Il)[i];
+      if (spmatrix_getitem_i(self, CWRAP(idx,SP_LGT(self)), &val)) {
+        SP_ROW(B)[k] = i;
+        write_num[SP_ID(B)](SP_VAL(B), k++, &val, 0);
+      }
+    }
+    free_lists_exit(args,(PyObject *)NULL,Il,(PyObject *)NULL,(PyObject *)B);
+  }
+
+  /* remainding cases are different two argument indexing */
+  PyObject *argI = NULL, *argJ = NULL;
+  if (!PyArg_ParseTuple(args, "OO", &argI, &argJ))
+    PY_ERR(PyExc_TypeError, "invalid index sets I or J");
+
+  /* two integers, subscript form, handle separately */
+#if PY_MAJOR_VERSION >= 3
+  if (PyLong_Check(argI) && PyLong_Check(argJ)) {
+    i = PyLong_AS_LONG(argI); j = PyLong_AS_LONG(argJ);
+#else
+  if (PyInt_Check(argI) && PyInt_Check(argJ)) {
+    i = PyInt_AS_LONG(argI); j = PyInt_AS_LONG(argJ);
+#endif
+    if ( OUT_RNG(i, SP_NROWS(self)) || OUT_RNG(j, SP_NCOLS(self)) )
+      PY_ERR(PyExc_IndexError, "index out of range");
+
+    spmatrix_getitem_ij(self,CWRAP(i,SP_NROWS(self)),
+        CWRAP(j,SP_NCOLS(self)), &val);
+
+    return num2PyObject[SP_ID(self)](&val,0);
+  }
+
+  if (PySlice_Check(argI)) {
+    int_t rowstart, rowstop, rowstep, rowlgt, rowcnt;
+   
+#if PY_MAJOR_VERSION >= 3
+    if (PySlice_GetIndicesEx(argI, SP_NROWS(self), &rowstart, &rowstop, 
+        &rowstep, &rowlgt) < 0) return NULL;
+#else
+    if (PySlice_GetIndicesEx((PySliceObject*)argI, SP_NROWS(self),
+        &rowstart, &rowstop, &rowstep, &rowlgt) < 0) return NULL;
+#endif
+
+    int_t colstart, colstop, colstep, collgt, colcnt;
+    if (PySlice_Check(argJ)) {
+#if PY_MAJOR_VERSION >= 3
+      if (PySlice_GetIndicesEx(argJ, SP_NCOLS(self), &colstart, &colstop, 
+          &colstep, &collgt) < 0) return NULL;
+#else
+      if (PySlice_GetIndicesEx((PySliceObject*)argJ, SP_NCOLS(self),
+          &colstart, &colstop, &colstep, &collgt) < 0) return NULL;
+#endif
+    }
+#if PY_MAJOR_VERSION >= 3
+    else if (PyLong_Check(argJ)){
+      j = PyLong_AS_LONG(argJ);
+#else
+    else if (PyInt_Check(argJ)){
+      j = PyInt_AS_LONG(argJ);
+#endif
+      if ( OUT_RNG(j, SP_NCOLS(self)) )
+          PY_ERR(PyExc_IndexError, "index out of range");
+      colstart = CWRAP(j,SP_NCOLS(self)); 
+      colstop = colstart; 
+      collgt = 1; 
+      colstep = 1;
+    }
+    else if (PyList_Check(argJ) || Matrix_Check(argJ)) {
+      if (!(Jl = create_indexlist(SP_NCOLS(self), argJ))) 
+        return NULL;
+      colstart = 0; 
+      colstop = MAT_LGT(Jl)-1; 
+      collgt = MAT_LGT(Jl); 
+      colstep = 1;
+    }
+    else PY_ERR_TYPE("invalid index argument");
+
+    int_t *colptr = calloc(collgt+1, sizeof(int_t));
+    if (!colptr) {
+      if (Jl && !Matrix_Check(argJ)) { Py_DECREF(Jl); }
+      return PyErr_NoMemory();
+    }
+
+    for (colcnt=0; colcnt<collgt; colcnt++) {
+      j = (Jl ? MAT_BUFI(Jl)[colcnt] : colstart + colcnt*colstep);
+
+      if (rowstart == 0 && rowstop == SP_NROWS(self) && rowstep == 1) {
+        /* copy entire column */
+        colptr[colcnt+1] = colptr[colcnt] + SP_COL(self)[j+1] - SP_COL(self)[j];
+      } 
+      else if (rowstart >= 0 && rowstart < rowstop && rowstop <= SP_NROWS(self) && rowstep == 1) {
+	colptr[colcnt+1] = colptr[colcnt];
+	for (k = SP_COL(self)[j]; k < SP_COL(self)[j+1]; k++) {
+	  if (SP_ROW(self)[k] >= rowstart && SP_ROW(self)[k] < rowstop) 
+	    colptr[colcnt+1]++;
+	} 
+      }
+      else {
+        colptr[colcnt+1] += colptr[colcnt];
+        rowcnt = 0;
+        if (rowstep > 0) {
+          for (k=SP_COL(self)[j]; k<SP_COL(self)[j+1]; k++) {
+
+            while (rowstart + rowcnt*rowstep < SP_ROW(self)[k] && rowcnt < rowlgt)
+              rowcnt++;
+
+            if (rowcnt == rowlgt) break;
+
+            if (rowstart + rowcnt*rowstep == SP_ROW(self)[k]) {
+              colptr[colcnt+1]++;
+              rowcnt++;
+            }
+          }
+        } 
+	else {
+          for (k=SP_COL(self)[j+1]-1; k>=SP_COL(self)[j]; k--) {
+
+            while (rowstart + rowcnt*rowstep > SP_ROW(self)[k] && rowcnt < rowlgt)
+              rowcnt++;
+
+            if (rowcnt == rowlgt) break;
+
+            if (rowstart + rowcnt*rowstep == SP_ROW(self)[k]) {
+              colptr[colcnt+1]++;
+              rowcnt++;
+            }
+          }
+        }
+      }
+    }
+
+    ccs *A;
+    if (!(A = alloc_ccs(rowlgt, collgt, colptr[collgt], SP_ID(self)))) {
+      free(colptr);
+      if (Jl && !Matrix_Check(argJ)) { Py_DECREF(Jl); }
+      return PyErr_NoMemory();
+    }
+
+    free(A->colptr);
+    A->colptr = colptr;
+
+    for (colcnt=0; colcnt<collgt; colcnt++) {
+      j = (Jl ? MAT_BUFI(Jl)[colcnt] : colstart + colcnt*colstep);
+
+      if (rowstart == 0 && rowstop == SP_NROWS(self) && rowstep == 1) {
+        /* copy entire column */
+        rowcnt = 0;
+        for (k = SP_COL(self)[j]; k < SP_COL(self)[j+1]; k++) {
+          A->rowind[A->colptr[colcnt] + rowcnt] = SP_ROW(self)[k];
+          if (SP_ID(self) == DOUBLE)
+            ((double *)A->values)[colptr[colcnt] + rowcnt] = SP_VALD(self)[k];
+          else
+            ((double complex *)A->values)[colptr[colcnt] + rowcnt] = SP_VALZ(self)[k];
+
+          rowcnt++;
+        }
+      }
+      else if (rowstart >= 0 && rowstart < rowstop && rowstop<=SP_NROWS(self) && rowstep == 1) {
+	rowcnt = 0;
+	for (k = SP_COL(self)[j]; k < SP_COL(self)[j+1]; k++) {
+	  if (SP_ROW(self)[k] >= rowstart && SP_ROW(self)[k] < rowstop) {
+	    A->rowind[A->colptr[colcnt] + rowcnt] = SP_ROW(self)[k] - rowstart;
+	    if (SP_ID(self) == DOUBLE) 
+	      ((double *)A->values)[colptr[colcnt] + rowcnt] = SP_VALD(self)[k];
+	    else
+	      ((double complex *)A->values)[colptr[colcnt] + rowcnt] = SP_VALZ(self)[k];
+
+	    rowcnt++;
+	  }
+	}
+      }
+      else {
+
+        rowcnt = 0; i = 0;
+        if (rowstep > 0) {
+          for (k=SP_COL(self)[j]; k<SP_COL(self)[j+1]; k++) {
+
+            while (rowstart + rowcnt*rowstep < SP_ROW(self)[k] && rowcnt < rowlgt)
+              rowcnt++;
+
+            if (rowcnt == rowlgt) break;
+
+            if (rowstart + rowcnt*rowstep == SP_ROW(self)[k]) {
+
+              A->rowind[colptr[colcnt] + i] = rowcnt;
+              if (SP_ID(self) == DOUBLE)
+                ((double *)A->values)[colptr[colcnt] + i] = SP_VALD(self)[k];
+              else
+                ((double complex *)A->values)[colptr[colcnt] + i] = SP_VALZ(self)[k];
+
+              rowcnt++;
+              i++;
+            }
+          }
+        } else {
+          for (k=SP_COL(self)[j+1]-1; k>=SP_COL(self)[j]; k--) {
+
+            while (rowstart + rowcnt*rowstep > SP_ROW(self)[k] && rowcnt < rowlgt)
+              rowcnt++;
+
+            if (rowcnt == rowlgt) break;
+
+            if (rowstart + rowcnt*rowstep == SP_ROW(self)[k]) {
+
+              A->rowind[colptr[colcnt] + i] = rowcnt;
+              if (SP_ID(self) == DOUBLE)
+                ((double *)A->values)[colptr[colcnt] + i] = SP_VALD(self)[k];
+              else
+                ((double complex *)A->values)[colptr[colcnt] + i] = SP_VALZ(self)[k];
+
+              rowcnt++;
+              i++;
+            }
+          }
+        }
+      }
+    }
+
+    if (Jl && !Matrix_Check(argJ)) { Py_DECREF(Jl); }
+
+    spmatrix *B = SpMatrix_New(A->nrows, A->ncols, 0, A->id);
+    free_ccs(B->obj);
+    B->obj = A;
+    return (PyObject *)B;
+  }
+
+  if (!(Il = create_indexlist(SP_NROWS(self), argI)) ||
+      !(Jl = create_indexlist(SP_NCOLS(self), argJ))) {
+    free_lists_exit(argI, argJ, Il, Jl, NULL);
+  }
+
+  int lgt_row = MAT_LGT(Il), lgt_col = MAT_LGT(Jl), nnz = 0;
+  ccs *A = self->obj;
+  spa *s = alloc_spa(A->nrows, A->id);
+  if (!s) {
+    PyErr_SetString(PyExc_MemoryError, "insufficient memory");
+    free_lists_exit(argI, argJ, Il, Jl, NULL);
+  }
+
+  for (j=0; j<lgt_col; j++) {
+    init_spa(s, A, CWRAP(MAT_BUFI(Jl)[j], SP_NCOLS(self)));
+
+    for (k=0; k<lgt_row; k++)
+      nnz += s->nz[CWRAP(MAT_BUFI(Il)[k], SP_NROWS(self))];
+  }
+
+  spmatrix *B = SpMatrix_New(lgt_row, lgt_col,nnz,A->id);
+  if (!B) {
+    free_spa(s);
+    PyErr_SetNone(PyExc_MemoryError);
+    free_lists_exit(argI, argJ, Il, Jl, NULL);
+  }
+
+  nnz = 0;
+  for (j=0; j<lgt_col; j++) {
+    init_spa(s, A, CWRAP(MAT_BUFI(Jl)[j],SP_NCOLS(self)));
+
+    for (k=0; k<lgt_row; k++) {
+      if (s->nz[ CWRAP(MAT_BUFI(Il)[k], SP_NROWS(self))]) {
+        if (A->id == DOUBLE)
+          SP_VALD(B)[nnz]   = ((double *)s->val)
+          [CWRAP(MAT_BUFI(Il)[k],SP_NROWS(self))];
+        else
+          SP_VALZ(B)[nnz]   = ((double complex *)s->val)
+          [CWRAP(MAT_BUFI(Il)[k],SP_NROWS(self))];
+        SP_ROW(B) [nnz++] = k;
+        SP_COL(B)[j+1]++;
+      }
+    }
+    SP_COL(B)[j+1] += SP_COL(B)[j];
+  }
+  free_spa(s);
+  free_lists_exit(argI, argJ, Il, Jl, (PyObject *)B);
+}
+
+
+static int
+spmatrix_ass_subscr(spmatrix* self, PyObject* args, PyObject* value)
+{
+  int_t i = 0, j = 0, id = SP_ID(self), decref_val = 0;
+  int ndim = 0;
+  char itype;
+  number val, tempval;
+  matrix *Il = NULL, *Jl = NULL;
+
+  if (!value) PY_ERR_INT(PyExc_NotImplementedError,
+      "cannot delete matrix entries");
+
+  if (!(PY_NUMBER(value) || Matrix_Check(value) || SpMatrix_Check(value))){
+
+    if (PyObject_CheckBuffer(value)) 
+      value = (PyObject *)Matrix_NewFromPyBuffer(value, -1, &ndim);
+    else
+      value = (PyObject *)Matrix_NewFromSequence(value, SP_ID(self));
+
+    if (!value)
+      PY_ERR_INT(PyExc_NotImplementedError, "invalid type in assignment");
+
+    decref_val = 1;
+  }
+
+  int val_id = get_id(value, (PY_NUMBER(value) ? 1 : 0));
+  if (val_id > id)
+    PY_ERR_INT(PyExc_TypeError, "invalid type in assignment");
+
+  /* assignment value is matrix or number ? */
+  if (PY_NUMBER(value)) {
+    if (convert_num[id](&val, value, 1, 0))
+      PY_ERR_INT(PyExc_TypeError, "invalid argument type");
+    itype = 'n';
+  }
+  else if (Matrix_Check(value) && MAT_LGT(value)==1) {
+    convert_num[id](&val, value, 0, 0);
+    itype = 'n';
+  }
+  else if (Matrix_Check(value))
+    itype = 'd';
+  else
+    itype = 's';
+
+  /* single integer */
+#if PY_MAJOR_VERSION >= 3
+  if (PyLong_Check(args)) {
+#else
+  if (PyInt_Check(args)) {
+#endif
+    if (itype != 'n')
+      PY_ERR_INT(PyExc_IndexError, "incompatible sizes in assignment");
+
+#if PY_MAJOR_VERSION >= 3
+    i = PyLong_AsLong(args);
+#else
+    i = PyInt_AsLong(args);
+#endif
+    if ( i<-SP_LGT(self) || i >= SP_LGT(self) )
+      PY_ERR_INT(PyExc_IndexError, "index out of range");
+
+    i = CWRAP(i,SP_LGT(self));
+
+    if (spmatrix_getitem_i(self, i, &tempval))
+      spmatrix_setitem_i(self, i, &val);
+    else {
+      if (!realloc_ccs(self->obj, SP_NNZ(self)+1))
+        PY_ERR_INT(PyExc_MemoryError, "Cannot reallocate sparse matrix");
+      spmatrix_setitem_i(self, i, &val);
+    }
+    return 0;
+  }
+
+  /* integer matrix list */
+  if (PyList_Check(args) || Matrix_Check(args) || PySlice_Check(args)) {
+
+    if (!(Il = create_indexlist(SP_LGT(self), args))) {
+      if (decref_val) { Py_DECREF(value); }
+      return -1;
+    }
+
+    int_t i, lgtI = MAT_LGT(Il);
+    int_t nnz = SP_NNZ(self)+MAT_LGT(Il);
+
+    if (((itype == 'd') &&
+        ((lgtI != MAT_LGT(value) || MAT_NCOLS(value) != 1))) ||
+        (((itype == 's') &&
+            ((lgtI != SP_LGT(value)) || SP_NCOLS(value) != 1)))) {
+      if (!Matrix_Check(args)) { Py_DECREF(Il); }
+      if (decref_val) { Py_DECREF(value); }
+      PY_ERR_INT(PyExc_TypeError, "incompatible sizes in assignment");
+    }
+
+    /* ass. argument is dense matrix or number */
+    if  (itype == 'd' || itype == 'n') {
+
+      int_t *col_merge = calloc(SP_NCOLS(self)+1,sizeof(int_t));
+      int_t *row_merge = malloc(nnz*sizeof(int_t));
+      void *val_merge = malloc(nnz*E_SIZE[id]);
+      int_list *ilist = malloc(lgtI*sizeof(int_list));
+      if (!col_merge || !row_merge || !val_merge || !ilist) {
+        if (!Matrix_Check(args)) { Py_DECREF(Il); }
+        free(col_merge); free(row_merge); free(val_merge); free(ilist);
+        if (decref_val) { Py_DECREF(value); }
+        PY_ERR_INT(PyExc_MemoryError, "insufficient memory");
+      }
+
+      for (i=0; i<lgtI; i++) {
+        ilist[i].key = CWRAP(MAT_BUFI(Il)[i],SP_NROWS(self)*SP_NCOLS(self));
+        ilist[i].value = i;
+      }
+      qsort(ilist, lgtI, sizeof(int_list), comp_int);
+
+      /* merge lists */
+      int_t rhs_cnt = 0, tot_cnt = 0;
+      int_t rhs_j = ilist[rhs_cnt].key / SP_NROWS(self);
+      int_t rhs_i = ilist[rhs_cnt].key % SP_NROWS(self);
+      for (j=0; j<SP_NCOLS(self); j++) {
+        for (i=SP_COL(self)[j]; i<SP_COL(self)[j+1]; i++) {
+          while (rhs_cnt<lgtI && rhs_j == j && rhs_i < SP_ROW(self)[i]) {
+            if (rhs_cnt == 0 || (rhs_cnt>0 &&
+                ilist[rhs_cnt].key != ilist[rhs_cnt-1].key)) {
+              row_merge[tot_cnt] = rhs_i;
+              if (itype == 'n')
+                write_num[id](val_merge, tot_cnt++, &val, 0);
+              else
+                convert_num[id]((unsigned char*)val_merge + E_SIZE[id]*tot_cnt++,
+                    value, 0, ilist[rhs_cnt].value);
+
+              col_merge[j+1]++;
+            }
+            if (rhs_cnt++ < lgtI-1) {
+              rhs_j = ilist[rhs_cnt].key / SP_NROWS(self);
+              rhs_i = ilist[rhs_cnt].key % SP_NROWS(self);
+            }
+          }
+          if (rhs_cnt<lgtI && rhs_i == SP_ROW(self)[i] && rhs_j == j) {
+            if (rhs_cnt == 0 ||
+                (rhs_cnt>0 && ilist[rhs_cnt].key != ilist[rhs_cnt-1].key)) {
+              row_merge[tot_cnt] = rhs_i;
+              if (itype == 'n')
+                write_num[id](val_merge, tot_cnt++, &val, 0);
+              else
+                convert_num[id]((unsigned char*)val_merge + E_SIZE[id]*tot_cnt++,
+                    value, 0, ilist[rhs_cnt].value);
+              col_merge[j+1]++;
+            }
+            if (rhs_cnt++ < lgtI-1) {
+              rhs_j = ilist[rhs_cnt].key / SP_NROWS(self);
+              rhs_i = ilist[rhs_cnt].key % SP_NROWS(self);
+            }
+          }
+          else {
+            row_merge[tot_cnt] = SP_ROW(self)[i];
+            write_num[id](val_merge, tot_cnt++, SP_VAL(self), i);
+            col_merge[j+1]++;
+          }
+        }
+        while (rhs_cnt<lgtI && rhs_j == j) {
+          if (rhs_cnt == 0 ||
+              (rhs_cnt>0 && ilist[rhs_cnt].key != ilist[rhs_cnt-1].key)) {
+            row_merge[tot_cnt] = rhs_i;
+            if (itype == 'n')
+              write_num[id](val_merge, tot_cnt++, &val, 0);
+            else
+              convert_num[id]((unsigned char*)val_merge + E_SIZE[id]*tot_cnt++,
+                  value, 0, ilist[rhs_cnt].value);
+            col_merge[j+1]++;
+          }
+          if (rhs_cnt++ < lgtI-1) {
+            rhs_j = ilist[rhs_cnt].key / SP_NROWS(self);
+            rhs_i = ilist[rhs_cnt].key % SP_NROWS(self);
+          }
+        }
+      }
+
+      for (i=0; i<SP_NCOLS(self); i++)
+        col_merge[i+1] += col_merge[i];
+
+      free(SP_COL(self)); SP_COL(self) = col_merge;
+      free(SP_ROW(self)); SP_ROW(self) = row_merge;
+      free(SP_VAL(self)); SP_VAL(self) = val_merge;
+      free(ilist);
+
+      //realloc_ccs(self->obj, SP_NNZ(self));
+    }
+    /* ass. argument is a sparse matrix */
+    else
+      {
+      int_list *ilist = malloc(lgtI*sizeof(int_list));
+      int_t *col_merge = calloc(SP_NCOLS(self)+1,sizeof(int_t));
+      int_t *row_merge = malloc(nnz*sizeof(int_t));
+      void *val_merge = malloc(nnz*E_SIZE[id]);
+      if (!ilist || !col_merge || !row_merge || !val_merge) {
+        free(ilist); free(col_merge); free(row_merge); free(val_merge);
+        if (!Matrix_Check(args)) { Py_DECREF(Il); }
+        if (decref_val) { Py_DECREF(value); }
+        PY_ERR_INT(PyExc_MemoryError, "insufficient memory");
+      }
+
+      for (i=0; i<lgtI; i++) {
+        ilist[i].key = CWRAP(MAT_BUFI(Il)[i],SP_NROWS(self)*SP_NCOLS(self));
+        ilist[i].value = -1;
+      }
+
+      for (i=0; i<SP_NNZ(value); i++)
+        ilist[SP_ROW(value)[i]].value = i;
+
+      qsort(ilist, lgtI, sizeof(int_list), comp_int);
+
+      /* merge lists */
+      int_t rhs_cnt = 0, tot_cnt = 0;
+      int_t rhs_j = ilist[rhs_cnt].key / SP_NROWS(self);
+      int_t rhs_i = ilist[rhs_cnt].key % SP_NROWS(self);
+      for (j=0; j<SP_NCOLS(self); j++) {
+        for (i=SP_COL(self)[j]; i<SP_COL(self)[j+1]; i++) {
+
+          while (rhs_cnt<lgtI && rhs_j == j && rhs_i < SP_ROW(self)[i]) {
+            if (ilist[rhs_cnt].value >= 0 &&
+                (rhs_cnt==0 || (rhs_cnt>0 && ilist[rhs_cnt].key !=
+                    ilist[rhs_cnt-1].key))) {
+              row_merge[tot_cnt] = rhs_i;
+              convert_array((unsigned char*)val_merge + E_SIZE[id]*tot_cnt++,
+			    (unsigned char*)SP_VAL(value) + E_SIZE[val_id]*ilist[rhs_cnt].value,
+                  id, val_id, 1);
+              col_merge[j+1]++;
+            }
+            if (rhs_cnt++ < lgtI-1) {
+              rhs_j = ilist[rhs_cnt].key / SP_NROWS(self);
+              rhs_i = ilist[rhs_cnt].key % SP_NROWS(self);
+            }
+          }
+
+          if (rhs_cnt<lgtI && rhs_i == SP_ROW(self)[i] && rhs_j == j) {
+            if (ilist[rhs_cnt].value >= 0 && (rhs_cnt==0 ||
+                (rhs_cnt>0 && ilist[rhs_cnt].key !=
+                    ilist[rhs_cnt-1].key))) {
+              row_merge[tot_cnt] = rhs_i;
+              convert_array((unsigned char*)val_merge + E_SIZE[id]*tot_cnt++,
+			    (unsigned char*)SP_VAL(value) + E_SIZE[val_id]*ilist[rhs_cnt].value,
+                  id, val_id, 1);
+              col_merge[j+1]++;
+            }
+            if (rhs_cnt++ < lgtI-1) {
+              rhs_j = ilist[rhs_cnt].key / SP_NROWS(self);
+              rhs_i = ilist[rhs_cnt].key % SP_NROWS(self);
+            }
+          }
+          else {
+            row_merge[tot_cnt] = SP_ROW(self)[i];
+            convert_array((unsigned char*)val_merge + E_SIZE[id]*tot_cnt++,
+			  (unsigned char*)SP_VAL(self) + E_SIZE[id]*i, id, id, 1);
+            col_merge[j+1]++;
+          }
+        }
+        while (rhs_cnt<lgtI && rhs_j == j) {
+          if (ilist[rhs_cnt].value >= 0 && (rhs_cnt==0 || (rhs_cnt>0 &&
+              ilist[rhs_cnt].key != ilist[rhs_cnt-1].key))) {
+            row_merge[tot_cnt] = rhs_i;
+            convert_array((unsigned char*)val_merge + E_SIZE[id]*tot_cnt++,
+			  (unsigned char*)SP_VAL(value) + E_SIZE[val_id]*ilist[rhs_cnt].value,
+                id, val_id, 1);
+            col_merge[j+1]++;
+          }
+          if (rhs_cnt++ < lgtI-1) {
+            rhs_j = ilist[rhs_cnt].key / SP_NROWS(self);
+            rhs_i = ilist[rhs_cnt].key % SP_NROWS(self);
+          }
+        }
+      }
+
+      for (i=0; i<SP_NCOLS(self); i++)
+        col_merge[i+1] += col_merge[i];
+
+      free(SP_COL(self)); SP_COL(self) = col_merge;
+      free(SP_ROW(self)); SP_ROW(self) = row_merge;
+      free(SP_VAL(self)); SP_VAL(self) = val_merge;
+      free(ilist);
+
+      //realloc_ccs(self->obj, SP_NNZ(self));
+      }
+
+    if (!Matrix_Check(args)) { Py_DECREF(Il); }
+    if (decref_val) { Py_DECREF(value); }
+
+    return 0;
+  }
+
+  /* remainding cases are different two argument indexing */
+
+  PyObject *argI = NULL, *argJ = NULL;
+  if (!PyArg_ParseTuple(args, "OO", &argI, &argJ))
+    PY_ERR_INT(PyExc_TypeError, "invalid index arguments");
+
+  /* two integers, subscript form, handle separately */
+#if PY_MAJOR_VERSION >= 3
+  if (PyLong_Check(argI) && PyLong_Check(argJ)) {
+#else
+  if (PyInt_Check(argI) && PyInt_Check(argJ)) {
+#endif
+
+    if (itype != 'n')
+      PY_ERR_INT(PyExc_TypeError, "argument has wrong size");
+
+#if PY_MAJOR_VERSION >= 3
+    i = PyLong_AS_LONG(argI); j = PyLong_AS_LONG(argJ);
+#else
+    i = PyInt_AS_LONG(argI); j = PyInt_AS_LONG(argJ);
+#endif
+    if ( OUT_RNG(i, SP_NROWS(self)) || OUT_RNG(j, SP_NCOLS(self)) )
+      PY_ERR_INT(PyExc_IndexError, "index out of range");
+
+    i = CWRAP(i,SP_NROWS(self)); j = CWRAP(j,SP_NCOLS(self));
+    if (spmatrix_getitem_ij(self, i, j, &tempval))
+      spmatrix_setitem_ij(self, i, j, &val);
+    else {
+      if (!realloc_ccs(self->obj, SP_NNZ(self)+1))
+        PY_ERR_INT(PyExc_MemoryError, "insufficient memory");
+
+      spmatrix_setitem_ij(self, i, j, &val);
+    }
+
+    return 0;
+  }
+
+  if (!(Il = create_indexlist(SP_NROWS(self), argI)) ||
+      !(Jl = create_indexlist(SP_NCOLS(self), argJ))) {
+    PyErr_SetNone(PyExc_MemoryError);
+    free_lists_exit(argI,argJ,Il,Jl,-1);
+  }
+
+  if (decref_val && ndim < 2 &&
+      MAT_LGT(value) == MAT_LGT(Il)*MAT_LGT(Jl)) {
+    MAT_NROWS(value) = MAT_LGT(Il); MAT_NCOLS(value) = MAT_LGT(Jl);
+  }
+
+  int_t lgtI = MAT_LGT(Il), lgtJ = MAT_LGT(Jl);
+
+  if ((itype == 'd' && (lgtI != MAT_NROWS(value) ||
+      lgtJ != MAT_NCOLS(value))) ||
+      (itype == 's' && (lgtI != SP_NROWS(value) ||
+          lgtJ != SP_NCOLS(value)))) {
+    if (!Matrix_Check(argI)) { Py_DECREF(Il); }
+    if (!Matrix_Check(argJ)) { Py_DECREF(Jl); }
+    if (decref_val) { Py_DECREF(value); }
+    PY_ERR_INT(PyExc_TypeError, "incompatible size of assignment");
+  }
+
+  /* ass. argument is dense matrix or number */
+  if  ((itype == 'd' || itype == 'n') && lgtI*lgtJ> 0) {
+
+    int_t nnz = SP_NNZ(self)+lgtI*lgtJ;
+
+    int_t *col_merge = calloc(SP_NCOLS(self)+1,sizeof(int_t));
+    int_t *row_merge = malloc(nnz*sizeof(int_t));
+    void *val_merge  = malloc(nnz*E_SIZE[id]);
+    int_list *Is = malloc(lgtI*sizeof(int_list));
+    int_list *Js = malloc(lgtJ*sizeof(int_list));
+    if (!Is || !Js || !col_merge || !row_merge || !val_merge) {
+      if (!Matrix_Check(argI)) { Py_DECREF(Il); }
+      if (!Matrix_Check(argJ)) { Py_DECREF(Jl); }
+      free(Is); free(Js);
+      free(col_merge); free(row_merge); free(val_merge);
+      if (decref_val) { Py_DECREF(value); }
+      PY_ERR_INT(PyExc_MemoryError, "insufficient memory");
+    }
+
+    for (i=0; i<lgtI; i++) {
+      Is[i].key = CWRAP(MAT_BUFI(Il)[i],SP_NROWS(self));
+      Is[i].value = i;
+    }
+    qsort(Is, lgtI, sizeof(int_list), comp_int);
+
+    for (i=0; i<lgtJ; i++) {
+      Js[i].key = CWRAP(MAT_BUFI(Jl)[i],SP_NCOLS(self));
+      Js[i].value = i;
+    }
+    qsort(Js, lgtJ, sizeof(int_list), comp_int);
+
+    int_t rhs_cnti, rhs_cntj = 0, tot_cnt = 0;
+    int_t rhs_i, rhs_j = Js[0].key;
+    for (j=0; j<SP_NCOLS(self); j++) {
+
+      if (rhs_j < j && rhs_cntj++ < lgtJ-1) {
+        rhs_j = Js[rhs_cntj].key;
+      }
+
+      rhs_cnti = 0; rhs_i = Is[0].key;
+      for (i=SP_COL(self)[j]; i<SP_COL(self)[j+1]; i++) {
+
+        while (rhs_cnti<lgtI && rhs_j == j && rhs_i < SP_ROW(self)[i]) {
+          if (rhs_cnti == 0 || (rhs_cnti>0 &&
+              Is[rhs_cnti].key != Is[rhs_cnti-1].key)) {
+            row_merge[tot_cnt] = rhs_i;
+
+            if (itype == 'n')
+              write_num[id](val_merge, tot_cnt++, &val, 0);
+            else
+              convert_num[id]((unsigned char*)val_merge + E_SIZE[id]*tot_cnt++,
+                  value, 0, Is[rhs_cnti].value + lgtI*Js[rhs_cntj].value);
+            col_merge[j+1]++;
+          }
+          if (rhs_cnti++ < lgtI-1)
+            rhs_i = Is[rhs_cnti].key;
+        }
+
+        if (rhs_cnti<lgtI && rhs_i == SP_ROW(self)[i] && rhs_j == j) {
+          if (rhs_cnti == 0 || (rhs_cnti>0 &&
+              Is[rhs_cnti].key != Is[rhs_cnti-1].key)) {
+            row_merge[tot_cnt] = rhs_i;
+
+            if (itype == 'n')
+              write_num[id](val_merge, tot_cnt++, &val, 0);
+            else
+              convert_num[id]((unsigned char*)val_merge + E_SIZE[id]*tot_cnt++,
+                  value, 0, Is[rhs_cnti].value + lgtI*Js[rhs_cntj].value);
+
+            col_merge[j+1]++;
+          }
+          if (rhs_cnti++ < lgtI-1)
+            rhs_i = Is[rhs_cnti].key;
+        }
+        else {
+          row_merge[tot_cnt] = SP_ROW(self)[i];
+          convert_array((unsigned char*)val_merge + E_SIZE[id]*tot_cnt++,
+			(unsigned char*)SP_VAL(self) + E_SIZE[id]*i, id, id, 1);
+          col_merge[j+1]++;
+        }
+      }
+      while (rhs_cnti<lgtI && rhs_j == j) {
+        if (rhs_cnti == 0 || (rhs_cnti>0 &&
+            Is[rhs_cnti].key != Is[rhs_cnti-1].key)) {
+
+          row_merge[tot_cnt] = rhs_i;
+
+          if (itype == 'n')
+            write_num[id](val_merge, tot_cnt++, &val, 0);
+          else
+            convert_num[id]((unsigned char*)val_merge + E_SIZE[id]*tot_cnt++,
+                value, 0, Is[rhs_cnti].value + lgtI*Js[rhs_cntj].value);
+
+          col_merge[j+1]++;
+        }
+        if (rhs_cnti++ < lgtI-1)
+          rhs_i = Is[rhs_cnti].key;
+      }
+    }
+
+    for (i=0; i<SP_NCOLS(self); i++)
+      col_merge[i+1] += col_merge[i];
+
+    free(SP_COL(self)); SP_COL(self) = col_merge;
+    free(SP_ROW(self)); SP_ROW(self) = row_merge;
+    free(SP_VAL(self)); SP_VAL(self) = val_merge;
+    free(Is); free(Js);
+
+    //realloc_ccs(self->obj, SP_NNZ(self));
+
+  }
+  /* ass. argument is a sparse matrix */
+  else if (itype == 's' && lgtI*lgtJ > 0) {
+
+    int_t nnz = SP_NNZ(self)+SP_NNZ(value);
+
+    int_t *col_merge = calloc((SP_NCOLS(self)+1),sizeof(int_t));
+    int_t *row_merge = malloc(nnz*sizeof(int_t));
+    void *val_merge  = malloc(nnz*E_SIZE[id]);
+    int_list *Is = malloc(lgtI*sizeof(int_list));
+    int_list *Js = malloc(lgtJ*sizeof(int_list));
+    if (!Is || !Js || !col_merge || !row_merge || !val_merge) {
+      if (!Matrix_Check(argI)) { Py_DECREF(Il); }
+      if (!Matrix_Check(argJ)) { Py_DECREF(Jl); }
+      free(Is); free(Js);
+      free(col_merge); free(row_merge); free(val_merge);
+      if (decref_val) { Py_DECREF(value); }
+      PY_ERR_INT(PyExc_MemoryError,"insufficient memory");
+    }
+
+    for (i=0; i<lgtJ; i++) {
+      Js[i].key = CWRAP(MAT_BUFI(Jl)[i],SP_NCOLS(self));
+      Js[i].value = i;
+    }
+    qsort(Js, lgtJ, sizeof(int_list), comp_int);
+
+    int_t rhs_cnti, rhs_cntj = -1, tot_cnt = 0, rhs_offs_rptr = 0;
+    int_t rhs_i, rhs_j = -1;
+    for (j=0; j<SP_NCOLS(self); j++) {
+
+      if (rhs_j < j && rhs_cntj++ < lgtJ-1) {
+        rhs_j = Js[rhs_cntj].key;
+        rhs_offs_rptr = SP_COL(value)[Js[rhs_cntj].value];
+
+        for (i=0; i<lgtI; i++) {
+          Is[i].key = CWRAP(MAT_BUFI(Il)[i],SP_NROWS(self));
+          Is[i].value = -1;
+        }
+
+        for (i=rhs_offs_rptr; i<SP_COL(value)[Js[rhs_cntj].value+1]; i++)
+          Is[SP_ROW(value)[i]].value = i-rhs_offs_rptr;
+
+        qsort(Is, lgtI, sizeof(int_list), comp_int);
+      }
+
+      rhs_cnti = 0; rhs_i = Is[0].key;
+      for (i=SP_COL(self)[j]; i<SP_COL(self)[j+1]; i++) {
+
+        while (rhs_cnti<lgtI && rhs_j == j && rhs_i < SP_ROW(self)[i]) {
+          if (Is[rhs_cnti].value >= 0 && (rhs_cnti==0 ||
+              (rhs_cnti>0 && Is[rhs_cnti].key != Is[rhs_cnti-1].key))) {
+            row_merge[tot_cnt] = rhs_i;
+
+            convert_array((unsigned char*)val_merge + E_SIZE[id]*tot_cnt++,
+			  (unsigned char*)SP_VAL(value) + E_SIZE[val_id]*
+                (Is[rhs_cnti].value+rhs_offs_rptr), id, val_id, 1);
+
+            col_merge[j+1]++;
+          }
+          if (rhs_cnti++ < lgtI-1)
+            rhs_i = Is[rhs_cnti].key;
+        }
+        if (rhs_cnti<lgtI && rhs_i == SP_ROW(self)[i] && rhs_j == j) {
+          if (Is[rhs_cnti].value >= 0 && (rhs_cnti==0 ||
+              (rhs_cnti>0 && Is[rhs_cnti].key != Is[rhs_cnti-1].key))) {
+            row_merge[tot_cnt] = rhs_i;
+
+            convert_array((unsigned char*)val_merge + E_SIZE[id]*tot_cnt++,
+			  (unsigned char*)SP_VAL(value) + E_SIZE[val_id]*
+                (Is[rhs_cnti].value+rhs_offs_rptr), id, val_id, 1);
+
+            col_merge[j+1]++;
+          }
+          if (rhs_cnti++ < lgtI-1)
+            rhs_i = Is[rhs_cnti].key;
+        }
+        else {
+          row_merge[tot_cnt] = SP_ROW(self)[i];
+          convert_array((unsigned char*)val_merge + E_SIZE[id]*tot_cnt++,
+			(unsigned char*)SP_VAL(self) + E_SIZE[id]*i, id, id, 1);
+          col_merge[j+1]++;
+        }
+      }
+      while (rhs_cnti<lgtI && rhs_j == j) {
+        if (Is[rhs_cnti].value >= 0 && (rhs_cnti == 0 || (rhs_cnti>0 &&
+            Is[rhs_cnti].key != Is[rhs_cnti-1].key))) {
+
+          row_merge[tot_cnt] = rhs_i;
+
+          convert_array((unsigned char*)val_merge + E_SIZE[id]*tot_cnt++,
+			(unsigned char*)SP_VAL(value) + E_SIZE[val_id]*
+              (Is[rhs_cnti].value+rhs_offs_rptr), id, val_id, 1);
+
+          col_merge[j+1]++;
+        }
+        if (rhs_cnti++ < lgtI-1)
+          rhs_i = Is[rhs_cnti].key;
+      }
+    }
+
+    for (i=0; i<SP_NCOLS(self); i++)
+      col_merge[i+1] += col_merge[i];
+
+    free(SP_COL(self)); SP_COL(self) = col_merge;
+    free(SP_ROW(self)); SP_ROW(self) = row_merge;
+    free(SP_VAL(self)); SP_VAL(self) = val_merge;
+    free(Is); free(Js);
+
+    //realloc_ccs(self->obj, SP_NNZ(self));
+  }
+
+  if (!Matrix_Check(argI)) { Py_DECREF(Il); }
+  if (!Matrix_Check(argJ)) { Py_DECREF(Jl); }
+  if (decref_val) { Py_DECREF(value); }
+
+  return 0;
+
+}
+
+static PyMappingMethods spmatrix_as_mapping = {
+    (lenfunc)spmatrix_length,
+    (binaryfunc)spmatrix_subscr,
+    (objobjargproc)spmatrix_ass_subscr
+};
+
+
+static PyObject * spmatrix_neg(spmatrix *self)
+{
+  spmatrix *x = SpMatrix_NewFromSpMatrix(self,SP_ID(self));
+  if (!x) return PyErr_NoMemory();
+
+  int n=SP_NNZ(x);
+  scal[SP_ID(self)](&n, &MinusOne[SP_ID(self)], SP_VAL(x), &intOne);
+
+  return (PyObject *)x;
+}
+
+static PyObject * spmatrix_pos(spmatrix *self)
+{
+  spmatrix *x = SpMatrix_NewFromSpMatrix(self,SP_ID(self));
+  if (!x) return PyErr_NoMemory();
+
+  return (PyObject *)x;
+}
+
+static PyObject * spmatrix_abs(spmatrix *self)
+{
+  spmatrix *x = SpMatrix_New(SP_NROWS(self), SP_NCOLS(self),
+      SP_NNZ(self), DOUBLE);
+  if (!x) return PyErr_NoMemory();
+
+  int_t i;
+
+  if (SP_ID(self) == DOUBLE)
+    for (i=0; i<SP_NNZ(self); i++) SP_VALD(x)[i] = fabs(SP_VALD(self)[i]);
+  else
+    for (i=0; i<SP_NNZ(self); i++) SP_VALD(x)[i] = cabs(SP_VALZ(self)[i]);
+
+  memcpy(SP_ROW(x), SP_ROW(self), SP_NNZ(self)*sizeof(int_t));
+  memcpy(SP_COL(x), SP_COL(self), (SP_NCOLS(self)+1)*sizeof(int_t));
+
+  return (PyObject *)x;
+}
+
+static PyObject *
+spmatrix_add_helper(PyObject *self, PyObject *other, int add)
+{
+  if (!SpMatrix_Check(self)  ||
+      !(Matrix_Check(other) || SpMatrix_Check(other)))
+    {
+    Py_INCREF(Py_NotImplemented);
+    return Py_NotImplemented;
+    }
+
+  if ((X_NROWS(self) != X_NROWS(other)) || (X_NCOLS(self) != X_NCOLS(other)))
+    PY_ERR_TYPE("incompatible dimensions");
+
+  int id = MAX(SP_ID(self),X_ID(other));
+
+  ccs *x, *z = NULL;
+  void *y;
+
+  if (!(x = convert_ccs(((spmatrix *)self)->obj, id)))
+    return NULL;
+
+  if (!(y = (Matrix_Check(other) ?
+      (void *)Matrix_NewFromMatrix((matrix *)other, id) :
+        (void *)convert_ccs(((spmatrix *)other)->obj, id)))) {
+    if (x->id != id) free_ccs(x);
+    return NULL;
+  }
+
+  if (sp_axpy[id]((add ? One[id] : MinusOne[id]), x,
+      (Matrix_Check(other) ? MAT_BUF(y) : y),
+      1, SpMatrix_Check(other), 0, (void *)&z))
+    {
+    if (x->id != id) free_ccs(x);
+    if (Matrix_Check(other))
+      Py_DECREF((PyObject *)y);
+    else
+      if (((ccs *)y)->id != id) free_ccs(y);
+
+    return PyErr_NoMemory();
+    }
+
+  if (x->id != id) free_ccs(x);
+  if (SpMatrix_Check(other)) {
+    if (((ccs *)y)->id != id) free_ccs(y);
+    spmatrix *ret = SpMatrix_New(SP_NROWS(other), SP_NCOLS(other), 0, id);
+    if (!ret) return PyErr_NoMemory();
+    free_ccs(ret->obj);
+    ret->obj = z;
+    return (PyObject *)ret;
+  }
+  else return (PyObject *)y;
+}
+
+static PyObject *
+spmatrix_add(PyObject *self, PyObject *other)
+{
+  if (!SpMatrix_Check(self) && SpMatrix_Check(other)) {
+    void *ptr = other; other = self; self = ptr;
+  }
+
+  PyObject *ret, *tmp;
+  if (PY_NUMBER(other) || (Matrix_Check(other) && MAT_LGT(other)==1))
+    if ((tmp = (PyObject *)dense((spmatrix *)self))) {
+      ret = matrix_add(tmp, other);
+      Py_DECREF(tmp);
+      return ret;
+    }
+    else return NULL;
+
+  else return spmatrix_add_helper(self, other, 1);
+}
+
+
+static PyObject *
+spmatrix_iadd(PyObject *self, PyObject *other)
+{
+  if (!SpMatrix_Check(other))
+    PY_ERR_TYPE("invalid inplace operation");
+
+  int id = SP_ID(self);
+  if (SP_ID(other) > id)
+    PY_ERR_TYPE("incompatible types for inplace operation");
+
+  if ((SP_NROWS(self) != SP_NROWS(other)) ||
+      (SP_NCOLS(self) != SP_NCOLS(other)))
+    PY_ERR_TYPE("incompatible dimensions");
+
+  ccs *x = ((spmatrix *)self)->obj, *y;
+  void *z;
+
+  if (!(y = convert_ccs(((spmatrix *)other)->obj, id)))
+    return NULL;
+
+  if (sp_axpy[id](One[id], x, y, 1, 1, 0, &z))
+    {
+    if (y->id != id) free_ccs(y);
+    return PyErr_NoMemory();
+    }
+
+  free_ccs(x); ((spmatrix *)self)->obj = z;
+  if (y->id != id) free_ccs(y);
+
+  Py_INCREF(self);
+  return self;
+}
+
+
+static PyObject *
+spmatrix_sub(PyObject *self, PyObject *other)
+{
+  PyObject *ret, *tmp;
+  if (PY_NUMBER(self) || (Matrix_Check(self) && MAT_LGT(self)==1)) {
+    if ((tmp = (PyObject *)dense((spmatrix *)other))) {
+      ret = matrix_sub(self, tmp);
+      Py_DECREF(tmp);
+      return ret;
+    }
+    else return NULL;
+  }
+  else if (PY_NUMBER(other) || (Matrix_Check(other) && MAT_LGT(other)==1)) {
+    if ((tmp = (PyObject *)dense((spmatrix *)self))) {
+      ret = matrix_sub(tmp, other);
+      Py_DECREF(tmp);
+      return ret;
+    }
+    else return NULL;
+  }
+  else if (!SpMatrix_Check(self) && SpMatrix_Check(other))
+    {
+    return spmatrix_add_helper(other, self, 0);
+    }
+  else if (SpMatrix_Check(self) && !SpMatrix_Check(other)) {
+    if ((ret = spmatrix_add_helper(self, other, 0))) {
+      int n = MAT_LGT(other), id = MAT_ID(ret);
+      scal[id](&n, &MinusOne[id], MAT_BUF(ret), &intOne);
+      return ret;
+    }
+    else return NULL;
+  }
+  else return spmatrix_add_helper(other, self, 0);
+}
+
+static PyObject *
+spmatrix_isub(PyObject *self, PyObject *other)
+{
+  if (!SpMatrix_Check(other))
+    PY_ERR_TYPE("invalid inplace operation");
+
+  int id = SP_ID(self);
+
+  if (SP_ID(other) > id)
+    PY_ERR_TYPE("incompatible types for inplace operation");
+
+  if ((SP_NROWS(self) != SP_NROWS(other)) ||
+      (SP_NCOLS(self) != SP_NCOLS(other)))
+    PY_ERR_TYPE("incompatible dimensions");
+
+  ccs *x = ((spmatrix *)self)->obj, *y;
+  void *z;
+
+  if (!(y = convert_ccs(((spmatrix *)other)->obj, id)))
+    return NULL;
+
+  if (sp_axpy[id](MinusOne[id], y, x, 1, 1, 0, &z))
+    {
+    if (y->id != id) free_ccs(y);
+    return PyErr_NoMemory();
+    }
+
+  free_ccs(x); ((spmatrix *)self)->obj = z;
+  if (y->id != id) free_ccs(y);
+
+  Py_INCREF(self);
+  return self;
+}
+
+static PyObject *
+spmatrix_mul(PyObject *self, PyObject *other)
+{
+  if (!(SpMatrix_Check(self) || Matrix_Check(self) || PY_NUMBER(self)) ||
+      !(SpMatrix_Check(other) || Matrix_Check(other) || PY_NUMBER(other)))
+    {
+    Py_INCREF(Py_NotImplemented);
+    return Py_NotImplemented;
+    }
+
+  int id = MAX(get_id(self, PY_NUMBER(self)),get_id(other, PY_NUMBER(other)));
+  if (PY_NUMBER(self) || (Matrix_Check(self) && MAT_LGT(self) == 1 &&
+      !(SpMatrix_Check(other) && SP_NROWS(other) == 1)) ||
+      PY_NUMBER(other) || (Matrix_Check(other) && MAT_LGT(other) == 1 &&
+          !(SpMatrix_Check(self) && SP_NCOLS(self) == 1)) )
+    {
+
+    spmatrix *ret = SpMatrix_NewFromSpMatrix((spmatrix *)
+        (SpMatrix_Check(self) ? self : other), id);
+
+    number val;
+    convert_num[id](&val, !SpMatrix_Check(self) ? self : other,
+        PY_NUMBER(other) || PY_NUMBER(self), 0);
+
+    scal[id]((int *)&SP_NNZ(ret), &val, SP_VAL(ret), (void *)&One[INT]);
+    return (PyObject *)ret;
+    }
+
+  else {
+    if (X_NCOLS(self) != X_NROWS(other))
+      PY_ERR_TYPE("incompatible dimensions");
+
+    void *x, *y, *z = NULL;
+    int sp_c = SpMatrix_Check(self) && SpMatrix_Check(other);
+    PyObject *C = (sp_c ?
+        (PyObject *)SpMatrix_New(SP_NROWS(self), SP_NCOLS(other), 0, id) :
+          (PyObject *)Matrix_New(X_NROWS(self), X_NCOLS(other), id));
+
+    if (SpMatrix_Check(self))
+      x = convert_ccs(((spmatrix *)self)->obj, id);
+    else
+      x = convert_mtx_alloc((matrix *)self, id);
+
+    if (SpMatrix_Check(other))
+      y = convert_ccs(((spmatrix *)other)->obj, id);
+    else
+      y = convert_mtx_alloc((matrix *)other, id);
+
+    if (!C || !x || !y) {
+      PyErr_SetNone(PyExc_MemoryError);
+      Py_XDECREF(C);
+      C = NULL;
+      goto cleanup;
+    }
+    if (sp_gemm[id]('N', 'N', One[id], x, y, Zero[id],
+	    sp_c ? (unsigned char*)((spmatrix *)C)->obj : (unsigned char*)MAT_BUF(C),
+            SpMatrix_Check(self), SpMatrix_Check(other), sp_c, 0, &z,
+            X_NROWS(self), X_NCOLS(other), X_NROWS(other)))
+      {
+      PyErr_SetNone(PyExc_MemoryError);
+      Py_DECREF(C); C = NULL;
+      }
+
+    if (z) {
+      free_ccs( ((spmatrix *)C)->obj );
+      ((spmatrix *)C)->obj = z;
+    }
+
+    cleanup:
+    if (SpMatrix_Check(self)) {
+      if (((ccs *)x)->id != id) free_ccs(x);
+    }
+    else if (MAT_ID(self) != id) free(x);
+
+    if (SpMatrix_Check(other)) {
+      if (((ccs *)y)->id != id) free_ccs(y);
+    }
+    else if (MAT_ID(other) != id) free(y);
+
+    return (PyObject *)C;
+  }
+}
+
+static PyObject *
+spmatrix_imul(PyObject *self, PyObject *other)
+{
+  if (!(PY_NUMBER(other) || (Matrix_Check(other) && MAT_LGT(other) == 1)))
+    PY_ERR_TYPE("invalid operands for sparse multiplication");
+
+  if (SP_ID(self) < get_id(other, PY_NUMBER(other)))
+    PY_ERR_TYPE("invalid operands for inplace sparse multiplication");
+
+  number val;
+  convert_num[SP_ID(self)](&val, other, !Matrix_Check(other), 0);
+  scal[SP_ID(self)]((int *)&SP_NNZ(self), &val, SP_VAL(self),
+      (void *)&One[INT]);
+
+  Py_INCREF(self);
+  return self;
+}
+
+static PyObject *
+spmatrix_div_generic(spmatrix *A, PyObject *B, int inplace)
+{
+  if (!SpMatrix_Check(A) || !(PY_NUMBER(B) ||
+      (Matrix_Check(B) && MAT_LGT(B)) == 1))
+    PY_ERR_TYPE("invalid operands for sparse division");
+
+  int idA = get_id(A, 0);
+  int idB = get_id(B, (Matrix_Check(B) ? 0 : 1));
+  int id  = MAX(idA,idB);
+
+  number n;
+  convert_num[id](&n, B, (Matrix_Check(B) ? 0 : 1), 0);
+
+  if (!inplace) {
+    PyObject *ret = (PyObject *)SpMatrix_NewFromSpMatrix((spmatrix *)A, id);
+    if (!ret) return NULL;
+
+    if (div_array[id](SP_VAL(ret), n, SP_NNZ(ret))) {
+      Py_DECREF(ret); return NULL;
+    }
+    return ret;
+  } else {
+    if (id != idA) PY_ERR_TYPE("invalid inplace operation");
+
+    if (div_array[id](SP_VAL(A), n, SP_NNZ(A)))
+      return NULL;
+
+    Py_INCREF(A);
+    return (PyObject *)A;
+  }
+}
+
+static PyObject * spmatrix_div(PyObject *self,PyObject *other) {
+  return spmatrix_div_generic((spmatrix *)self, other, 0);
+}
+
+static PyObject * spmatrix_idiv(PyObject *self,PyObject *other) {
+  return spmatrix_div_generic((spmatrix *)self, other, 1);
+}
+
+static int spmatrix_nonzero(matrix *self)
+{
+  int i, res = 0;
+  for (i=0; i<SP_NNZ(self); i++) {
+    if ((SP_ID(self) == DOUBLE) && (SP_VALD(self)[i] != 0.0)) res = 1;
+    else if ((SP_ID(self) == COMPLEX) && (SP_VALZ(self)[i] != 0.0)) res = 1;
+  }
+
+  return res;
+}
+
+
+static PyNumberMethods spmatrix_as_number = {
+    (binaryfunc)spmatrix_add,    /*nb_add*/
+    (binaryfunc)spmatrix_sub,    /*nb_subtract*/
+    (binaryfunc)spmatrix_mul,    /*nb_multiply*/
+#if PY_MAJOR_VERSION < 3
+    (binaryfunc)spmatrix_div,    /*nb_divide*/
+#endif
+    0,                           /*nb_remainder*/
+    0,                           /*nb_divmod*/
+    0,                           /*nb_power*/
+    (unaryfunc)spmatrix_neg,     /*nb_negative*/
+    (unaryfunc)spmatrix_pos,     /*nb_positive*/
+    (unaryfunc)spmatrix_abs,     /*nb_absolute*/
+    (inquiry)spmatrix_nonzero,   /*nb_nonzero*/
+    0,                           /*nb_invert*/
+    0,                           /*nb_lshift*/
+    0,                           /*nb_rshift*/
+    0,                           /*nb_and*/
+    0,                           /*nb_xor*/
+    0,                           /*nb_or*/
+#if PY_MAJOR_VERSION < 3
+    0,                           /*nb_coerce*/
+#endif
+    0,                           /*nb_int*/
+#if PY_MAJOR_VERSION >= 3
+    0,                           /*nb_reserved*/
+#else
+    0,                           /*nb_long*/
+#endif
+    0,                           /*nb_float*/
+#if PY_MAJOR_VERSION < 3
+    0,                           /*nb_oct*/
+    0,                           /*nb_hex*/
+#endif
+    (binaryfunc)spmatrix_iadd,   /*nb_inplace_add*/
+    (binaryfunc)spmatrix_isub,   /*nb_inplace_subtract*/
+    (binaryfunc)spmatrix_imul,   /*nb_inplace_multiply*/
+#if PY_MAJOR_VERSION < 3
+    (binaryfunc)spmatrix_idiv,   /*nb_inplace_divide*/
+#endif
+    0,                           /*nb_inplace_remainder*/
+    0,                           /*nb_inplace_power*/
+    0,                           /*nb_inplace_lshift*/
+    0,                           /*nb_inplace_rshift*/
+    0,                           /*nb_inplace_and*/
+    0,                           /*nb_inplace_xor*/
+    0,                           /*nb_inplace_or*/
+    0,                           /*nb_floor_divide */
+#if PY_MAJOR_VERSION >= 3
+    (binaryfunc)spmatrix_div,    /* nb_true_divide */
+#else
+    0,                           /* nb_true_divide */
+#endif
+    0,                           /* nb_inplace_floor_divide */
+#if PY_MAJOR_VERSION >= 3
+    (binaryfunc)spmatrix_idiv,   /* nb_inplace_true_divide */
+    0,                           /* nb_index */
+#else
+    0,                           /* nb_inplace_true_divide */
+#endif
+};
+
+
+/*********************** Iterator **************************/
+
+typedef struct {
+  PyObject_HEAD
+  long index;
+  spmatrix *mObj;   /* Set to NULL when iterator is exhausted */
+} spmatrixiter;
+
+static PyTypeObject spmatrixiter_tp;
+
+#define SpMatrixIter_Check(O) PyObject_TypeCheck(O, &spmatrixiter_tp)
+
+static PyObject *
+spmatrix_iter(spmatrix *obj)
+{
+  spmatrixiter *it;
+
+  if (!SpMatrix_Check(obj)) {
+    PyErr_BadInternalCall();
+    return NULL;
+  }
+
+  spmatrixiter_tp.tp_iter = PyObject_SelfIter;
+  spmatrixiter_tp.tp_getattro = PyObject_GenericGetAttr;
+
+  it = PyObject_GC_New(spmatrixiter, &spmatrixiter_tp);
+  if (it == NULL)
+    return NULL;
+
+  Py_INCREF(obj);
+  it->index = 0;
+  it->mObj = obj;
+  PyObject_GC_Track(it);
+
+  return (PyObject *)it;
+}
+
+static void
+spmatrixiter_dealloc(spmatrixiter *it)
+{
+  PyObject_GC_UnTrack(it);
+  Py_XDECREF(it->mObj);
+  PyObject_GC_Del(it);
+}
+
+static int
+spmatrixiter_traverse(spmatrixiter *it, visitproc visit, void *arg)
+{
+  if (it->mObj == NULL)
+    return 0;
+
+  return visit((PyObject *)(it->mObj), arg);
+}
+
+static PyObject *
+spmatrixiter_next(spmatrixiter *it)
+{
+  assert(SpMatrixIter_Check(it));
+  if (it->index >= SP_NNZ(it->mObj))
+    return NULL;
+
+  return num2PyObject[SP_ID(it->mObj)](SP_VAL(it->mObj), it->index++);
+}
+
+static PyTypeObject spmatrixiter_tp = {
+#if PY_MAJOR_VERSION >= 3
+    PyVarObject_HEAD_INIT(NULL, 0)
+#else
+    PyObject_HEAD_INIT(NULL)
+    0,                                        /* ob_size */
+#endif
+    "spmatrixiter",                           /* tp_name */
+    sizeof(spmatrixiter),                     /* tp_basicsize */
+    0,                                        /* tp_itemsize */
+    (destructor)spmatrixiter_dealloc,         /* tp_dealloc */
+    0,                                        /* tp_print */
+    0,                                        /* tp_getattr */
+    0,                                        /* tp_setattr */
+    0,                                        /* tp_compar */
+    0,                                        /* tp_repr */
+    0,                                        /* tp_as_number */
+    0,                                        /* tp_as_sequence */
+    0,                                        /* tp_as_mapping */
+    0,                                        /* tp_hash */
+    0,                                        /* tp_call */
+    0,                                        /* tp_str */
+    0,                                        /* tp_getattro */
+    0,                                        /* tp_setattro */
+    0,                                        /* tp_as_buffer */
+    Py_TPFLAGS_DEFAULT | Py_TPFLAGS_HAVE_GC,  /* tp_flags */
+    0,                                        /* tp_doc */
+    (traverseproc)spmatrixiter_traverse,      /* tp_traverse */
+    0,                                        /* tp_clear */
+    0,                                        /* tp_richcompare */
+    0,                                        /* tp_weaklistoffset */
+    0,                                        /* tp_iter */
+    (iternextfunc)spmatrixiter_next,          /* tp_iternext */
+    0,                                        /* tp_methods */
+};
+
+
+PyTypeObject spmatrix_tp = {
+#if PY_MAJOR_VERSION >= 3
+    PyVarObject_HEAD_INIT(NULL, 0)
+#else
+    PyObject_HEAD_INIT(NULL)
+    0,
+#endif
+    "cvxopt.base.spmatrix",
+    sizeof(spmatrix),
+    0,
+    (destructor)spmatrix_dealloc,              /* tp_dealloc */
+    0,                                         /* tp_print */
+    0,                                         /* tp_getattr */
+    0,                                         /* tp_setattr */
+#if PY_MAJOR_VERSION >= 3
+    0,                                         /* tp_compare */
+#else
+    (cmpfunc)spmatrix_compare,                 /* tp_compare */
+#endif
+    (reprfunc)spmatrix_repr,                   /* tp_repr */
+    &spmatrix_as_number,                       /* tp_as_number */
+    0,                                         /* tp_as_sequence */
+    &spmatrix_as_mapping,                      /* tp_as_mapping */
+    0,                                         /* tp_hash */
+    0,                                         /* tp_call */
+    (reprfunc)spmatrix_str,                    /* tp_str */
+    0,                                         /* tp_getattro */
+    0,                                         /* tp_setattro */
+    0,                                         /* tp_as_buffer */
+#if PY_MAJOR_VERSION >= 3
+    Py_TPFLAGS_DEFAULT | Py_TPFLAGS_BASETYPE,  /* tp_flags */
+#else
+    Py_TPFLAGS_DEFAULT | Py_TPFLAGS_BASETYPE |
+    Py_TPFLAGS_CHECKTYPES,                     /* tp_flags */
+#endif
+    0,                                         /* tp_doc */
+    0,                                         /* tp_traverse */
+    0,                                         /* tp_clear */
+    (richcmpfunc)spmatrix_richcompare,         /* tp_richcompare */
+    0,                                         /* tp_weaklistoffset */
+    (getiterfunc)spmatrix_iter,                /* tp_iter */
+    0,                                         /* tp_iternext */
+    spmatrix_methods,                          /* tp_methods */
+    0,                                         /* tp_members */
+    spmatrix_getsets,                          /* tp_getset */
+    0,                                         /* tp_base */
+    0,                                         /* tp_dict */
+    0,                                         /* tp_descr_get */
+    0,                                         /* tp_descr_set */
+    0,                                         /* tp_dictoffset */
+    0,                                         /* tp_init */
+    0,                                         /* tp_alloc */
+    spmatrix_new,                              /* tp_new */
+};