<<<<<<< HEAD
/*
 * Copyright 2012-2015 M. Andersen and L. Vandenberghe.
 * Copyright 2010-2011 L. Vandenberghe.
 * Copyright 2004-2009 J. Dahl and L. Vandenberghe.
 *
 * This file is part of CVXOPT version 1.1.8.
 *
 * CVXOPT is free software; you can redistribute it and/or modify
 * it under the terms of the GNU General Public License as published by
 * the Free Software Foundation; either version 3 of the License, or
 * (at your option) any later version.
 *
 * CVXOPT is distributed in the hope that it will be useful,
 * but WITHOUT ANY WARRANTY; without even the implied warranty of
 * MERCHANTABILITY or FITNESS FOR A PARTICULAR PURPOSE.  See the
 * GNU General Public License for more details.
 *
 * You should have received a copy of the GNU General Public License
 * along with this program.  If not, see <http://www.gnu.org/licenses/>.
 */

#include "cvxopt.h"
#include "amd.h"
#include "misc.h"

/* defined in pyconfig.h */
#if (SIZEOF_INT < SIZEOF_LONG) || defined(MS_WIN64)
#define amd_order amd_l_order
#define amd_defaults amd_l_defaults
#endif


PyDoc_STRVAR(amd__doc__,"Interface to the AMD library.\n\n"
"Approximate minimum degree ordering of sparse matrices.\n\n"
"The default values of the control parameterse in the AMD 'Control' "
"array\n"
"described in the AMD User Guide are used.  The values can be modified "
"by\n"
"making an entry in the dictionary amd.options, with possible key "
"values\n"
"'AMD_DENSE' and 'AMD_AGGRESSIVE'.\n\n"
"AMD is available from www.suitesparse.com.");


static  PyObject *amd_module;

typedef struct {
    char  name[20];
    int   idx;
}   param_tuple;

static const param_tuple AMD_PARAM_LIST[] = {
    {"AMD_DENSE", AMD_DENSE},
    {"AMD_AGGRESSIVE", AMD_AGGRESSIVE}
}; /* 2 parameters */

#if PY_MAJOR_VERSION >= 3
static int get_param_idx(const char *str, int *idx)
#else
static int get_param_idx(char *str, int *idx)
#endif
{
    int i;

    for (i=0; i<2; i++) if (!strcmp(AMD_PARAM_LIST[i].name, str)) {
        *idx =  AMD_PARAM_LIST[i].idx;
        return 1;
    }
    return 0;
}

static int set_defaults(double *control)
{
    int_t pos=0;
    int param_id;
    PyObject *param, *key, *value;
#if PY_MAJOR_VERSION < 3
    char *keystr; 
#endif
    char err_str[100];

    amd_defaults(control);

    if (!(param = PyObject_GetAttrString(amd_module, "options")) ||
        !PyDict_Check(param)){
        PyErr_SetString(PyExc_AttributeError, "missing amd.options"
            "dictionary");
        return 0;
    }
    while (PyDict_Next(param, &pos, &key, &value))
#if PY_MAJOR_VERSION >= 3
        if ((PyUnicode_Check(key)) && 
            get_param_idx(_PyUnicode_AsString(key),&param_id)) {
            if (!PyLong_Check(value) && !PyFloat_Check(value)){
                sprintf(err_str, "invalid value for AMD parameter: %-.20s",
                    _PyUnicode_AsString(key));
#else
        if ((keystr = PyString_AsString(key)) && get_param_idx(keystr,
            &param_id)) {
            if (!PyInt_Check(value) && !PyFloat_Check(value)){
                sprintf(err_str, "invalid value for AMD parameter: "
                    "%-.20s", keystr);
#endif
                PyErr_SetString(PyExc_ValueError, err_str);
                Py_DECREF(param);
                return 0;
            }
            control[param_id] = PyFloat_AsDouble(value);
        }
    Py_DECREF(param);
    return 1;
}


static char doc_order[] =
    "Computes the approximate minimum degree ordering of a square "
    "matrix.\n\n"
    "p = order(A, uplo='L')\n\n"
    "PURPOSE\n"
    "Computes a permutation p that reduces fill-in in the Cholesky\n"
    "factorization of A[p,p].\n\n"
    "ARGUMENTS\n"
    "A         square sparse matrix\n\n"
    "uplo      'L' or 'U'.  If uplo is 'L', the lower triangular part\n"
    "          of A is used and the upper triangular is ignored.  If\n"
    "          uplo is 'U', the upper triangular part is used and the\n"
    "          lower triangular part is ignored.\n\n"
    "p         'i' matrix of length equal to the order of A";


static PyObject* order_c(PyObject *self, PyObject *args, PyObject *kwrds)
{
    spmatrix *A;
    matrix *perm;
#if PY_MAJOR_VERSION >= 3
    int uplo_ = 'L';
#endif
    char uplo = 'L';
    int j, k, n, nnz, alloc=0, info;
    int_t *rowind=NULL, *colptr=NULL;
    double control[AMD_CONTROL];
    char *kwlist[] = {"A", "uplo", NULL};

#if PY_MAJOR_VERSION >= 3
    if (!PyArg_ParseTupleAndKeywords(args, kwrds, "O|C", kwlist, &A,
        &uplo_)) return NULL;
    uplo = (char) uplo_;
#else
    if (!PyArg_ParseTupleAndKeywords(args, kwrds, "O|c", kwlist, &A,
        &uplo)) return NULL;
#endif
    if (!set_defaults(control)) return NULL;
    if (!SpMatrix_Check(A) || SP_NROWS(A) != SP_NCOLS(A)){
        PyErr_SetString(PyExc_TypeError, "A must be a square sparse "
            "matrix");
        return NULL;
    }
    if (uplo != 'U' && uplo != 'L') err_char("uplo", "'L', 'U'");
    if (!(perm = (matrix *) Matrix_New((int)SP_NROWS(A),1,INT)))
        return PyErr_NoMemory();
    n = SP_NROWS(A);
    for (nnz=0, j=0; j<n; j++) {
        if (uplo == 'L'){
            for (k=SP_COL(A)[j]; k<SP_COL(A)[j+1] && SP_ROW(A)[k]<j; k++);
            nnz += SP_COL(A)[j+1] - k;
        }
        else {
            for (k=SP_COL(A)[j]; k<SP_COL(A)[j+1] && SP_ROW(A)[k] <= j;
                k++);
            nnz += k - SP_COL(A)[j];
        }
    }
    if (nnz == SP_NNZ(A)){
        colptr = (int_t *) SP_COL(A);
        rowind = (int_t *) SP_ROW(A);
    }
    else {
        alloc = 1;
        colptr = (int_t *) calloc(n+1, sizeof(int_t));
        rowind = (int_t *) calloc(nnz, sizeof(int_t));
        if (!colptr || !rowind) {
            Py_XDECREF(perm);  free(colptr);  free(rowind);
            return PyErr_NoMemory();
        }
        colptr[0] = 0;
        for (j=0; j<n; j++) {
            if (uplo == 'L'){
                for (k=SP_COL(A)[j]; k<SP_COL(A)[j+1] && SP_ROW(A)[k] < j; 
                    k++);
                nnz = SP_COL(A)[j+1] - k;
                colptr[j+1] = colptr[j] + nnz;
                memcpy(rowind + colptr[j], (int_t *) SP_ROW(A) + k,
                    nnz*sizeof(int_t));
            }
            else {
                for (k=SP_COL(A)[j]; k<SP_COL(A)[j+1] && SP_ROW(A)[k] <= j;
                    k++);
                nnz = k - SP_COL(A)[j];
                colptr[j+1] = colptr[j] + nnz;
                memcpy(rowind + colptr[j], (int_t *) (SP_ROW(A) +
                    SP_COL(A)[j]), nnz*sizeof(int_t));
            }
        }
    }
    info = amd_order(n, colptr, rowind, MAT_BUFI(perm), control, NULL);
    if (alloc){
        free(colptr);
        free(rowind);
    }
    switch (info) {
        case AMD_OUT_OF_MEMORY:
            Py_XDECREF(perm);
            return PyErr_NoMemory();

        case AMD_INVALID:
            Py_XDECREF(perm);
            return Py_BuildValue("");

        case AMD_OK:
            return (PyObject *) perm;
    }
    return Py_BuildValue("");
}

static PyMethodDef amd_functions[] = {
    {"order", (PyCFunction) order_c, METH_VARARGS|METH_KEYWORDS, doc_order},
    {NULL}  /* Sentinel */
};

#if PY_MAJOR_VERSION >= 3

static PyModuleDef amd_module_def = {
    PyModuleDef_HEAD_INIT,
    "amd",
    amd__doc__,
    -1,
    amd_functions,
    NULL, NULL, NULL, NULL
};

PyMODINIT_FUNC PyInit_amd(void)
{
    if (!(amd_module = PyModule_Create(&amd_module_def))) return NULL;
    PyModule_AddObject(amd_module, "options", PyDict_New());
    if (import_cvxopt() < 0) return NULL;
    return amd_module;
}

#else
PyMODINIT_FUNC initamd(void)
{
    amd_module = Py_InitModule3("cvxopt.amd", amd_functions, amd__doc__);
    PyModule_AddObject(amd_module, "options", PyDict_New());
    if (import_cvxopt() < 0) return;
}
#endif
=======
/*
 * Copyright 2012-2016 M. Andersen and L. Vandenberghe.
 * Copyright 2010-2011 L. Vandenberghe.
 * Copyright 2004-2009 J. Dahl and L. Vandenberghe.
 *
 * This file is part of CVXOPT.
 *
 * CVXOPT is free software; you can redistribute it and/or modify
 * it under the terms of the GNU General Public License as published by
 * the Free Software Foundation; either version 3 of the License, or
 * (at your option) any later version.
 *
 * CVXOPT is distributed in the hope that it will be useful,
 * but WITHOUT ANY WARRANTY; without even the implied warranty of
 * MERCHANTABILITY or FITNESS FOR A PARTICULAR PURPOSE.  See the
 * GNU General Public License for more details.
 *
 * You should have received a copy of the GNU General Public License
 * along with this program.  If not, see <http://www.gnu.org/licenses/>.
 */

#include "cvxopt.h"
#include "amd.h"
#include "misc.h"

/* defined in pyconfig.h */
#if (SIZEOF_INT < SIZEOF_SIZE_T)
#define amd_order amd_l_order
#define amd_defaults amd_l_defaults
#endif


PyDoc_STRVAR(amd__doc__,"Interface to the AMD library.\n\n"
"Approximate minimum degree ordering of sparse matrices.\n\n"
"The default values of the control parameterse in the AMD 'Control' "
"array\n"
"described in the AMD User Guide are used.  The values can be modified "
"by\n"
"making an entry in the dictionary amd.options, with possible key "
"values\n"
"'AMD_DENSE' and 'AMD_AGGRESSIVE'.\n\n"
"AMD is available from www.suitesparse.com.");


static  PyObject *amd_module;

typedef struct {
    char  name[20];
    int   idx;
}   param_tuple;

static const param_tuple AMD_PARAM_LIST[] = {
    {"AMD_DENSE", AMD_DENSE},
    {"AMD_AGGRESSIVE", AMD_AGGRESSIVE}
}; /* 2 parameters */

#if PY_MAJOR_VERSION >= 3
static int get_param_idx(const char *str, int *idx)
#else
static int get_param_idx(char *str, int *idx)
#endif
{
    int i;

    for (i=0; i<2; i++) if (!strcmp(AMD_PARAM_LIST[i].name, str)) {
        *idx =  AMD_PARAM_LIST[i].idx;
        return 1;
    }
    return 0;
}

static int set_defaults(double *control)
{
    int_t pos=0;
    int param_id;
    PyObject *param, *key, *value;
#if PY_MAJOR_VERSION < 3
    char *keystr; 
#endif
    char err_str[100];

    amd_defaults(control);

    if (!(param = PyObject_GetAttrString(amd_module, "options")) ||
        !PyDict_Check(param)){
        PyErr_SetString(PyExc_AttributeError, "missing amd.options"
            "dictionary");
        return 0;
    }
    while (PyDict_Next(param, &pos, &key, &value))
#if PY_MAJOR_VERSION >= 3
        if ((PyUnicode_Check(key)) && 
            get_param_idx(_PyUnicode_AsString(key),&param_id)) {
            if (!PyLong_Check(value) && !PyFloat_Check(value)){
                sprintf(err_str, "invalid value for AMD parameter: %-.20s",
                    _PyUnicode_AsString(key));
#else
        if ((keystr = PyString_AsString(key)) && get_param_idx(keystr,
            &param_id)) {
            if (!PyInt_Check(value) && !PyFloat_Check(value)){
                sprintf(err_str, "invalid value for AMD parameter: "
                    "%-.20s", keystr);
#endif
                PyErr_SetString(PyExc_ValueError, err_str);
                Py_DECREF(param);
                return 0;
            }
            control[param_id] = PyFloat_AsDouble(value);
        }
    Py_DECREF(param);
    return 1;
}


static char doc_order[] =
    "Computes the approximate minimum degree ordering of a square "
    "matrix.\n\n"
    "p = order(A, uplo='L')\n\n"
    "PURPOSE\n"
    "Computes a permutation p that reduces fill-in in the Cholesky\n"
    "factorization of A[p,p].\n\n"
    "ARGUMENTS\n"
    "A         square sparse matrix\n\n"
    "uplo      'L' or 'U'.  If uplo is 'L', the lower triangular part\n"
    "          of A is used and the upper triangular is ignored.  If\n"
    "          uplo is 'U', the upper triangular part is used and the\n"
    "          lower triangular part is ignored.\n\n"
    "p         'i' matrix of length equal to the order of A";


static PyObject* order_c(PyObject *self, PyObject *args, PyObject *kwrds)
{
    spmatrix *A;
    matrix *perm;
#if PY_MAJOR_VERSION >= 3
    int uplo_ = 'L';
#endif
    char uplo = 'L';
    int j, k, n, nnz, alloc=0, info;
    int_t *rowind=NULL, *colptr=NULL;
    double control[AMD_CONTROL];
    char *kwlist[] = {"A", "uplo", NULL};

#if PY_MAJOR_VERSION >= 3
    if (!PyArg_ParseTupleAndKeywords(args, kwrds, "O|C", kwlist, &A,
        &uplo_)) return NULL;
    uplo = (char) uplo_;
#else
    if (!PyArg_ParseTupleAndKeywords(args, kwrds, "O|c", kwlist, &A,
        &uplo)) return NULL;
#endif
    if (!set_defaults(control)) return NULL;
    if (!SpMatrix_Check(A) || SP_NROWS(A) != SP_NCOLS(A)){
        PyErr_SetString(PyExc_TypeError, "A must be a square sparse "
            "matrix");
        return NULL;
    }
    if (uplo != 'U' && uplo != 'L') err_char("uplo", "'L', 'U'");
    if (!(perm = (matrix *) Matrix_New((int)SP_NROWS(A),1,INT)))
        return PyErr_NoMemory();
    n = SP_NROWS(A);
    for (nnz=0, j=0; j<n; j++) {
        if (uplo == 'L'){
            for (k=SP_COL(A)[j]; k<SP_COL(A)[j+1] && SP_ROW(A)[k]<j; k++);
            nnz += SP_COL(A)[j+1] - k;
        }
        else {
            for (k=SP_COL(A)[j]; k<SP_COL(A)[j+1] && SP_ROW(A)[k] <= j;
                k++);
            nnz += k - SP_COL(A)[j];
        }
    }
    if (nnz == SP_NNZ(A)){
        colptr = (int_t *) SP_COL(A);
        rowind = (int_t *) SP_ROW(A);
    }
    else {
        alloc = 1;
        colptr = (int_t *) calloc(n+1, sizeof(int_t));
        rowind = (int_t *) calloc(nnz, sizeof(int_t));
        if (!colptr || !rowind) {
            Py_XDECREF(perm);  free(colptr);  free(rowind);
            return PyErr_NoMemory();
        }
        colptr[0] = 0;
        for (j=0; j<n; j++) {
            if (uplo == 'L'){
                for (k=SP_COL(A)[j]; k<SP_COL(A)[j+1] && SP_ROW(A)[k] < j; 
                    k++);
                nnz = SP_COL(A)[j+1] - k;
                colptr[j+1] = colptr[j] + nnz;
                memcpy(rowind + colptr[j], (int_t *) SP_ROW(A) + k,
                    nnz*sizeof(int_t));
            }
            else {
                for (k=SP_COL(A)[j]; k<SP_COL(A)[j+1] && SP_ROW(A)[k] <= j;
                    k++);
                nnz = k - SP_COL(A)[j];
                colptr[j+1] = colptr[j] + nnz;
                memcpy(rowind + colptr[j], (int_t *) (SP_ROW(A) +
                    SP_COL(A)[j]), nnz*sizeof(int_t));
            }
        }
    }
    info = amd_order(n, colptr, rowind, MAT_BUFI(perm), control, NULL);
    if (alloc){
        free(colptr);
        free(rowind);
    }
    switch (info) {
        case AMD_OUT_OF_MEMORY:
            Py_XDECREF(perm);
            return PyErr_NoMemory();

        case AMD_INVALID:
            Py_XDECREF(perm);
            return Py_BuildValue("");

        case AMD_OK:
            return (PyObject *) perm;
    }
    return Py_BuildValue("");
}

static PyMethodDef amd_functions[] = {
    {"order", (PyCFunction) order_c, METH_VARARGS|METH_KEYWORDS, doc_order},
    {NULL}  /* Sentinel */
};

#if PY_MAJOR_VERSION >= 3

static PyModuleDef amd_module_def = {
    PyModuleDef_HEAD_INIT,
    "amd",
    amd__doc__,
    -1,
    amd_functions,
    NULL, NULL, NULL, NULL
};

PyMODINIT_FUNC PyInit_amd(void)
{
    if (!(amd_module = PyModule_Create(&amd_module_def))) return NULL;
    PyModule_AddObject(amd_module, "options", PyDict_New());
    if (import_cvxopt() < 0) return NULL;
    return amd_module;
}

#else
PyMODINIT_FUNC initamd(void)
{
    amd_module = Py_InitModule3("cvxopt.amd", amd_functions, amd__doc__);
    PyModule_AddObject(amd_module, "options", PyDict_New());
    if (import_cvxopt() < 0) return;
}
#endif
>>>>>>> d8bd930d
<|MERGE_RESOLUTION|>--- conflicted
+++ resolved
@@ -1,515 +1,256 @@
-<<<<<<< HEAD
-/*
- * Copyright 2012-2015 M. Andersen and L. Vandenberghe.
- * Copyright 2010-2011 L. Vandenberghe.
- * Copyright 2004-2009 J. Dahl and L. Vandenberghe.
- *
- * This file is part of CVXOPT version 1.1.8.
- *
- * CVXOPT is free software; you can redistribute it and/or modify
- * it under the terms of the GNU General Public License as published by
- * the Free Software Foundation; either version 3 of the License, or
- * (at your option) any later version.
- *
- * CVXOPT is distributed in the hope that it will be useful,
- * but WITHOUT ANY WARRANTY; without even the implied warranty of
- * MERCHANTABILITY or FITNESS FOR A PARTICULAR PURPOSE.  See the
- * GNU General Public License for more details.
- *
- * You should have received a copy of the GNU General Public License
- * along with this program.  If not, see <http://www.gnu.org/licenses/>.
- */
-
-#include "cvxopt.h"
-#include "amd.h"
-#include "misc.h"
-
-/* defined in pyconfig.h */
-#if (SIZEOF_INT < SIZEOF_LONG) || defined(MS_WIN64)
-#define amd_order amd_l_order
-#define amd_defaults amd_l_defaults
-#endif
-
-
-PyDoc_STRVAR(amd__doc__,"Interface to the AMD library.\n\n"
-"Approximate minimum degree ordering of sparse matrices.\n\n"
-"The default values of the control parameterse in the AMD 'Control' "
-"array\n"
-"described in the AMD User Guide are used.  The values can be modified "
-"by\n"
-"making an entry in the dictionary amd.options, with possible key "
-"values\n"
-"'AMD_DENSE' and 'AMD_AGGRESSIVE'.\n\n"
-"AMD is available from www.suitesparse.com.");
-
-
-static  PyObject *amd_module;
-
-typedef struct {
-    char  name[20];
-    int   idx;
-}   param_tuple;
-
-static const param_tuple AMD_PARAM_LIST[] = {
-    {"AMD_DENSE", AMD_DENSE},
-    {"AMD_AGGRESSIVE", AMD_AGGRESSIVE}
-}; /* 2 parameters */
-
-#if PY_MAJOR_VERSION >= 3
-static int get_param_idx(const char *str, int *idx)
-#else
-static int get_param_idx(char *str, int *idx)
-#endif
-{
-    int i;
-
-    for (i=0; i<2; i++) if (!strcmp(AMD_PARAM_LIST[i].name, str)) {
-        *idx =  AMD_PARAM_LIST[i].idx;
-        return 1;
-    }
-    return 0;
-}
-
-static int set_defaults(double *control)
-{
-    int_t pos=0;
-    int param_id;
-    PyObject *param, *key, *value;
-#if PY_MAJOR_VERSION < 3
-    char *keystr; 
-#endif
-    char err_str[100];
-
-    amd_defaults(control);
-
-    if (!(param = PyObject_GetAttrString(amd_module, "options")) ||
-        !PyDict_Check(param)){
-        PyErr_SetString(PyExc_AttributeError, "missing amd.options"
-            "dictionary");
-        return 0;
-    }
-    while (PyDict_Next(param, &pos, &key, &value))
-#if PY_MAJOR_VERSION >= 3
-        if ((PyUnicode_Check(key)) && 
-            get_param_idx(_PyUnicode_AsString(key),&param_id)) {
-            if (!PyLong_Check(value) && !PyFloat_Check(value)){
-                sprintf(err_str, "invalid value for AMD parameter: %-.20s",
-                    _PyUnicode_AsString(key));
-#else
-        if ((keystr = PyString_AsString(key)) && get_param_idx(keystr,
-            &param_id)) {
-            if (!PyInt_Check(value) && !PyFloat_Check(value)){
-                sprintf(err_str, "invalid value for AMD parameter: "
-                    "%-.20s", keystr);
-#endif
-                PyErr_SetString(PyExc_ValueError, err_str);
-                Py_DECREF(param);
-                return 0;
-            }
-            control[param_id] = PyFloat_AsDouble(value);
-        }
-    Py_DECREF(param);
-    return 1;
-}
-
-
-static char doc_order[] =
-    "Computes the approximate minimum degree ordering of a square "
-    "matrix.\n\n"
-    "p = order(A, uplo='L')\n\n"
-    "PURPOSE\n"
-    "Computes a permutation p that reduces fill-in in the Cholesky\n"
-    "factorization of A[p,p].\n\n"
-    "ARGUMENTS\n"
-    "A         square sparse matrix\n\n"
-    "uplo      'L' or 'U'.  If uplo is 'L', the lower triangular part\n"
-    "          of A is used and the upper triangular is ignored.  If\n"
-    "          uplo is 'U', the upper triangular part is used and the\n"
-    "          lower triangular part is ignored.\n\n"
-    "p         'i' matrix of length equal to the order of A";
-
-
-static PyObject* order_c(PyObject *self, PyObject *args, PyObject *kwrds)
-{
-    spmatrix *A;
-    matrix *perm;
-#if PY_MAJOR_VERSION >= 3
-    int uplo_ = 'L';
-#endif
-    char uplo = 'L';
-    int j, k, n, nnz, alloc=0, info;
-    int_t *rowind=NULL, *colptr=NULL;
-    double control[AMD_CONTROL];
-    char *kwlist[] = {"A", "uplo", NULL};
-
-#if PY_MAJOR_VERSION >= 3
-    if (!PyArg_ParseTupleAndKeywords(args, kwrds, "O|C", kwlist, &A,
-        &uplo_)) return NULL;
-    uplo = (char) uplo_;
-#else
-    if (!PyArg_ParseTupleAndKeywords(args, kwrds, "O|c", kwlist, &A,
-        &uplo)) return NULL;
-#endif
-    if (!set_defaults(control)) return NULL;
-    if (!SpMatrix_Check(A) || SP_NROWS(A) != SP_NCOLS(A)){
-        PyErr_SetString(PyExc_TypeError, "A must be a square sparse "
-            "matrix");
-        return NULL;
-    }
-    if (uplo != 'U' && uplo != 'L') err_char("uplo", "'L', 'U'");
-    if (!(perm = (matrix *) Matrix_New((int)SP_NROWS(A),1,INT)))
-        return PyErr_NoMemory();
-    n = SP_NROWS(A);
-    for (nnz=0, j=0; j<n; j++) {
-        if (uplo == 'L'){
-            for (k=SP_COL(A)[j]; k<SP_COL(A)[j+1] && SP_ROW(A)[k]<j; k++);
-            nnz += SP_COL(A)[j+1] - k;
-        }
-        else {
-            for (k=SP_COL(A)[j]; k<SP_COL(A)[j+1] && SP_ROW(A)[k] <= j;
-                k++);
-            nnz += k - SP_COL(A)[j];
-        }
-    }
-    if (nnz == SP_NNZ(A)){
-        colptr = (int_t *) SP_COL(A);
-        rowind = (int_t *) SP_ROW(A);
-    }
-    else {
-        alloc = 1;
-        colptr = (int_t *) calloc(n+1, sizeof(int_t));
-        rowind = (int_t *) calloc(nnz, sizeof(int_t));
-        if (!colptr || !rowind) {
-            Py_XDECREF(perm);  free(colptr);  free(rowind);
-            return PyErr_NoMemory();
-        }
-        colptr[0] = 0;
-        for (j=0; j<n; j++) {
-            if (uplo == 'L'){
-                for (k=SP_COL(A)[j]; k<SP_COL(A)[j+1] && SP_ROW(A)[k] < j; 
-                    k++);
-                nnz = SP_COL(A)[j+1] - k;
-                colptr[j+1] = colptr[j] + nnz;
-                memcpy(rowind + colptr[j], (int_t *) SP_ROW(A) + k,
-                    nnz*sizeof(int_t));
-            }
-            else {
-                for (k=SP_COL(A)[j]; k<SP_COL(A)[j+1] && SP_ROW(A)[k] <= j;
-                    k++);
-                nnz = k - SP_COL(A)[j];
-                colptr[j+1] = colptr[j] + nnz;
-                memcpy(rowind + colptr[j], (int_t *) (SP_ROW(A) +
-                    SP_COL(A)[j]), nnz*sizeof(int_t));
-            }
-        }
-    }
-    info = amd_order(n, colptr, rowind, MAT_BUFI(perm), control, NULL);
-    if (alloc){
-        free(colptr);
-        free(rowind);
-    }
-    switch (info) {
-        case AMD_OUT_OF_MEMORY:
-            Py_XDECREF(perm);
-            return PyErr_NoMemory();
-
-        case AMD_INVALID:
-            Py_XDECREF(perm);
-            return Py_BuildValue("");
-
-        case AMD_OK:
-            return (PyObject *) perm;
-    }
-    return Py_BuildValue("");
-}
-
-static PyMethodDef amd_functions[] = {
-    {"order", (PyCFunction) order_c, METH_VARARGS|METH_KEYWORDS, doc_order},
-    {NULL}  /* Sentinel */
-};
-
-#if PY_MAJOR_VERSION >= 3
-
-static PyModuleDef amd_module_def = {
-    PyModuleDef_HEAD_INIT,
-    "amd",
-    amd__doc__,
-    -1,
-    amd_functions,
-    NULL, NULL, NULL, NULL
-};
-
-PyMODINIT_FUNC PyInit_amd(void)
-{
-    if (!(amd_module = PyModule_Create(&amd_module_def))) return NULL;
-    PyModule_AddObject(amd_module, "options", PyDict_New());
-    if (import_cvxopt() < 0) return NULL;
-    return amd_module;
-}
-
-#else
-PyMODINIT_FUNC initamd(void)
-{
-    amd_module = Py_InitModule3("cvxopt.amd", amd_functions, amd__doc__);
-    PyModule_AddObject(amd_module, "options", PyDict_New());
-    if (import_cvxopt() < 0) return;
-}
-#endif
-=======
-/*
- * Copyright 2012-2016 M. Andersen and L. Vandenberghe.
- * Copyright 2010-2011 L. Vandenberghe.
- * Copyright 2004-2009 J. Dahl and L. Vandenberghe.
- *
- * This file is part of CVXOPT.
- *
- * CVXOPT is free software; you can redistribute it and/or modify
- * it under the terms of the GNU General Public License as published by
- * the Free Software Foundation; either version 3 of the License, or
- * (at your option) any later version.
- *
- * CVXOPT is distributed in the hope that it will be useful,
- * but WITHOUT ANY WARRANTY; without even the implied warranty of
- * MERCHANTABILITY or FITNESS FOR A PARTICULAR PURPOSE.  See the
- * GNU General Public License for more details.
- *
- * You should have received a copy of the GNU General Public License
- * along with this program.  If not, see <http://www.gnu.org/licenses/>.
- */
-
-#include "cvxopt.h"
-#include "amd.h"
-#include "misc.h"
-
-/* defined in pyconfig.h */
-#if (SIZEOF_INT < SIZEOF_SIZE_T)
-#define amd_order amd_l_order
-#define amd_defaults amd_l_defaults
-#endif
-
-
-PyDoc_STRVAR(amd__doc__,"Interface to the AMD library.\n\n"
-"Approximate minimum degree ordering of sparse matrices.\n\n"
-"The default values of the control parameterse in the AMD 'Control' "
-"array\n"
-"described in the AMD User Guide are used.  The values can be modified "
-"by\n"
-"making an entry in the dictionary amd.options, with possible key "
-"values\n"
-"'AMD_DENSE' and 'AMD_AGGRESSIVE'.\n\n"
-"AMD is available from www.suitesparse.com.");
-
-
-static  PyObject *amd_module;
-
-typedef struct {
-    char  name[20];
-    int   idx;
-}   param_tuple;
-
-static const param_tuple AMD_PARAM_LIST[] = {
-    {"AMD_DENSE", AMD_DENSE},
-    {"AMD_AGGRESSIVE", AMD_AGGRESSIVE}
-}; /* 2 parameters */
-
-#if PY_MAJOR_VERSION >= 3
-static int get_param_idx(const char *str, int *idx)
-#else
-static int get_param_idx(char *str, int *idx)
-#endif
-{
-    int i;
-
-    for (i=0; i<2; i++) if (!strcmp(AMD_PARAM_LIST[i].name, str)) {
-        *idx =  AMD_PARAM_LIST[i].idx;
-        return 1;
-    }
-    return 0;
-}
-
-static int set_defaults(double *control)
-{
-    int_t pos=0;
-    int param_id;
-    PyObject *param, *key, *value;
-#if PY_MAJOR_VERSION < 3
-    char *keystr; 
-#endif
-    char err_str[100];
-
-    amd_defaults(control);
-
-    if (!(param = PyObject_GetAttrString(amd_module, "options")) ||
-        !PyDict_Check(param)){
-        PyErr_SetString(PyExc_AttributeError, "missing amd.options"
-            "dictionary");
-        return 0;
-    }
-    while (PyDict_Next(param, &pos, &key, &value))
-#if PY_MAJOR_VERSION >= 3
-        if ((PyUnicode_Check(key)) && 
-            get_param_idx(_PyUnicode_AsString(key),&param_id)) {
-            if (!PyLong_Check(value) && !PyFloat_Check(value)){
-                sprintf(err_str, "invalid value for AMD parameter: %-.20s",
-                    _PyUnicode_AsString(key));
-#else
-        if ((keystr = PyString_AsString(key)) && get_param_idx(keystr,
-            &param_id)) {
-            if (!PyInt_Check(value) && !PyFloat_Check(value)){
-                sprintf(err_str, "invalid value for AMD parameter: "
-                    "%-.20s", keystr);
-#endif
-                PyErr_SetString(PyExc_ValueError, err_str);
-                Py_DECREF(param);
-                return 0;
-            }
-            control[param_id] = PyFloat_AsDouble(value);
-        }
-    Py_DECREF(param);
-    return 1;
-}
-
-
-static char doc_order[] =
-    "Computes the approximate minimum degree ordering of a square "
-    "matrix.\n\n"
-    "p = order(A, uplo='L')\n\n"
-    "PURPOSE\n"
-    "Computes a permutation p that reduces fill-in in the Cholesky\n"
-    "factorization of A[p,p].\n\n"
-    "ARGUMENTS\n"
-    "A         square sparse matrix\n\n"
-    "uplo      'L' or 'U'.  If uplo is 'L', the lower triangular part\n"
-    "          of A is used and the upper triangular is ignored.  If\n"
-    "          uplo is 'U', the upper triangular part is used and the\n"
-    "          lower triangular part is ignored.\n\n"
-    "p         'i' matrix of length equal to the order of A";
-
-
-static PyObject* order_c(PyObject *self, PyObject *args, PyObject *kwrds)
-{
-    spmatrix *A;
-    matrix *perm;
-#if PY_MAJOR_VERSION >= 3
-    int uplo_ = 'L';
-#endif
-    char uplo = 'L';
-    int j, k, n, nnz, alloc=0, info;
-    int_t *rowind=NULL, *colptr=NULL;
-    double control[AMD_CONTROL];
-    char *kwlist[] = {"A", "uplo", NULL};
-
-#if PY_MAJOR_VERSION >= 3
-    if (!PyArg_ParseTupleAndKeywords(args, kwrds, "O|C", kwlist, &A,
-        &uplo_)) return NULL;
-    uplo = (char) uplo_;
-#else
-    if (!PyArg_ParseTupleAndKeywords(args, kwrds, "O|c", kwlist, &A,
-        &uplo)) return NULL;
-#endif
-    if (!set_defaults(control)) return NULL;
-    if (!SpMatrix_Check(A) || SP_NROWS(A) != SP_NCOLS(A)){
-        PyErr_SetString(PyExc_TypeError, "A must be a square sparse "
-            "matrix");
-        return NULL;
-    }
-    if (uplo != 'U' && uplo != 'L') err_char("uplo", "'L', 'U'");
-    if (!(perm = (matrix *) Matrix_New((int)SP_NROWS(A),1,INT)))
-        return PyErr_NoMemory();
-    n = SP_NROWS(A);
-    for (nnz=0, j=0; j<n; j++) {
-        if (uplo == 'L'){
-            for (k=SP_COL(A)[j]; k<SP_COL(A)[j+1] && SP_ROW(A)[k]<j; k++);
-            nnz += SP_COL(A)[j+1] - k;
-        }
-        else {
-            for (k=SP_COL(A)[j]; k<SP_COL(A)[j+1] && SP_ROW(A)[k] <= j;
-                k++);
-            nnz += k - SP_COL(A)[j];
-        }
-    }
-    if (nnz == SP_NNZ(A)){
-        colptr = (int_t *) SP_COL(A);
-        rowind = (int_t *) SP_ROW(A);
-    }
-    else {
-        alloc = 1;
-        colptr = (int_t *) calloc(n+1, sizeof(int_t));
-        rowind = (int_t *) calloc(nnz, sizeof(int_t));
-        if (!colptr || !rowind) {
-            Py_XDECREF(perm);  free(colptr);  free(rowind);
-            return PyErr_NoMemory();
-        }
-        colptr[0] = 0;
-        for (j=0; j<n; j++) {
-            if (uplo == 'L'){
-                for (k=SP_COL(A)[j]; k<SP_COL(A)[j+1] && SP_ROW(A)[k] < j; 
-                    k++);
-                nnz = SP_COL(A)[j+1] - k;
-                colptr[j+1] = colptr[j] + nnz;
-                memcpy(rowind + colptr[j], (int_t *) SP_ROW(A) + k,
-                    nnz*sizeof(int_t));
-            }
-            else {
-                for (k=SP_COL(A)[j]; k<SP_COL(A)[j+1] && SP_ROW(A)[k] <= j;
-                    k++);
-                nnz = k - SP_COL(A)[j];
-                colptr[j+1] = colptr[j] + nnz;
-                memcpy(rowind + colptr[j], (int_t *) (SP_ROW(A) +
-                    SP_COL(A)[j]), nnz*sizeof(int_t));
-            }
-        }
-    }
-    info = amd_order(n, colptr, rowind, MAT_BUFI(perm), control, NULL);
-    if (alloc){
-        free(colptr);
-        free(rowind);
-    }
-    switch (info) {
-        case AMD_OUT_OF_MEMORY:
-            Py_XDECREF(perm);
-            return PyErr_NoMemory();
-
-        case AMD_INVALID:
-            Py_XDECREF(perm);
-            return Py_BuildValue("");
-
-        case AMD_OK:
-            return (PyObject *) perm;
-    }
-    return Py_BuildValue("");
-}
-
-static PyMethodDef amd_functions[] = {
-    {"order", (PyCFunction) order_c, METH_VARARGS|METH_KEYWORDS, doc_order},
-    {NULL}  /* Sentinel */
-};
-
-#if PY_MAJOR_VERSION >= 3
-
-static PyModuleDef amd_module_def = {
-    PyModuleDef_HEAD_INIT,
-    "amd",
-    amd__doc__,
-    -1,
-    amd_functions,
-    NULL, NULL, NULL, NULL
-};
-
-PyMODINIT_FUNC PyInit_amd(void)
-{
-    if (!(amd_module = PyModule_Create(&amd_module_def))) return NULL;
-    PyModule_AddObject(amd_module, "options", PyDict_New());
-    if (import_cvxopt() < 0) return NULL;
-    return amd_module;
-}
-
-#else
-PyMODINIT_FUNC initamd(void)
-{
-    amd_module = Py_InitModule3("cvxopt.amd", amd_functions, amd__doc__);
-    PyModule_AddObject(amd_module, "options", PyDict_New());
-    if (import_cvxopt() < 0) return;
-}
-#endif
->>>>>>> d8bd930d
+/*
+ * Copyright 2012-2016 M. Andersen and L. Vandenberghe.
+ * Copyright 2010-2011 L. Vandenberghe.
+ * Copyright 2004-2009 J. Dahl and L. Vandenberghe.
+ *
+ * This file is part of CVXOPT.
+ *
+ * CVXOPT is free software; you can redistribute it and/or modify
+ * it under the terms of the GNU General Public License as published by
+ * the Free Software Foundation; either version 3 of the License, or
+ * (at your option) any later version.
+ *
+ * CVXOPT is distributed in the hope that it will be useful,
+ * but WITHOUT ANY WARRANTY; without even the implied warranty of
+ * MERCHANTABILITY or FITNESS FOR A PARTICULAR PURPOSE.  See the
+ * GNU General Public License for more details.
+ *
+ * You should have received a copy of the GNU General Public License
+ * along with this program.  If not, see <http://www.gnu.org/licenses/>.
+ */
+
+#include "cvxopt.h"
+#include "amd.h"
+#include "misc.h"
+
+/* defined in pyconfig.h */
+#if (SIZEOF_INT < SIZEOF_SIZE_T)
+#define amd_order amd_l_order
+#define amd_defaults amd_l_defaults
+#endif
+
+
+PyDoc_STRVAR(amd__doc__,"Interface to the AMD library.\n\n"
+"Approximate minimum degree ordering of sparse matrices.\n\n"
+"The default values of the control parameterse in the AMD 'Control' "
+"array\n"
+"described in the AMD User Guide are used.  The values can be modified "
+"by\n"
+"making an entry in the dictionary amd.options, with possible key "
+"values\n"
+"'AMD_DENSE' and 'AMD_AGGRESSIVE'.\n\n"
+"AMD is available from www.suitesparse.com.");
+
+
+static  PyObject *amd_module;
+
+typedef struct {
+    char  name[20];
+    int   idx;
+}   param_tuple;
+
+static const param_tuple AMD_PARAM_LIST[] = {
+    {"AMD_DENSE", AMD_DENSE},
+    {"AMD_AGGRESSIVE", AMD_AGGRESSIVE}
+}; /* 2 parameters */
+
+#if PY_MAJOR_VERSION >= 3
+static int get_param_idx(const char *str, int *idx)
+#else
+static int get_param_idx(char *str, int *idx)
+#endif
+{
+    int i;
+
+    for (i=0; i<2; i++) if (!strcmp(AMD_PARAM_LIST[i].name, str)) {
+        *idx =  AMD_PARAM_LIST[i].idx;
+        return 1;
+    }
+    return 0;
+}
+
+static int set_defaults(double *control)
+{
+    int_t pos=0;
+    int param_id;
+    PyObject *param, *key, *value;
+#if PY_MAJOR_VERSION < 3
+    char *keystr; 
+#endif
+    char err_str[100];
+
+    amd_defaults(control);
+
+    if (!(param = PyObject_GetAttrString(amd_module, "options")) ||
+        !PyDict_Check(param)){
+        PyErr_SetString(PyExc_AttributeError, "missing amd.options"
+            "dictionary");
+        return 0;
+    }
+    while (PyDict_Next(param, &pos, &key, &value))
+#if PY_MAJOR_VERSION >= 3
+        if ((PyUnicode_Check(key)) && 
+            get_param_idx(_PyUnicode_AsString(key),&param_id)) {
+            if (!PyLong_Check(value) && !PyFloat_Check(value)){
+                sprintf(err_str, "invalid value for AMD parameter: %-.20s",
+                    _PyUnicode_AsString(key));
+#else
+        if ((keystr = PyString_AsString(key)) && get_param_idx(keystr,
+            &param_id)) {
+            if (!PyInt_Check(value) && !PyFloat_Check(value)){
+                sprintf(err_str, "invalid value for AMD parameter: "
+                    "%-.20s", keystr);
+#endif
+                PyErr_SetString(PyExc_ValueError, err_str);
+                Py_DECREF(param);
+                return 0;
+            }
+            control[param_id] = PyFloat_AsDouble(value);
+        }
+    Py_DECREF(param);
+    return 1;
+}
+
+
+static char doc_order[] =
+    "Computes the approximate minimum degree ordering of a square "
+    "matrix.\n\n"
+    "p = order(A, uplo='L')\n\n"
+    "PURPOSE\n"
+    "Computes a permutation p that reduces fill-in in the Cholesky\n"
+    "factorization of A[p,p].\n\n"
+    "ARGUMENTS\n"
+    "A         square sparse matrix\n\n"
+    "uplo      'L' or 'U'.  If uplo is 'L', the lower triangular part\n"
+    "          of A is used and the upper triangular is ignored.  If\n"
+    "          uplo is 'U', the upper triangular part is used and the\n"
+    "          lower triangular part is ignored.\n\n"
+    "p         'i' matrix of length equal to the order of A";
+
+
+static PyObject* order_c(PyObject *self, PyObject *args, PyObject *kwrds)
+{
+    spmatrix *A;
+    matrix *perm;
+#if PY_MAJOR_VERSION >= 3
+    int uplo_ = 'L';
+#endif
+    char uplo = 'L';
+    int j, k, n, nnz, alloc=0, info;
+    int_t *rowind=NULL, *colptr=NULL;
+    double control[AMD_CONTROL];
+    char *kwlist[] = {"A", "uplo", NULL};
+
+#if PY_MAJOR_VERSION >= 3
+    if (!PyArg_ParseTupleAndKeywords(args, kwrds, "O|C", kwlist, &A,
+        &uplo_)) return NULL;
+    uplo = (char) uplo_;
+#else
+    if (!PyArg_ParseTupleAndKeywords(args, kwrds, "O|c", kwlist, &A,
+        &uplo)) return NULL;
+#endif
+    if (!set_defaults(control)) return NULL;
+    if (!SpMatrix_Check(A) || SP_NROWS(A) != SP_NCOLS(A)){
+        PyErr_SetString(PyExc_TypeError, "A must be a square sparse "
+            "matrix");
+        return NULL;
+    }
+    if (uplo != 'U' && uplo != 'L') err_char("uplo", "'L', 'U'");
+    if (!(perm = (matrix *) Matrix_New((int)SP_NROWS(A),1,INT)))
+        return PyErr_NoMemory();
+    n = SP_NROWS(A);
+    for (nnz=0, j=0; j<n; j++) {
+        if (uplo == 'L'){
+            for (k=SP_COL(A)[j]; k<SP_COL(A)[j+1] && SP_ROW(A)[k]<j; k++);
+            nnz += SP_COL(A)[j+1] - k;
+        }
+        else {
+            for (k=SP_COL(A)[j]; k<SP_COL(A)[j+1] && SP_ROW(A)[k] <= j;
+                k++);
+            nnz += k - SP_COL(A)[j];
+        }
+    }
+    if (nnz == SP_NNZ(A)){
+        colptr = (int_t *) SP_COL(A);
+        rowind = (int_t *) SP_ROW(A);
+    }
+    else {
+        alloc = 1;
+        colptr = (int_t *) calloc(n+1, sizeof(int_t));
+        rowind = (int_t *) calloc(nnz, sizeof(int_t));
+        if (!colptr || !rowind) {
+            Py_XDECREF(perm);  free(colptr);  free(rowind);
+            return PyErr_NoMemory();
+        }
+        colptr[0] = 0;
+        for (j=0; j<n; j++) {
+            if (uplo == 'L'){
+                for (k=SP_COL(A)[j]; k<SP_COL(A)[j+1] && SP_ROW(A)[k] < j; 
+                    k++);
+                nnz = SP_COL(A)[j+1] - k;
+                colptr[j+1] = colptr[j] + nnz;
+                memcpy(rowind + colptr[j], (int_t *) SP_ROW(A) + k,
+                    nnz*sizeof(int_t));
+            }
+            else {
+                for (k=SP_COL(A)[j]; k<SP_COL(A)[j+1] && SP_ROW(A)[k] <= j;
+                    k++);
+                nnz = k - SP_COL(A)[j];
+                colptr[j+1] = colptr[j] + nnz;
+                memcpy(rowind + colptr[j], (int_t *) (SP_ROW(A) +
+                    SP_COL(A)[j]), nnz*sizeof(int_t));
+            }
+        }
+    }
+    info = amd_order(n, colptr, rowind, MAT_BUFI(perm), control, NULL);
+    if (alloc){
+        free(colptr);
+        free(rowind);
+    }
+    switch (info) {
+        case AMD_OUT_OF_MEMORY:
+            Py_XDECREF(perm);
+            return PyErr_NoMemory();
+
+        case AMD_INVALID:
+            Py_XDECREF(perm);
+            return Py_BuildValue("");
+
+        case AMD_OK:
+            return (PyObject *) perm;
+    }
+    return Py_BuildValue("");
+}
+
+static PyMethodDef amd_functions[] = {
+    {"order", (PyCFunction) order_c, METH_VARARGS|METH_KEYWORDS, doc_order},
+    {NULL}  /* Sentinel */
+};
+
+#if PY_MAJOR_VERSION >= 3
+
+static PyModuleDef amd_module_def = {
+    PyModuleDef_HEAD_INIT,
+    "amd",
+    amd__doc__,
+    -1,
+    amd_functions,
+    NULL, NULL, NULL, NULL
+};
+
+PyMODINIT_FUNC PyInit_amd(void)
+{
+    if (!(amd_module = PyModule_Create(&amd_module_def))) return NULL;
+    PyModule_AddObject(amd_module, "options", PyDict_New());
+    if (import_cvxopt() < 0) return NULL;
+    return amd_module;
+}
+
+#else
+PyMODINIT_FUNC initamd(void)
+{
+    amd_module = Py_InitModule3("cvxopt.amd", amd_functions, amd__doc__);
+    PyModule_AddObject(amd_module, "options", PyDict_New());
+    if (import_cvxopt() < 0) return;
+}
+#endif